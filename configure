--- conflicted
+++ resolved
@@ -149,18 +149,11 @@
   --disable-pixelutils     disable pixel utils in libavutil
 
 Hardware accelerators:
-<<<<<<< HEAD
+  --enable-d3d11va         enable D3D11VA code
   --disable-dxva2          disable DXVA2 code [autodetect]
   --disable-vaapi          disable VAAPI code [autodetect]
   --disable-vda            disable VDA code [autodetect]
   --disable-vdpau          disable VDPAU code [autodetect]
-=======
-  --enable-d3d11va         enable D3D11VA code
-  --enable-dxva2           enable DXVA2 code
-  --enable-vaapi           enable VAAPI code
-  --enable-vda             enable VDA code
-  --enable-vdpau           enable VDPAU code
->>>>>>> d8039ef8
 
 Individual component options:
   --disable-everything     disable all components listed below
@@ -1855,12 +1848,9 @@
     $TYPES_LIST
     atomics_native
     dos_paths
-<<<<<<< HEAD
-    dxva2api_cobj
-=======
     d3d11_cobj
     d3d11va_lib
->>>>>>> d8039ef8
+    dxva2api_cobj
     dxva2_lib
     libc_msvcrt
     libdc1394_1
@@ -2328,11 +2318,8 @@
 zmbv_encoder_select="zlib"
 
 # hardware accelerators
-<<<<<<< HEAD
 crystalhd_deps="libcrystalhd_libcrystalhd_if_h"
-=======
 d3d11va_deps="d3d11_h dxva_h"
->>>>>>> d8039ef8
 dxva2_deps="dxva2api_h"
 vaapi_deps="va_va_h"
 vda_deps="VideoDecodeAcceleration_VDADecoder_h pthreads"
@@ -2344,12 +2331,9 @@
 h263_vaapi_hwaccel_select="h263_decoder"
 h263_vdpau_hwaccel_deps="vdpau"
 h263_vdpau_hwaccel_select="h263_decoder"
-<<<<<<< HEAD
 h264_crystalhd_decoder_select="crystalhd h264_mp4toannexb_bsf h264_parser"
-=======
 h264_d3d11va_hwaccel_deps="d3d11va"
 h264_d3d11va_hwaccel_select="h264_decoder"
->>>>>>> d8039ef8
 h264_dxva2_hwaccel_deps="dxva2"
 h264_dxva2_hwaccel_select="h264_decoder"
 h264_mmal_decoder_deps="mmal"
@@ -2381,14 +2365,11 @@
 mpeg1_vdpau_decoder_select="mpeg1video_decoder"
 mpeg1_vdpau_hwaccel_deps="vdpau"
 mpeg1_vdpau_hwaccel_select="mpeg1video_decoder"
-<<<<<<< HEAD
 mpeg1_xvmc_hwaccel_deps="xvmc"
 mpeg1_xvmc_hwaccel_select="mpeg1video_decoder"
 mpeg2_crystalhd_decoder_select="crystalhd"
-=======
 mpeg2_d3d11va_hwaccel_deps="d3d11va"
 mpeg2_d3d11va_hwaccel_select="mpeg2video_decoder"
->>>>>>> d8039ef8
 mpeg2_dxva2_hwaccel_deps="dxva2"
 mpeg2_dxva2_hwaccel_select="mpeg2video_decoder"
 mpeg2_vaapi_hwaccel_deps="vaapi"
@@ -2404,13 +2385,10 @@
 mpeg4_vdpau_decoder_select="mpeg4_decoder"
 mpeg4_vdpau_hwaccel_deps="vdpau"
 mpeg4_vdpau_hwaccel_select="mpeg4_decoder"
-<<<<<<< HEAD
 msmpeg4_crystalhd_decoder_select="crystalhd"
 vc1_crystalhd_decoder_select="crystalhd"
-=======
 vc1_d3d11va_hwaccel_deps="d3d11va"
 vc1_d3d11va_hwaccel_select="vc1_decoder"
->>>>>>> d8039ef8
 vc1_dxva2_hwaccel_deps="dxva2"
 vc1_dxva2_hwaccel_select="vc1_decoder"
 vc1_vaapi_hwaccel_deps="vaapi"
@@ -2419,11 +2397,8 @@
 vc1_vdpau_decoder_select="vc1_decoder"
 vc1_vdpau_hwaccel_deps="vdpau"
 vc1_vdpau_hwaccel_select="vc1_decoder"
-<<<<<<< HEAD
 wmv3_crystalhd_decoder_select="crystalhd"
-=======
 wmv3_d3d11va_hwaccel_select="vc1_d3d11va_hwaccel"
->>>>>>> d8039ef8
 wmv3_dxva2_hwaccel_select="vc1_dxva2_hwaccel"
 wmv3_vaapi_hwaccel_select="vc1_vaapi_hwaccel"
 wmv3_vdpau_decoder_select="vc1_vdpau_decoder"
@@ -2850,17 +2825,12 @@
 enable swscale_alpha
 enable valgrind_backtrace
 
-<<<<<<< HEAD
 sws_max_filter_size_default=256
 set_default sws_max_filter_size
 
 # Enable hwaccels by default.
-enable dxva2 vaapi vda vdpau xvmc
+enable d3d11va dxva2 vaapi vda vdpau xvmc
 enable xlib
-=======
-# By default, enable only those hwaccels that have no external dependencies.
-enable d3d11va dxva2 vda vdpau
->>>>>>> d8039ef8
 
 # build settings
 SHFLAGS='-shared -Wl,-soname,$$(@F)'
@@ -5327,7 +5297,6 @@
     require Xfixes X11/extensions/Xfixes.h XFixesGetCursorImage -lXfixes
 fi
 
-<<<<<<< HEAD
 check_func_headers "windows.h" CreateDIBSection "$gdigrab_indev_extralibs"
 
 enabled dxva2api_h &&
@@ -5340,11 +5309,6 @@
 int main(void) { IDirectXVideoDecoder *o = NULL; IDirectXVideoDecoder_Release(o); return 0; }
 EOF
 
-enabled vaapi &&
-    check_lib va/va.h vaInitialize -lva ||
-    disable vaapi
-
-=======
 enabled d3d11_h &&
     check_cc <<EOF && enable d3d11_cobj
 #define _WIN32_WINNT 0x0600
@@ -5354,7 +5318,10 @@
 int main(void) { ID3D11VideoDecoder *o = NULL; ID3D11VideoDecoder_Release(o); return 0; }
 EOF
 
->>>>>>> d8039ef8
+enabled vaapi &&
+    check_lib va/va.h vaInitialize -lva ||
+    disable vaapi
+
 enabled vaapi && enabled xlib &&
     check_lib2 "va/va.h va/va_x11.h" vaGetDisplay -lva -lva-x11 &&
     enable vaapi_x11
@@ -5600,7 +5567,6 @@
            $HAVE_LIST         \
            $ALL_COMPONENTS    \
 
-<<<<<<< HEAD
 enabled threads && ! enabled pthreads && ! enabled atomics_native && die "non pthread threading without atomics not supported, try adding --enable-pthreads or --cpu=i486 or higher if you are on x86"
 
 
@@ -5609,16 +5575,12 @@
     disable posix_memalign
 fi
 
+enabled_all d3d11va d3d11_cobj CoTaskMemFree &&
+    prepend ffmpeg_libs $($ldflags_filter "-lole32") &&
+    enable d3d11va_lib
+
 enabled_all dxva2 dxva2api_cobj CoTaskMemFree &&
     prepend ffmpeg_libs $($ldflags_filter "-lole32" "-luser32") &&
-=======
-enabled_all d3d11va d3d11_cobj CoTaskMemFree &&
-    prepend avconv_libs $($ldflags_filter "-lole32") &&
-    enable d3d11va_lib
-
-enabled_all dxva2 CoTaskMemFree &&
-    prepend avconv_libs $($ldflags_filter "-lole32") &&
->>>>>>> d8039ef8
     enable dxva2_lib
 
 ! enabled_any memalign posix_memalign aligned_malloc &&
