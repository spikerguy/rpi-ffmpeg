#!/bin/sh
#
# FFmpeg configure script
#
# Copyright (c) 2000-2002 Fabrice Bellard
# Copyright (c) 2005-2008 Diego Biurrun
# Copyright (c) 2005-2008 Mans Rullgard
#

# Prevent locale nonsense from breaking basic text processing.
LC_ALL=C
export LC_ALL

# make sure we are running under a compatible shell
# try to make this part work with most shells

try_exec(){
    echo "Trying shell $1"
    type "$1" > /dev/null 2>&1 && exec "$@"
}

unset foo
(: ${foo%%bar}) 2> /dev/null
E1="$?"

(: ${foo?}) 2> /dev/null
E2="$?"

if test "$E1" != 0 || test "$E2" = 0; then
    echo "Broken shell detected.  Trying alternatives."
    export FF_CONF_EXEC
    if test "0$FF_CONF_EXEC" -lt 1; then
        FF_CONF_EXEC=1
        try_exec bash "$0" "$@"
    fi
    if test "0$FF_CONF_EXEC" -lt 2; then
        FF_CONF_EXEC=2
        try_exec ksh "$0" "$@"
    fi
    if test "0$FF_CONF_EXEC" -lt 3; then
        FF_CONF_EXEC=3
        try_exec /usr/xpg4/bin/sh "$0" "$@"
    fi
    echo "No compatible shell script interpreter found."
    echo "This configure script requires a POSIX-compatible shell"
    echo "such as bash or ksh."
    echo "THIS IS NOT A BUG IN FFMPEG, DO NOT REPORT IT AS SUCH."
    echo "Instead, install a working POSIX-compatible shell."
    echo "Disabling this configure test will create a broken FFmpeg."
    if test "$BASH_VERSION" = '2.04.0(1)-release'; then
        echo "This bash version ($BASH_VERSION) is broken on your platform."
        echo "Upgrade to a later version if available."
    fi
    exit 1
fi

test -d /usr/xpg4/bin && PATH=/usr/xpg4/bin:$PATH

show_help(){
    cat <<EOF
Usage: configure [options]
Options: [defaults in brackets after descriptions]

Help options:
  --help                   print this message
  --list-decoders          show all available decoders
  --list-encoders          show all available encoders
  --list-hwaccels          show all available hardware accelerators
  --list-demuxers          show all available demuxers
  --list-muxers            show all available muxers
  --list-parsers           show all available parsers
  --list-protocols         show all available protocols
  --list-bsfs              show all available bitstream filters
  --list-indevs            show all available input devices
  --list-outdevs           show all available output devices
  --list-filters           show all available filters

Standard options:
  --logfile=FILE           log tests and output to FILE [config.log]
  --disable-logging        do not log configure debug information
  --prefix=PREFIX          install in PREFIX [$prefix]
  --bindir=DIR             install binaries in DIR [PREFIX/bin]
  --datadir=DIR            install data files in DIR [PREFIX/share/ffmpeg]
  --libdir=DIR             install libs in DIR [PREFIX/lib]
  --shlibdir=DIR           install shared libs in DIR [PREFIX/lib]
  --incdir=DIR             install includes in DIR [PREFIX/include]
  --mandir=DIR             install man page in DIR [PREFIX/share/man]

Licensing options:
  --enable-gpl             allow use of GPL code, the resulting libs
                           and binaries will be under GPL [no]
  --enable-version3        upgrade (L)GPL to version 3 [no]
  --enable-nonfree         allow use of nonfree code, the resulting libs
                           and binaries will be unredistributable [no]

Configuration options:
  --disable-static         do not build static libraries [no]
  --enable-shared          build shared libraries [no]
  --enable-small           optimize for size instead of speed
  --disable-runtime-cpudetect disable detecting cpu capabilities at runtime (smaller binary)
  --enable-gray            enable full grayscale support (slower color)
  --disable-swscale-alpha  disable alpha channel support in swscale

Documentation options:
  --disable-doc            do not build documentation
  --disable-htmlpages      do not build HTML documentation pages
  --disable-manpages       do not build man documentation pages
  --disable-podpages       do not build POD documentation pages
  --disable-txtpages       do not build text documentation pages

Component options:
  --disable-ffmpeg         disable ffmpeg build
  --disable-ffplay         disable ffplay build
  --disable-ffprobe        disable ffprobe build
  --disable-ffserver       disable ffserver build
  --disable-avdevice       disable libavdevice build
  --disable-avcodec        disable libavcodec build
  --disable-avformat       disable libavformat build
  --disable-swresample     disable libswresample build
  --disable-swscale        disable libswscale build
  --disable-postproc       disable libpostproc build
  --disable-avfilter       disable libavfilter build
  --enable-avresample      enable libavresample build [no]
  --disable-pthreads       disable pthreads [auto]
  --disable-w32threads     disable Win32 threads [auto]
  --disable-os2threads     disable OS/2 threads [auto]
  --enable-x11grab         enable X11 grabbing [no]
  --disable-network        disable network support [no]
  --disable-dct            disable DCT code
  --disable-dwt            disable DWT code
  --disable-lsp            disable LSP code
  --disable-mdct           disable MDCT code
  --disable-rdft           disable RDFT code
  --disable-fft            disable FFT code
  --enable-dxva2           enable DXVA2 code
  --enable-vaapi           enable VAAPI code [autodetect]
  --enable-vda             enable VDA code   [autodetect]
  --enable-vdpau           enable VDPAU code [autodetect]

Individual component options:
  --disable-everything     disable all components listed below
  --disable-encoder=NAME   disable encoder NAME
  --enable-encoder=NAME    enable encoder NAME
  --disable-encoders       disable all encoders
  --disable-decoder=NAME   disable decoder NAME
  --enable-decoder=NAME    enable decoder NAME
  --disable-decoders       disable all decoders
  --disable-hwaccel=NAME   disable hwaccel NAME
  --enable-hwaccel=NAME    enable hwaccel NAME
  --disable-hwaccels       disable all hwaccels
  --disable-muxer=NAME     disable muxer NAME
  --enable-muxer=NAME      enable muxer NAME
  --disable-muxers         disable all muxers
  --disable-demuxer=NAME   disable demuxer NAME
  --enable-demuxer=NAME    enable demuxer NAME
  --disable-demuxers       disable all demuxers
  --enable-parser=NAME     enable parser NAME
  --disable-parser=NAME    disable parser NAME
  --disable-parsers        disable all parsers
  --enable-bsf=NAME        enable bitstream filter NAME
  --disable-bsf=NAME       disable bitstream filter NAME
  --disable-bsfs           disable all bitstream filters
  --enable-protocol=NAME   enable protocol NAME
  --disable-protocol=NAME  disable protocol NAME
  --disable-protocols      disable all protocols
  --enable-indev=NAME      enable input device NAME
  --disable-indev=NAME     disable input device NAME
  --disable-indevs         disable input devices
  --enable-outdev=NAME     enable output device NAME
  --disable-outdev=NAME    disable output device NAME
  --disable-outdevs        disable output devices
  --disable-devices        disable all devices
  --enable-filter=NAME     enable filter NAME
  --disable-filter=NAME    disable filter NAME
  --disable-filters        disable all filters

External library support:
  --enable-avisynth        enable reading of AVISynth script files [no]
  --enable-bzlib           enable bzlib [autodetect]
  --enable-fontconfig      enable fontconfig
  --enable-frei0r          enable frei0r video filtering
  --enable-gnutls          enable gnutls [no]
  --enable-libaacplus      enable AAC+ encoding via libaacplus [no]
  --enable-libass          enable libass subtitles rendering [no]
  --enable-libbluray       enable BluRay reading using libbluray [no]
  --enable-libcaca         enable textual display using libcaca
  --enable-libcelt         enable CELT decoding via libcelt [no]
  --enable-libcdio         enable audio CD grabbing with libcdio
  --enable-libdc1394       enable IIDC-1394 grabbing using libdc1394
                           and libraw1394 [no]
  --enable-libfaac         enable AAC encoding via libfaac [no]
  --enable-libfdk-aac      enable AAC encoding via libfdk-aac [no]
  --enable-libflite        enable flite (voice synthesis) support via libflite [no]
  --enable-libfreetype     enable libfreetype [no]
  --enable-libgsm          enable GSM de/encoding via libgsm [no]
  --enable-libiec61883     enable iec61883 via libiec61883 [no]
  --enable-libilbc         enable iLBC de/encoding via libilbc [no]
  --enable-libmodplug      enable ModPlug via libmodplug [no]
  --enable-libmp3lame      enable MP3 encoding via libmp3lame [no]
  --enable-libnut          enable NUT (de)muxing via libnut,
                           native (de)muxer exists [no]
  --enable-libopencore-amrnb enable AMR-NB de/encoding via libopencore-amrnb [no]
  --enable-libopencore-amrwb enable AMR-WB decoding via libopencore-amrwb [no]
  --enable-libopencv       enable video filtering via libopencv [no]
  --enable-libopenjpeg     enable JPEG 2000 de/encoding via OpenJPEG [no]
  --enable-libopus         enable Opus decoding via libopus [no]
  --enable-libpulse        enable Pulseaudio input via libpulse [no]
  --enable-librtmp         enable RTMP[E] support via librtmp [no]
  --enable-libschroedinger enable Dirac de/encoding via libschroedinger [no]
  --enable-libspeex        enable Speex de/encoding via libspeex [no]
  --enable-libstagefright-h264  enable H.264 decoding via libstagefright [no]
  --enable-libtheora       enable Theora encoding via libtheora [no]
  --enable-libtwolame      enable MP2 encoding via libtwolame [no]
  --enable-libutvideo      enable Ut Video encoding and decoding via libutvideo [no]
  --enable-libv4l2         enable libv4l2/v4l-utils [no]
  --enable-libvo-aacenc    enable AAC encoding via libvo-aacenc [no]
  --enable-libvo-amrwbenc  enable AMR-WB encoding via libvo-amrwbenc [no]
  --enable-libvorbis       enable Vorbis en/decoding via libvorbis,
                           native implementation exists [no]
  --enable-libvpx          enable VP8 de/encoding via libvpx [no]
  --enable-libx264         enable H.264 encoding via x264 [no]
  --enable-libxavs         enable AVS encoding via xavs [no]
  --enable-libxvid         enable Xvid encoding via xvidcore,
                           native MPEG-4/Xvid encoder exists [no]
  --enable-openal          enable OpenAL 1.1 capture support [no]
  --enable-openssl         enable openssl [no]
  --enable-zlib            enable zlib [autodetect]

Advanced options (experts only):
  --cross-prefix=PREFIX    use PREFIX for compilation tools [$cross_prefix]
  --enable-cross-compile   assume a cross-compiler is used
  --sysroot=PATH           root of cross-build tree
  --sysinclude=PATH        location of cross-build system headers
  --target-os=OS           compiler targets OS [$target_os]
  --target-exec=CMD        command to run executables on target
  --target-path=DIR        path to view of build directory on target
  --toolchain=NAME         set tool defaults according to NAME
  --nm=NM                  use nm tool NM [$nm_default]
  --ar=AR                  use archive tool AR [$ar_default]
  --as=AS                  use assembler AS [$as_default]
  --yasmexe=EXE            use yasm-compatible assembler EXE [$yasmexe_default]
  --cc=CC                  use C compiler CC [$cc_default]
  --cxx=CXX                use C compiler CXX [$cxx_default]
  --dep-cc=DEPCC           use dependency generator DEPCC [$cc_default]
  --ld=LD                  use linker LD [$ld_default]
  --host-cc=HOSTCC         use host C compiler HOSTCC
  --host-cflags=HCFLAGS    use HCFLAGS when compiling for host
  --host-ld=HOSTLD         use host linker HOSTLD
  --host-ldflags=HLDFLAGS  use HLDFLAGS when linking for host
  --host-libs=HLIBS        use libs HLIBS when linking for host
  --host-os=OS             compiler host OS [$target_os]
  --extra-cflags=ECFLAGS   add ECFLAGS to CFLAGS [$CFLAGS]
  --extra-cxxflags=ECFLAGS add ECFLAGS to CXXFLAGS [$CXXFLAGS]
  --extra-ldflags=ELDFLAGS add ELDFLAGS to LDFLAGS [$LDFLAGS]
  --extra-libs=ELIBS       add ELIBS [$ELIBS]
  --extra-version=STRING   version string suffix []
  --optflags=OPTFLAGS      override optimization-related compiler flags
  --build-suffix=SUFFIX    library name suffix []
  --malloc-prefix=PREFIX   prefix malloc and related names with PREFIX
  --progs-suffix=SUFFIX    program name suffix []
  --arch=ARCH              select architecture [$arch]
  --cpu=CPU                select the minimum required CPU (affects
                           instruction selection, may crash on older CPUs)
  --enable-pic             build position-independent code
  --enable-sram            allow use of on-chip SRAM
  --enable-thumb           compile for Thumb instruction set
  --disable-symver         disable symbol versioning
  --enable-hardcoded-tables use hardcoded tables instead of runtime generation
  --disable-safe-bitstream-reader
                           disable buffer boundary checking in bitreaders
                           (faster, but may crash)
  --enable-memalign-hack   emulate memalign, interferes with memory debuggers
  --enable-lto             use link-time optimization

Optimization options (experts only):
  --disable-asm            disable all assembler optimizations
  --disable-altivec        disable AltiVec optimizations
  --disable-amd3dnow       disable 3DNow! optimizations
  --disable-amd3dnowext    disable 3DNow! extended optimizations
  --disable-mmx            disable MMX optimizations
  --disable-mmxext         disable MMXEXT optimizations
  --disable-sse            disable SSE optimizations
  --disable-sse2           disable SSE2 optimizations
  --disable-sse3           disable SSE3 optimizations
  --disable-ssse3          disable SSSE3 optimizations
  --disable-sse4           disable SSE4 optimizations
  --disable-sse42          disable SSE4.2 optimizations
  --disable-avx            disable AVX optimizations
  --disable-fma4           disable FMA4 optimizations
  --disable-armv5te        disable armv5te optimizations
  --disable-armv6          disable armv6 optimizations
  --disable-armv6t2        disable armv6t2 optimizations
  --disable-armvfp         disable ARM VFP optimizations
  --disable-neon           disable NEON optimizations
  --disable-vis            disable VIS optimizations
  --disable-inline-asm     disable use of inline assembler
  --disable-yasm           disable use of yasm assembler
  --disable-mips32r2       disable MIPS32R2 optimizations
  --disable-mipsdspr1      disable MIPS DSP ASE R1 optimizations
  --disable-mipsdspr2      disable MIPS DSP ASE R2 optimizations
  --disable-mipsfpu        disable floating point MIPS optimizations
  --disable-fast-unaligned consider unaligned accesses slow
  --postproc-version=V     build libpostproc version V.
                           Where V can be '$ALT_PP_VER_MAJOR.$ALT_PP_VER_MINOR.$ALT_PP_VER_MICRO' or 'current'. [$postproc_version_default]

Developer options (useful when working on FFmpeg itself):
  --enable-coverage        build with test coverage instrumentation
  --disable-debug          disable debugging symbols
  --enable-debug=LEVEL     set the debug level [$debuglevel]
  --disable-optimizations  disable compiler optimizations
  --enable-extra-warnings  enable more compiler warnings
  --disable-stripping      disable stripping of executables and shared libraries
  --assert-level=level     0(default), 1 or 2, amount of assertion testing,
                           2 causes a slowdown at runtime.
  --enable-memory-poisoning fill heap uninitialized allocated space with arbitrary data
  --valgrind=VALGRIND      run "make fate" tests through valgrind to detect memory
                           leaks and errors, using the specified valgrind binary.
                           Cannot be combined with --target-exec
  --enable-ftrapv          Trap arithmetic overflows
  --samples=PATH           location of test samples for FATE, if not set use
                           \$FATE_SAMPLES at make invocation time.
  --enable-xmm-clobber-test check XMM registers for clobbering (Win64-only;
                           should be used only for debugging purposes)
  --enable-random          randomly enable/disable components
  --disable-random
  --enable-random=LIST     randomly enable/disable specific components or
  --disable-random=LIST    component groups. LIST is a comma-separated list
                           of NAME[:PROB] entries where NAME is a component
                           (group) and PROB the probability associated with
                           NAME (default 0.5).
  --random-seed=VALUE      seed value for --enable/disable-random

NOTE: Object files are built at the place where configure is launched.
EOF
  exit 0
}

quotes='""'

log(){
    echo "$@" >> $logfile
}

log_file(){
    log BEGIN $1
    pr -n -t $1 >> $logfile
    log END $1
}

echolog(){
    log "$@"
    echo "$@"
}

warn(){
    log "WARNING: $*"
    WARNINGS="${WARNINGS}WARNING: $*\n"
}

die(){
    echolog "$@"
    cat <<EOF

If you think configure made a mistake, make sure you are using the latest
version from Git.  If the latest version fails, report the problem to the
ffmpeg-user@ffmpeg.org mailing list or IRC #ffmpeg on irc.freenode.net.
EOF
    if disabled logging; then
        cat <<EOF
Rerun configure with logging enabled (do not use --disable-logging), and
include the log this produces with your report.
EOF
    else
        cat <<EOF
Include the log file "$logfile" produced by configure as this will help
solving the problem.
EOF
    fi
    exit 1
}

# Avoid locale weirdness, besides we really just want to translate ASCII.
toupper(){
    echo "$@" | tr abcdefghijklmnopqrstuvwxyz ABCDEFGHIJKLMNOPQRSTUVWXYZ
}

tolower(){
    echo "$@" | tr ABCDEFGHIJKLMNOPQRSTUVWXYZ abcdefghijklmnopqrstuvwxyz
}

c_escape(){
    echo "$*" | sed 's/["\\]/\\\0/g'
}

sh_quote(){
    v=$(echo "$1" | sed "s/'/'\\\\''/g")
    test "x$v" = "x${v#*[!A-Za-z0-9_/.+-]}" || v="'$v'"
    echo "$v"
}

cleanws(){
    echo "$@" | sed 's/^ *//;s/  */ /g;s/ *$//'
}

filter(){
    pat=$1
    shift
    for v; do
        eval "case $v in $pat) echo $v ;; esac"
    done
}

filter_out(){
    pat=$1
    shift
    for v; do
        eval "case $v in $pat) ;; *) echo $v ;; esac"
    done
}

map(){
    m=$1
    shift
    for v; do eval $m; done
}

add_suffix(){
    suffix=$1
    shift
    for v; do echo ${v}${suffix}; done
}

set_all(){
    value=$1
    shift
    for var in $*; do
        eval $var=$value
    done
}

set_weak(){
    value=$1
    shift
    for var; do
        eval : \${$var:=$value}
    done
}

set_safe(){
    var=$1
    shift
    eval $(echo "$var" | sed 's/[^A-Za-z0-9_]/_/g')='$*'
}

get_safe(){
    eval echo \$$(echo "$1" | sed 's/[^A-Za-z0-9_]/_/g')
}

pushvar(){
    for var in $*; do
        eval level=\${${var}_level:=0}
        eval ${var}_${level}="\$$var"
        eval ${var}_level=$(($level+1))
    done
}

popvar(){
    for var in $*; do
        eval level=\${${var}_level:-0}
        test $level = 0 && continue
        eval level=$(($level-1))
        eval $var="\${${var}_${level}}"
        eval ${var}_level=$level
        eval unset ${var}_${level}
    done
}

enable(){
    set_all yes $*
}

disable(){
    set_all no $*
}

enable_weak(){
    set_weak yes $*
}

disable_weak(){
    set_weak no $*
}

enable_safe(){
    for var; do
        enable $(echo "$var" | sed 's/[^A-Za-z0-9_]/_/g')
    done
}

disable_safe(){
    for var; do
        disable $(echo "$var" | sed 's/[^A-Za-z0-9_]/_/g')
    done
}

do_enable_deep(){
    for var; do
        enabled $var && continue
        eval sel="\$${var}_select"
        eval sgs="\$${var}_suggest"
        pushvar var sgs
        enable_deep $sel
        popvar sgs
        enable_deep_weak $sgs
        popvar var
    done
}

enable_deep(){
    do_enable_deep $*
    enable $*
}

enable_deep_weak(){
    do_enable_deep $*
    enable_weak $*
}

enabled(){
    test "${1#!}" = "$1" && op== || op=!=
    eval test "x\$${1#!}" $op "xyes"
}

disabled(){
    test "${1#!}" = "$1" && op== || op=!=
    eval test "x\$${1#!}" $op "xno"
}

enabled_all(){
    for opt; do
        enabled $opt || return 1
    done
}

disabled_all(){
    for opt; do
        disabled $opt || return 1
    done
}

enabled_any(){
    for opt; do
        enabled $opt && return 0
    done
}

disabled_any(){
    for opt; do
        disabled $opt && return 0
    done
    return 1
}

set_default(){
    for opt; do
        eval : \${$opt:=\$${opt}_default}
    done
}

is_in(){
    value=$1
    shift
    for var in $*; do
        [ $var = $value ] && return 0
    done
    return 1
}

check_deps(){
    for cfg; do
        cfg="${cfg#!}"
        enabled ${cfg}_checking && die "Circular dependency for $cfg."
        disabled ${cfg}_checking && continue
        enable ${cfg}_checking

        eval dep_all="\$${cfg}_deps"
        eval dep_any="\$${cfg}_deps_any"
        eval dep_sel="\$${cfg}_select"
        eval dep_sgs="\$${cfg}_suggest"
        eval dep_ifa="\$${cfg}_if"
        eval dep_ifn="\$${cfg}_if_any"

        pushvar cfg dep_all dep_any dep_sel dep_sgs dep_ifa dep_ifn
        check_deps $dep_all $dep_any $dep_sel $dep_sgs $dep_ifa $dep_ifn
        popvar cfg dep_all dep_any dep_sel dep_sgs dep_ifa dep_ifn

        [ -n "$dep_ifa" ] && { enabled_all $dep_ifa && enable_weak $cfg; }
        [ -n "$dep_ifn" ] && { enabled_any $dep_ifn && enable_weak $cfg; }
        enabled_all  $dep_all || disable $cfg
        enabled_any  $dep_any || disable $cfg
        disabled_any $dep_sel && disable $cfg

        if enabled $cfg; then
            eval dep_extralibs="\$${cfg}_extralibs"
            test -n "$dep_extralibs" && add_extralibs $dep_extralibs
            enable_deep $dep_sel
            enable_deep_weak $dep_sgs
        fi

        disable ${cfg}_checking
    done
}

print_config_h(){
    enabled $1 && v=1 || v=0
    echo "#define $2 $v"
}

print_config_mak(){
    enabled $1 && v= || v=!
    echo "$v$2=yes"
}

print_config_asm(){
    enabled $1 && v=1 || v=0
    echo "%define $2 $v"
}

print_config(){
    pfx=$1
    files=$2
    shift 2
    for cfg; do
        ucname="$(toupper $cfg)"
        for f in $files; do
            "print_config_${f##*.}" $cfg ${pfx}${ucname} >>$f
        done
    done
}

print_enabled(){
    test x"$1" = x-n && end=" " && shift || end="\n"
    suf=$1
    shift
    for v; do
        enabled $v && printf "%s$end" ${v%$suf};
    done
}

append(){
    var=$1
    shift
    eval "$var=\"\$$var $*\""
}

prepend(){
    var=$1
    shift
    eval "$var=\"$* \$$var\""
}

add_cppflags(){
    append CPPFLAGS "$@"
}

add_cflags(){
    append CFLAGS $($cflags_filter "$@")
}

add_cxxflags(){
    append CXXFLAGS $($cflags_filter "$@")
}

add_asflags(){
    append ASFLAGS $($asflags_filter "$@")
}

add_ldflags(){
    append LDFLAGS $($ldflags_filter "$@")
}

add_extralibs(){
    prepend extralibs $($ldflags_filter "$@")
}

add_host_cflags(){
    append host_cflags $($host_cflags_filter "$@")
}

add_host_ldflags(){
    append host_ldflags $($host_ldflags_filter "$@")
}

add_compat(){
    append compat_objs $1
    shift
    map 'add_cppflags -D$v' "$@"
}

check_cmd(){
    log "$@"
    "$@" >> $logfile 2>&1
}

cc_o(){
    eval printf '%s\\n' $CC_O
}

cc_e(){
    eval printf '%s\\n' $CC_E
}

check_cc(){
    log check_cc "$@"
    cat > $TMPC
    log_file $TMPC
    check_cmd $cc $CPPFLAGS $CFLAGS "$@" $CC_C $(cc_o $TMPO) $TMPC
}

check_cxx(){
    log check_cxx "$@"
    cat > $TMPCPP
    log_file $TMPCPP
    check_cmd $cxx $CPPFLAGS $CFLAGS $CXXFLAGS "$@" $CXX_C -o $TMPO $TMPCPP
}

check_cpp(){
    log check_cpp "$@"
    cat > $TMPC
    log_file $TMPC
    check_cmd $cc $CPPFLAGS $CFLAGS "$@" $(cc_e $TMPO) $TMPC
}

as_o(){
    eval printf '%s\\n' $AS_O
}

check_as(){
    log check_as "$@"
    cat > $TMPC
    log_file $TMPC
    check_cmd $as $CPPFLAGS $ASFLAGS "$@" $AS_C $(as_o $TMPO) $TMPC
}

check_inline_asm(){
    log check_inline_asm "$@"
    name="$1"
    code="$2"
    shift 2
    disable $name
    check_as "$@" <<EOF && enable $name
void foo(void){ __asm__ volatile($code); }
EOF
}

check_yasm(){
    log check_yasm "$@"
    echo "$1" > $TMPS
    log_file $TMPS
    shift 1
    check_cmd $yasmexe $YASMFLAGS -Werror "$@" -o $TMPO $TMPS
}

ld_o(){
    eval printf '%s\\n' $LD_O
}

check_ld(){
    log check_ld "$@"
    type=$1
    shift 1
    flags=$(filter_out '-l*' $@)
    libs=$(filter '-l*' $@)
    check_$type $($cflags_filter $flags) || return
    flags=$($ldflags_filter $flags)
    libs=$($ldflags_filter $libs)
    check_cmd $ld $LDFLAGS $flags $(ld_o $TMPE) $TMPO $libs $extralibs
}

check_code(){
    log check_code "$@"
    check=$1
    headers=$2
    code=$3
    shift 3
    {
        for hdr in $headers; do
            echo "#include <$hdr>"
        done
        echo "int main(void) { $code; return 0; }"
    } | check_$check "$@"
}

check_cppflags(){
    log check_cppflags "$@"
    check_cc "$@" <<EOF && append CPPFLAGS "$@"
int x;
EOF
}

check_cflags(){
    log check_cflags "$@"
    set -- $($cflags_filter "$@")
    check_cc "$@" <<EOF && append CFLAGS "$@"
int x;
EOF
}

check_cxxflags(){
    log check_cxxflags "$@"
    set -- $($cflags_filter "$@")
    check_cxx "$@" <<EOF && append CXXFLAGS "$@"
int x;
EOF
}

test_ldflags(){
    log test_ldflags "$@"
    check_ld "cc" "$@" <<EOF
int main(void){ return 0; }
EOF
}

check_ldflags(){
    log check_ldflags "$@"
    test_ldflags "$@" && add_ldflags "$@"
}

check_header(){
    log check_header "$@"
    header=$1
    shift
    disable_safe $header
    check_cpp "$@" <<EOF && enable_safe $header
#include <$header>
int x;
EOF
}

check_func(){
    log check_func "$@"
    func=$1
    shift
    disable $func
    check_ld "cc" "$@" <<EOF && enable $func
extern int $func();
int main(void){ $func(); }
EOF
}

check_mathfunc(){
    log check_mathfunc "$@"
    func=$1
    shift
    disable $func
    check_ld "cc" "$@" <<EOF && enable $func
#include <math.h>
float foo(float f) { return $func(f); }
int main(void){ return (int) foo; }
EOF
}

check_func_headers(){
    log check_func_headers "$@"
    headers=$1
    funcs=$2
    shift 2
    {
        for hdr in $headers; do
            echo "#include <$hdr>"
        done
        for func in $funcs; do
            echo "long check_$func(void) { return (long) $func; }"
        done
        echo "int main(void) { return 0; }"
    } | check_ld "cc" "$@" && enable $funcs && enable_safe $headers
}

check_class_headers_cpp(){
    log check_class_headers_cpp "$@"
    headers=$1
    classes=$2
    shift 2
    {
        for hdr in $headers; do
            echo "#include <$hdr>"
        done
        echo "int main(void) { "
        i=1
        for class in $classes; do
            echo "$class obj$i;"
            i=$(expr $i + 1)
        done
        echo "return 0; }"
    } | check_ld "cxx" "$@" && enable $funcs && enable_safe $headers
}

check_cpp_condition(){
    log check_cpp_condition "$@"
    header=$1
    condition=$2
    shift 2
    check_cpp "$@" <<EOF
#include <$header>
#if !($condition)
#error "unsatisfied condition: $condition"
#endif
EOF
}

check_lib(){
    log check_lib "$@"
    header="$1"
    func="$2"
    shift 2
    check_header $header && check_func $func "$@" && add_extralibs "$@"
}

check_lib2(){
    log check_lib2 "$@"
    headers="$1"
    funcs="$2"
    shift 2
    check_func_headers "$headers" "$funcs" "$@" && add_extralibs "$@"
}

check_lib_cpp(){
    log check_lib_cpp "$@"
    headers="$1"
    classes="$2"
    shift 2
    check_class_headers_cpp "$headers" "$classes" "$@" && add_extralibs "$@"
}

check_pkg_config(){
    log check_pkg_config "$@"
    pkg="$1"
    headers="$2"
    funcs="$3"
    shift 3
    $pkg_config --exists $pkg 2>/dev/null || return
    pkg_cflags=$($pkg_config --cflags $pkg)
    pkg_libs=$($pkg_config --libs $pkg)
    check_func_headers "$headers" "$funcs" $pkg_cflags $pkg_libs "$@" &&
        set_safe ${pkg}_cflags $pkg_cflags   &&
        set_safe ${pkg}_libs   $pkg_libs
}

check_exec(){
    check_ld "cc" "$@" && { enabled cross_compile || $TMPE >> $logfile 2>&1; }
}

check_exec_crash(){
    code=$(cat)

    # exit() is not async signal safe.  _Exit (C99) and _exit (POSIX)
    # are safe but may not be available everywhere.  Thus we use
    # raise(SIGTERM) instead.  The check is run in a subshell so we
    # can redirect the "Terminated" message from the shell.  SIGBUS
    # is not defined by standard C so it is used conditionally.

    (check_exec "$@") >> $logfile 2>&1 <<EOF
#include <signal.h>
static void sighandler(int sig){
    raise(SIGTERM);
}
int func(void){
    $code
}
int (*func_ptr)(void) = func;
int main(void){
    signal(SIGILL, sighandler);
    signal(SIGFPE, sighandler);
    signal(SIGSEGV, sighandler);
#ifdef SIGBUS
    signal(SIGBUS, sighandler);
#endif
    return func_ptr();
}
EOF
}

check_type(){
    log check_type "$@"
    headers=$1
    type=$2
    shift 2
    disable_safe "$type"
    check_code cc "$headers" "$type v" "$@" && enable_safe "$type"
}

check_struct(){
    log check_type "$@"
    headers=$1
    struct=$2
    member=$3
    shift 3
    disable_safe "${struct}_${member}"
    check_code cc "$headers" "const void *p = &(($struct *)0)->$member" "$@" &&
        enable_safe "${struct}_${member}"
}

require(){
    name="$1"
    header="$2"
    func="$3"
    shift 3
    check_lib $header $func "$@" || die "ERROR: $name not found"
}

require2(){
    name="$1"
    headers="$2"
    func="$3"
    shift 3
    check_lib2 "$headers" $func "$@" || die "ERROR: $name not found"
}

require_cpp(){
    name="$1"
    headers="$2"
    classes="$3"
    shift 3
    check_lib_cpp "$headers" "$classes" "$@" || die "ERROR: $name not found"
}

require_pkg_config(){
    pkg="$1"
    check_pkg_config "$@" || die "ERROR: $pkg not found"
    add_cflags    $(get_safe ${pkg}_cflags)
    add_extralibs $(get_safe ${pkg}_libs)
}

hostcc_o(){
    eval printf '%s\\n' $HOSTCC_O
}

check_host_cc(){
    log check_host_cc "$@"
    cat > $TMPC
    log_file $TMPC
    check_cmd $host_cc $host_cflags "$@" $HOSTCC_C $(hostcc_o $TMPO) $TMPC
}

check_host_cflags(){
    log check_host_cflags "$@"
    set -- $($host_cflags_filter "$@")
    check_host_cc "$@" <<EOF && append host_cflags "$@"
int x;
EOF
}

apply(){
    file=$1
    shift
    "$@" < "$file" > "$file.tmp" && mv "$file.tmp" "$file" || rm "$file.tmp"
}

cp_if_changed(){
    cmp -s "$1" "$2" && echo "$2 is unchanged" && return
    mkdir -p "$(dirname $2)"
    cp -f "$1" "$2"
}

# CONFIG_LIST contains configurable options, while HAVE_LIST is for
# system-dependent things.

COMPONENT_LIST="
    bsfs
    decoders
    demuxers
    encoders
    filters
    hwaccels
    indevs
    muxers
    outdevs
    parsers
    protocols
"

DOCUMENT_LIST="
    doc
    htmlpages
    manpages
    podpages
    txtpages
"

PROGRAM_LIST="
    ffplay
    ffprobe
    ffserver
    ffmpeg
"

CONFIG_LIST="
    $COMPONENT_LIST
    $DOCUMENT_LIST
    $PROGRAM_LIST
    avcodec
    avdevice
    avfilter
    avformat
    avresample
    avisynth
    bzlib
    crystalhd
    dct
    dwt
    dxva2
    fast_unaligned
    fft
    fontconfig
    frei0r
    ftrapv
    gnutls
    gpl
    gray
    hardcoded_tables
    incompatible_fork_abi
    libaacplus
    libass
    libbluray
    libcaca
    libcdio
    libcelt
    libdc1394
    libfaac
    libfdk_aac
    libflite
    libfreetype
    libgsm
    libiec61883
    libilbc
    libmodplug
    libmp3lame
    libnut
    libopencore_amrnb
    libopencore_amrwb
    libopencv
    libopenjpeg
    libopus
    libpulse
    librtmp
    libschroedinger
    libspeex
    libstagefright_h264
    libtheora
    libtwolame
    libutvideo
    libv4l2
    libvo_aacenc
    libvo_amrwbenc
    libvorbis
    libvpx
    libx264
    libxavs
    libxvid
    lsp
    mdct
    memalign_hack
    memory_poisoning
    network
    nonfree
    openal
    openssl
    pic
    postproc
    rdft
    runtime_cpudetect
    safe_bitstream_reader
    shared
    small
    sram
    static
    swresample
    swscale
    swscale_alpha
    thumb
    vaapi
    vda
    vdpau
    version3
    xmm_clobber_test
    x11grab
    zlib
"

THREADS_LIST='
    pthreads
    w32threads
    os2threads
'

ARCH_LIST='
    alpha
    arm
    avr32
    avr32_ap
    avr32_uc
    bfin
    ia64
    m68k
    mips
    mips64
    parisc
    ppc
    ppc64
    s390
    sh4
    sparc
    sparc64
    tilegx
    tilepro
    tomi
    x86
    x86_32
    x86_64
'

ARCH_EXT_LIST_X86='
    amd3dnow
    amd3dnowext
    avx
    fma4
    mmx
    mmxext
    sse
    sse2
    sse3
    sse4
    sse42
    ssse3
'

ARCH_EXT_LIST="
    $ARCH_EXT_LIST_X86
    altivec
    armv5te
    armv6
    armv6t2
    armvfp
    neon
    ppc4xx
    vfpv3
    vis
    mipsfpu
    mips32r2
    mipsdspr1
    mipsdspr2
"

HAVE_LIST_CMDLINE='
    inline_asm
    symver
    yasm
'

HAVE_LIST_PUB='
    bigendian
    fast_unaligned
    incompatible_fork_abi
'

HAVE_LIST="
    $ARCH_EXT_LIST
    $(add_suffix _external $ARCH_EXT_LIST)
    $(add_suffix _inline   $ARCH_EXT_LIST)
    $HAVE_LIST_CMDLINE
    $HAVE_LIST_PUB
    $THREADS_LIST
    aligned_malloc
    aligned_stack
    alsa_asoundlib_h
    altivec_h
    arpa_inet_h
    asm_mod_q
    asm_mod_y
    asm_types_h
    attribute_may_alias
    attribute_packed
    cbrtf
    clock_gettime
    closesocket
    cmov
    cpunop
    CryptGenRandom
    dcbzl
    dev_bktr_ioctl_bt848_h
    dev_bktr_ioctl_meteor_h
    dev_ic_bt8xx_h
    dev_video_bktr_ioctl_bt848_h
    dev_video_meteor_ioctl_meteor_h
    direct_h
    dlfcn_h
    dlopen
    dos_paths
    dxva_h
    ebp_available
    ebx_available
    exp2
    exp2f
    fast_64bit
    fast_clz
    fast_cmov
    fcntl
    fork
    getaddrinfo
    gethrtime
    getopt
    GetProcessAffinityMask
    GetProcessMemoryInfo
    GetProcessTimes
    GetSystemTimeAsFileTime
    getrusage
    gettimeofday
    glob
    gnu_as
    ibm_asm
    inet_aton
    io_h
    isatty
    isinf
    isnan
    jack_port_get_latency_range
    kbhit
    ldbrx
    libdc1394_1
    libdc1394_2
    llrint
    llrintf
    local_aligned_16
    local_aligned_8
    localtime_r
    log2
    log2f
    loongson
    lrint
    lrintf
    lzo1x_999_compress
    machine_ioctl_bt848_h
    machine_ioctl_meteor_h
    makeinfo
    malloc_h
    MapViewOfFile
    memalign
    mkstemp
    mm_empty
    mmap
    mprotect
    msvcrt
    nanosleep
    PeekNamedPipe
    perl
    pod2man
    poll_h
    posix_memalign
    pthread_cancel
    rdtsc
    rint
    round
    roundf
    sched_getaffinity
    sdl
    sdl_video_size
    setmode
    setrlimit
    Sleep
    sndio_h
    socklen_t
    soundcard_h
    strerror_r
    struct_addrinfo
    struct_group_source_req
    struct_ip_mreq_source
    struct_ipv6_mreq
    struct_pollfd
    struct_rusage_ru_maxrss
    struct_sctp_event_subscribe
    struct_sockaddr_in6
    struct_sockaddr_sa_len
    struct_sockaddr_storage
    struct_v4l2_frmivalenum_discrete
    symver_asm_label
    symver_gnu_asm
    sysconf
    sysctl
    sys_mman_h
    sys_param_h
    sys_resource_h
    sys_select_h
    sys_soundcard_h
    sys_time_h
    sys_videoio_h
    termios_h
    texi2html
    threads
    trunc
    truncf
    unistd_h
    usleep
    vfp_args
    VirtualAlloc
    windows_h
    winsock2_h
    xform_asm
    xmm_clobbers
"

# options emitted with CONFIG_ prefix but not available on command line
CONFIG_EXTRA="
    aandcttables
    ac3dsp
    avutil
    error_resilience
    gcrypt
    golomb
    gplv3
    h264chroma
    h264dsp
    h264pred
    h264qpel
    huffman
    lgplv3
    lpc
    mpegaudio
    mpegaudiodsp
    mpegvideo
    mpegvideoenc
    nettle
    rangecoder
    rtpdec
    sinewin
    vp3dsp
"

CMDLINE_SELECT="
    $ARCH_EXT_LIST
    $CONFIG_LIST
    $HAVE_LIST_CMDLINE
    $THREADS_LIST
    asm
    coverage
    cross_compile
    debug
    extra_warnings
    logging
    lto
    optimizations
    stripping
"

PATHS_LIST='
    bindir
    datadir
    incdir
    libdir
    mandir
    prefix
    shlibdir
'

CMDLINE_SET="
    $PATHS_LIST
    ar
    arch
    as
    assert_level
    build_suffix
    cc
    cpu
    cross_prefix
    cxx
    dep_cc
    extra_version
    host_cc
    host_cflags
    host_ld
    host_ldflags
    host_libs
    host_os
    install
    ld
    logfile
    malloc_prefix
    nm
    optflags
    pkg_config
    postproc_version
    progs_suffix
    random_seed
    samples
    strip
    sysinclude
    sysroot
    target_exec
    target_os
    target_path
    toolchain
    valgrind
    yasmexe
"

CMDLINE_APPEND="
    extra_cflags
    extra_cxxflags
"

# code dependency declarations

# architecture extensions

armv5te_deps="arm"
armv6_deps="arm"
armv6t2_deps="arm"
armvfp_deps="arm"
neon_deps="arm"
vfpv3_deps="armvfp"

mipsfpu_deps="mips"
mips32r2_deps="mips"
mipsdspr1_deps="mips"
mipsdspr2_deps="mips"

altivec_deps="ppc"
ppc4xx_deps="ppc"

vis_deps="sparc"

x86_64_suggest="cmov fast_cmov"

amd3dnow_deps="mmx"
amd3dnowext_deps="amd3dnow"
mmx_deps="x86"
mmxext_deps="mmx"
sse_deps="mmxext"
sse2_deps="sse"
sse3_deps="sse2"
ssse3_deps="sse3"
sse4_deps="ssse3"
sse42_deps="sse4"
avx_deps="sse42"
fma4_deps="avx"

mmx_external_deps="yasm"
mmx_inline_deps="inline_asm"
mmx_suggest="mmx_external mmx_inline"

for ext in $(filter_out mmx $ARCH_EXT_LIST_X86); do
    eval dep=\$${ext}_deps
    eval ${ext}_external_deps='"${dep}_external"'
    eval ${ext}_inline_deps='"${dep}_inline"'
    eval ${ext}_suggest='"${ext}_external ${ext}_inline"'
done

aligned_stack_if_any="ppc x86"
fast_64bit_if_any="alpha ia64 mips64 parisc64 ppc64 sparc64 x86_64"
fast_clz_if_any="alpha armv5te avr32 mips ppc x86"
fast_unaligned_if_any="armv6 ppc x86"

inline_asm_deps="!tms470"
need_memalign="altivec neon sse"

symver_if_any="symver_asm_label symver_gnu_asm"

log2_deps="!msvcrt"

# subsystems
dct_select="rdft"
mdct_select="fft"
rdft_select="fft"
mpegaudio_select="mpegaudiodsp"
mpegaudiodsp_select="dct"
mpegvideoenc_select="mpegvideo"

# decoders / encoders / hardware accelerators
aac_decoder_select="mdct sinewin"
aac_encoder_select="mdct sinewin"
aac_latm_decoder_select="aac_decoder aac_latm_parser"
ac3_decoder_select="mdct ac3dsp ac3_parser"
ac3_encoder_select="mdct ac3dsp"
ac3_fixed_encoder_select="mdct ac3dsp"
alac_encoder_select="lpc"
amrnb_decoder_select="lsp"
amrwb_decoder_select="lsp"
amv_encoder_select="aandcttables"
atrac1_decoder_select="mdct sinewin"
atrac3_decoder_select="mdct"
binkaudio_dct_decoder_select="mdct rdft dct sinewin"
binkaudio_rdft_decoder_select="mdct rdft sinewin"
cavs_decoder_select="golomb mpegvideo"
cook_decoder_select="mdct sinewin"
cscd_decoder_suggest="zlib"
dca_decoder_select="mdct"
dirac_decoder_select="dwt golomb"
dnxhd_encoder_select="aandcttables mpegvideoenc"
dxa_decoder_select="zlib"
eac3_decoder_select="ac3_decoder"
eac3_encoder_select="ac3_encoder"
eamad_decoder_select="aandcttables error_resilience mpegvideo"
eatgq_decoder_select="aandcttables"
eatqi_decoder_select="aandcttables error_resilience mpegvideo"
exr_decoder_select="zlib"
ffv1_decoder_select="golomb rangecoder"
ffv1_encoder_select="rangecoder"
ffvhuff_encoder_select="huffman"
flac_decoder_select="golomb"
flac_encoder_select="golomb lpc"
flashsv_decoder_select="zlib"
flashsv_encoder_select="zlib"
flashsv2_encoder_select="zlib"
flashsv2_decoder_select="zlib"
flv_decoder_select="h263_decoder"
flv_encoder_select="h263_encoder"
fraps_decoder_select="huffman"
h261_decoder_select="error_resilience mpegvideo"
h261_encoder_select="aandcttables mpegvideoenc"
h263_decoder_select="error_resilience h263_parser mpegvideo"
h263_encoder_select="aandcttables error_resilience mpegvideoenc"
h263_vaapi_hwaccel_select="vaapi h263_decoder"
h263i_decoder_select="h263_decoder"
h263p_encoder_select="h263_encoder"
h264_crystalhd_decoder_select="crystalhd h264_mp4toannexb_bsf h264_parser"
h264_decoder_select="error_resilience golomb h264chroma h264dsp h264pred h264qpel mpegvideo"
h264_dxva2_hwaccel_deps="dxva2api_h"
h264_dxva2_hwaccel_select="dxva2 h264_decoder"
h264_vaapi_hwaccel_select="vaapi h264_decoder"
h264_vda_decoder_select="vda h264_parser h264_decoder"
h264_vda_hwaccel_deps="VideoDecodeAcceleration_VDADecoder_h pthreads"
h264_vda_hwaccel_select="vda h264_decoder"
h264_vdpau_decoder_select="vdpau h264_decoder"
huffyuv_encoder_select="huffman"
iac_decoder_select="fft mdct sinewin"
imc_decoder_select="fft mdct sinewin"
jpegls_decoder_select="golomb"
jpegls_encoder_select="golomb"
ljpeg_encoder_select="aandcttables mpegvideoenc"
loco_decoder_select="golomb"
mdec_decoder_select="error_resilience mpegvideo"
mjpeg_encoder_select="aandcttables mpegvideoenc"
mlp_decoder_select="mlp_parser"
mp1_decoder_select="mpegaudio"
mp1float_decoder_select="mpegaudio"
mp2_decoder_select="mpegaudio"
mp2float_decoder_select="mpegaudio"
mp3_decoder_select="mpegaudio"
mp3adu_decoder_select="mpegaudio"
mp3adufloat_decoder_select="mpegaudio"
mp3float_decoder_select="mpegaudio"
mp3on4_decoder_select="mpegaudio"
mp3on4float_decoder_select="mpegaudio"
mpc7_decoder_select="mpegaudiodsp"
mpc8_decoder_select="mpegaudiodsp"
mpeg_vdpau_decoder_select="vdpau mpegvideo_decoder"
mpeg_xvmc_decoder_deps="X11_extensions_XvMClib_h"
mpeg_xvmc_decoder_select="mpegvideo_decoder"
mpeg1_vdpau_decoder_select="vdpau mpeg1video_decoder"
mpeg1_vdpau_hwaccel_select="vdpau mpeg1video_decoder"
mpeg1video_decoder_select="error_resilience mpegvideo"
mpeg1video_encoder_select="aandcttables error_resilience mpegvideoenc"
mpeg2_crystalhd_decoder_select="crystalhd"
mpeg2_dxva2_hwaccel_deps="dxva2api_h"
mpeg2_dxva2_hwaccel_select="dxva2 mpeg2video_decoder"
mpeg2_vdpau_hwaccel_select="vdpau mpeg2video_decoder"
mpeg2_vaapi_hwaccel_select="vaapi mpeg2video_decoder"
mpeg2video_decoder_select="error_resilience mpegvideo"
mpeg2video_encoder_select="aandcttables error_resilience mpegvideoenc"
mpeg4_crystalhd_decoder_select="crystalhd"
mpeg4_decoder_select="h263_decoder mpeg4video_parser"
mpeg4_encoder_select="h263_encoder"
mpeg4_vaapi_hwaccel_select="vaapi mpeg4_decoder"
mpeg4_vdpau_decoder_select="vdpau mpeg4_decoder"
msmpeg4_crystalhd_decoder_select="crystalhd"
msmpeg4v1_decoder_select="h263_decoder"
msmpeg4v1_encoder_select="h263_encoder"
msmpeg4v2_decoder_select="h263_decoder"
msmpeg4v2_encoder_select="h263_encoder"
msmpeg4v3_decoder_select="h263_decoder"
msmpeg4v3_encoder_select="h263_encoder"
mss2_decoder_select="vc1_decoder"
nellymoser_decoder_select="mdct sinewin"
nellymoser_encoder_select="mdct sinewin"
png_decoder_select="zlib"
png_encoder_select="zlib"
qcelp_decoder_select="lsp"
qdm2_decoder_select="mdct rdft mpegaudiodsp"
ra_144_encoder_select="lpc"
ralf_decoder_select="golomb"
rv10_decoder_select="h263_decoder"
rv10_encoder_select="h263_encoder"
rv20_decoder_select="h263_decoder"
rv20_encoder_select="h263_encoder"
rv30_decoder_select="error_resilience golomb h264chroma h264pred h264qpel mpegvideo"
rv40_decoder_select="error_resilience golomb h264chroma h264pred h264qpel mpegvideo"
shorten_decoder_select="golomb"
sipr_decoder_select="lsp"
snow_decoder_select="dwt rangecoder"
snow_encoder_select="aandcttables dwt error_resilience mpegvideoenc rangecoder"
sonic_decoder_select="golomb"
sonic_encoder_select="golomb"
sonic_ls_encoder_select="golomb"
svq1_decoder_select="error_resilience mpegvideo"
svq1_encoder_select="aandcttables error_resilience mpegvideoenc"
svq3_decoder_select="error_resilience golomb h264chroma h264dsp h264pred h264qpel mpegvideo"
svq3_decoder_suggest="zlib"
theora_decoder_select="vp3_decoder"
tiff_decoder_suggest="zlib"
tiff_encoder_suggest="zlib"
truehd_decoder_select="mlp_parser"
tscc_decoder_select="zlib"
twinvq_decoder_select="mdct lsp sinewin"
utvideo_encoder_select="huffman"
vc1_crystalhd_decoder_select="crystalhd"
vc1_decoder_select="h263_decoder h264chroma h264qpel"
vc1_dxva2_hwaccel_deps="dxva2api_h"
vc1_dxva2_hwaccel_select="dxva2 vc1_decoder"
vc1_vaapi_hwaccel_select="vaapi vc1_decoder"
vc1_vdpau_decoder_select="vdpau vc1_decoder"
vc1image_decoder_select="vc1_decoder"
vorbis_decoder_select="mdct"
vorbis_encoder_select="mdct"
vp3_decoder_select="vp3dsp"
vp5_decoder_select="vp3dsp"
vp6_decoder_select="huffman vp3dsp"
vp6a_decoder_select="vp6_decoder"
vp6f_decoder_select="vp6_decoder"
vp8_decoder_select="h264pred h264qpel"
wmapro_decoder_select="mdct sinewin"
wmav1_decoder_select="mdct sinewin"
wmav1_encoder_select="mdct sinewin"
wmav2_decoder_select="mdct sinewin"
wmav2_encoder_select="mdct sinewin"
wmavoice_decoder_select="lsp rdft dct mdct sinewin"
wmv1_decoder_select="h263_decoder"
wmv1_encoder_select="h263_encoder"
wmv2_decoder_select="h263_decoder"
wmv2_encoder_select="h263_encoder"
wmv3_decoder_select="vc1_decoder"
wmv3_crystalhd_decoder_select="crystalhd"
wmv3_dxva2_hwaccel_select="vc1_dxva2_hwaccel"
wmv3_vaapi_hwaccel_select="vc1_vaapi_hwaccel"
wmv3_vdpau_decoder_select="vc1_vdpau_decoder"
wmv3image_decoder_select="wmv3_decoder"
zerocodec_decoder_select="zlib"
zlib_decoder_select="zlib"
zlib_encoder_select="zlib"
zmbv_decoder_select="zlib"
zmbv_encoder_select="zlib"

crystalhd_deps="libcrystalhd_libcrystalhd_if_h"
vaapi_deps="va_va_h"
vda_deps="VideoDecodeAcceleration_VDADecoder_h pthreads"
vdpau_deps="vdpau_vdpau_h vdpau_vdpau_x11_h"

# parsers
h264_parser_select="error_resilience golomb h264dsp h264pred mpegvideo"
mpeg4video_parser_select="error_resilience mpegvideo"
mpegvideo_parser_select="error_resilience mpegvideo"
vc1_parser_select="error_resilience mpegvideo"

# external libraries
libaacplus_encoder_deps="libaacplus"
libcelt_decoder_deps="libcelt"
libfaac_encoder_deps="libfaac"
libfdk_aac_encoder_deps="libfdk_aac"
libgsm_decoder_deps="libgsm"
libgsm_encoder_deps="libgsm"
libgsm_ms_decoder_deps="libgsm"
libgsm_ms_encoder_deps="libgsm"
libilbc_decoder_deps="libilbc"
libilbc_encoder_deps="libilbc"
libmodplug_demuxer_deps="libmodplug"
libmp3lame_encoder_deps="libmp3lame"
libopencore_amrnb_decoder_deps="libopencore_amrnb"
libopencore_amrnb_encoder_deps="libopencore_amrnb"
libopencore_amrwb_decoder_deps="libopencore_amrwb"
libopenjpeg_decoder_deps="libopenjpeg"
libopenjpeg_encoder_deps="libopenjpeg"
libopus_decoder_deps="libopus"
libopus_encoder_deps="libopus"
libschroedinger_decoder_deps="libschroedinger"
libschroedinger_encoder_deps="libschroedinger"
libspeex_decoder_deps="libspeex"
libspeex_encoder_deps="libspeex"
libstagefright_h264_decoder_deps="libstagefright_h264"
libtheora_encoder_deps="libtheora"
libtwolame_encoder_deps="libtwolame"
libvo_aacenc_encoder_deps="libvo_aacenc"
libvo_amrwbenc_encoder_deps="libvo_amrwbenc"
libvorbis_decoder_deps="libvorbis"
libvorbis_encoder_deps="libvorbis"
libvpx_decoder_deps="libvpx"
libvpx_encoder_deps="libvpx"
libx264_encoder_deps="libx264"
libx264rgb_encoder_deps="libx264"
libxavs_encoder_deps="libxavs"
libxvid_encoder_deps="libxvid"
libutvideo_decoder_deps="libutvideo"
libutvideo_encoder_deps="libutvideo"

# demuxers / muxers
ac3_demuxer_select="ac3_parser"
asf_stream_muxer_select="asf_muxer"
avisynth_demuxer_deps="avisynth"
dirac_demuxer_select="dirac_parser"
dts_demuxer_select="dca_parser"
dtshd_demuxer_select="dca_parser"
eac3_demuxer_select="ac3_parser"
f4v_muxer_select="mov_muxer"
flac_demuxer_select="flac_parser"
ipod_muxer_select="mov_muxer"
libnut_demuxer_deps="libnut"
libnut_muxer_deps="libnut"
matroska_audio_muxer_select="matroska_muxer"
matroska_demuxer_suggest="zlib bzlib"
mov_demuxer_suggest="zlib"
mp3_demuxer_select="mpegaudio_parser"
mp4_muxer_select="mov_muxer"
mpegts_muxer_select="adts_muxer latm_muxer mpegvideo"
mpegtsraw_demuxer_select="mpegts_demuxer"
mxf_d10_muxer_select="mxf_muxer"
ogg_demuxer_select="golomb"
psp_muxer_select="mov_muxer"
rtp_demuxer_select="sdp_demuxer"
rtp_muxer_select="mpegvideo"
rtpdec_select="asf_demuxer rm_demuxer rtp_protocol mpegts_demuxer mov_demuxer"
rtsp_demuxer_select="http_protocol rtpdec"
rtsp_muxer_select="rtp_muxer http_protocol rtp_protocol"
sap_demuxer_select="sdp_demuxer"
sap_muxer_select="rtp_muxer rtp_protocol"
sdp_demuxer_select="rtpdec"
smoothstreaming_muxer_select="ismv_muxer"
spdif_muxer_select="aac_parser"
tak_demuxer_select="tak_parser"
tg2_muxer_select="mov_muxer"
tgp_muxer_select="mov_muxer"
w64_demuxer_deps="wav_demuxer"

# indevs / outdevs
alsa_indev_deps="alsa_asoundlib_h snd_pcm_htimestamp"
alsa_outdev_deps="alsa_asoundlib_h"
bktr_indev_deps_any="dev_bktr_ioctl_bt848_h machine_ioctl_bt848_h dev_video_bktr_ioctl_bt848_h dev_ic_bt8xx_h"
caca_outdev_deps="libcaca"
dshow_indev_deps="IBaseFilter"
dshow_indev_extralibs="-lpsapi -lole32 -lstrmiids -luuid"
dv1394_indev_deps="dv1394 dv_demuxer"
fbdev_indev_deps="linux_fb_h"
iec61883_indev_deps="libiec61883"
jack_indev_deps="jack_jack_h sem_timedwait"
lavfi_indev_deps="avfilter"
libcdio_indev_deps="libcdio"
libdc1394_indev_deps="libdc1394"
libv4l2_indev_deps="libv4l2"
openal_indev_deps="openal"
oss_indev_deps_any="soundcard_h sys_soundcard_h"
oss_outdev_deps_any="soundcard_h sys_soundcard_h"
pulse_indev_deps="libpulse"
sdl_outdev_deps="sdl"
sndio_indev_deps="sndio_h"
sndio_outdev_deps="sndio_h"
v4l_indev_deps="linux_videodev_h"
v4l2_indev_deps_any="linux_videodev2_h sys_videoio_h"
vfwcap_indev_deps="capCreateCaptureWindow vfwcap_defines"
vfwcap_indev_extralibs="-lavicap32"
x11grab_indev_deps="x11grab"

# protocols
bluray_protocol_deps="libbluray"
ffrtmpcrypt_protocol_deps="!librtmp_protocol"
ffrtmpcrypt_protocol_deps_any="gcrypt nettle openssl"
ffrtmpcrypt_protocol_select="tcp_protocol"
ffrtmphttp_protocol_deps="!librtmp_protocol"
ffrtmphttp_protocol_select="http_protocol"
gopher_protocol_deps="network"
httpproxy_protocol_deps="network"
httpproxy_protocol_select="tcp_protocol"
http_protocol_deps="network"
http_protocol_select="tcp_protocol"
https_protocol_select="tls_protocol"
librtmp_protocol_deps="librtmp"
librtmpe_protocol_deps="librtmp"
librtmps_protocol_deps="librtmp"
librtmpt_protocol_deps="librtmp"
librtmpte_protocol_deps="librtmp"
mmsh_protocol_select="http_protocol"
mmst_protocol_deps="network"
rtmp_protocol_deps="!librtmp_protocol"
rtmp_protocol_select="tcp_protocol"
rtmpe_protocol_select="ffrtmpcrypt_protocol"
rtmps_protocol_deps="!librtmp_protocol"
rtmps_protocol_select="tls_protocol"
rtmpt_protocol_select="ffrtmphttp_protocol"
rtmpte_protocol_select="ffrtmpcrypt_protocol ffrtmphttp_protocol"
rtmpts_protocol_select="ffrtmphttp_protocol https_protocol"
rtp_protocol_select="udp_protocol"
sctp_protocol_deps="network struct_sctp_event_subscribe"
tcp_protocol_deps="network"
tls_protocol_deps_any="openssl gnutls"
tls_protocol_select="tcp_protocol"
udp_protocol_deps="network"

# filters
aconvert_filter_deps="swresample"
amovie_filter_deps="avcodec avformat"
aresample_filter_deps="swresample"
ass_filter_deps="libass"
asyncts_filter_deps="avresample"
atempo_filter_deps="avcodec rdft"
blackframe_filter_deps="gpl"
boxblur_filter_deps="gpl"
colormatrix_filter_deps="gpl"
cropdetect_filter_deps="gpl"
decimate_filter_deps="gpl avcodec"
delogo_filter_deps="gpl"
deshake_filter_deps="avcodec"
drawtext_filter_deps="libfreetype"
ebur128_filter_deps="gpl"
flite_filter_deps="libflite"
frei0r_filter_deps="frei0r dlopen"
frei0r_filter_extralibs='$ldl'
frei0r_src_filter_deps="frei0r dlopen"
frei0r_src_filter_extralibs='$ldl'
hqdn3d_filter_deps="gpl"
movie_filter_deps="avcodec avformat"
mp_filter_deps="gpl avcodec swscale postproc inline_asm"
mptestsrc_filter_deps="gpl"
negate_filter_deps="lut_filter"
resample_filter_deps="avresample"
ocv_filter_deps="libopencv"
pan_filter_deps="swresample"
removelogo_filter_deps="avcodec avformat swscale"
scale_filter_deps="swscale"
smartblur_filter_deps="gpl swscale"
showspectrum_filter_deps="avcodec rdft"
super2xsai_filter_deps="gpl"
tinterlace_filter_deps="gpl"
yadif_filter_deps="gpl"
pixfmts_super2xsai_test_deps="super2xsai_filter"
tinterlace_merge_test_deps="tinterlace_filter"
tinterlace_pad_test_deps="tinterlace_filter"

# libraries
avdevice_deps="avcodec avformat"
avformat_deps="avcodec"
postproc_deps="gpl"

# programs
ffmpeg_deps="avcodec avfilter avformat swscale swresample"
ffmpeg_select="ffbuffersink_filter format_filter aformat_filter
               setpts_filter null_filter anull_filter ffabuffersink_filter"
ffplay_deps="avcodec avformat swscale swresample sdl"
ffplay_select="ffbuffersink_filter rdft crop_filter"
ffprobe_deps="avcodec avformat"
ffserver_deps="avformat ffm_muxer fork rtp_protocol rtsp_demuxer"
ffserver_extralibs='$ldl'

# documentation
podpages_deps="perl"
manpages_deps="perl pod2man"
htmlpages_deps="texi2html"
txtpages_deps="makeinfo"
doc_deps_any="manpages htmlpages podpages txtpages"

# tests
colormatrix1_test_deps="colormatrix_filter"
colormatrix2_test_deps="colormatrix_filter"
pp_test_deps="mp_filter"
pp2_test_deps="mp_filter"
pp3_test_deps="mp_filter"
pp4_test_deps="mp_filter"
pp5_test_deps="mp_filter"
pp6_test_deps="mp_filter"

# default parameters

logfile="config.log"

# installation paths
prefix_default="/usr/local"
bindir_default='${prefix}/bin'
datadir_default='${prefix}/share/ffmpeg'
incdir_default='${prefix}/include'
libdir_default='${prefix}/lib'
mandir_default='${prefix}/share/man'
shlibdir_default="$libdir_default"
postproc_version_default="current"

# toolchain
ar_default="ar"
cc_default="gcc"
cxx_default="g++"
host_cc_default="gcc"
install="install"
ln_s="ln -sf"
nm_default="nm -g"
objformat="elf"
pkg_config_default=pkg-config
ranlib="ranlib"
strip_default="strip"
yasmexe_default="yasm"

nogas=":"

# machine
arch_default=$(uname -m)
cpu="generic"

# OS
target_os_default=$(tolower $(uname -s))
host_os=$target_os_default

# alternative libpostproc version
ALT_PP_VER_MAJOR=51
ALT_PP_VER_MINOR=2
ALT_PP_VER_MICRO=101
ALT_PP_VER=$ALT_PP_VER_MAJOR.$ALT_PP_VER_MINOR.$ALT_PP_VER_MICRO

# configurable options
enable $PROGRAM_LIST
enable $DOCUMENT_LIST

enable avcodec
enable avdevice
enable avfilter
enable avformat
enable avutil
enable postproc
enable stripping
enable swresample
enable swscale

enable asm
enable debug
enable doc
enable network
enable optimizations
enable runtime_cpudetect
enable safe_bitstream_reader
enable static
enable swscale_alpha

# build settings
SHFLAGS='-shared -Wl,-soname,$$(@F)'
FFSERVERLDFLAGS=-Wl,-E
LIBPREF="lib"
LIBSUF=".a"
FULLNAME='$(NAME)$(BUILDSUF)'
LIBNAME='$(LIBPREF)$(FULLNAME)$(LIBSUF)'
SLIBPREF="lib"
SLIBSUF=".so"
SLIBNAME='$(SLIBPREF)$(FULLNAME)$(SLIBSUF)'
SLIBNAME_WITH_VERSION='$(SLIBNAME).$(LIBVERSION)'
SLIBNAME_WITH_MAJOR='$(SLIBNAME).$(LIBMAJOR)'
LIB_INSTALL_EXTRA_CMD='$$(RANLIB) "$(LIBDIR)/$(LIBNAME)"'
SLIB_INSTALL_NAME='$(SLIBNAME_WITH_VERSION)'
SLIB_INSTALL_LINKS='$(SLIBNAME_WITH_MAJOR) $(SLIBNAME)'

asflags_filter=echo
cflags_filter=echo
ldflags_filter=echo

AS_C='-c'
AS_O='-o $@'
CC_C='-c'
CC_E='-E -o $@'
CC_O='-o $@'
CXX_C='-c'
CXX_O='-o $@'
LD_O='-o $@'
LD_LIB='-l%'
LD_PATH='-L'
HOSTCC_C='-c'
HOSTCC_O='-o $@'
HOSTLD_O='-o $@'

host_cflags='-D_ISOC99_SOURCE -D_XOPEN_SOURCE=600 -O3 -g'
host_libs='-lm'
host_cflags_filter=echo
host_ldflags_filter=echo

target_path='$(CURDIR)'

# since the object filename is not given with the -MM flag, the compiler
# is only able to print the basename, and we must add the path ourselves
DEPCMD='$(DEP$(1)) $(DEP$(1)FLAGS) $($(1)DEP_FLAGS) $< | sed -e "/^\#.*/d" -e "s,^[[:space:]]*$(*F)\\.o,$(@D)/$(*F).o," > $(@:.o=.d)'
DEPFLAGS='-MM'

# find source path
if test -f configure; then
    source_path=.
else
    source_path=$(cd $(dirname "$0"); pwd)
    echo "$source_path" | grep -q '[[:blank:]]' &&
        die "Out of tree builds are impossible with whitespace in source path."
    test -e "$source_path/config.h" &&
        die "Out of tree builds are impossible with config.h in source dir."
fi

for v in "$@"; do
    r=${v#*=}
    l=${v%"$r"}
    r=$(sh_quote "$r")
    FFMPEG_CONFIGURATION="${FFMPEG_CONFIGURATION# } ${l}${r}"
done

find_things(){
    thing=$1
    pattern=$2
    file=$source_path/$3
    sed -n "s/^[^#]*$pattern.*([^,]*, *\([^,]*\)\(,.*\)*).*/\1_$thing/p" "$file"
}

ENCODER_LIST=$(find_things  encoder  ENC      libavcodec/allcodecs.c)
DECODER_LIST=$(find_things  decoder  DEC      libavcodec/allcodecs.c)
HWACCEL_LIST=$(find_things  hwaccel  HWACCEL  libavcodec/allcodecs.c)
PARSER_LIST=$(find_things   parser   PARSER   libavcodec/allcodecs.c)
BSF_LIST=$(find_things      bsf      BSF      libavcodec/allcodecs.c)
MUXER_LIST=$(find_things    muxer    _MUX     libavformat/allformats.c)
DEMUXER_LIST=$(find_things  demuxer  DEMUX    libavformat/allformats.c)
OUTDEV_LIST=$(find_things   outdev   OUTDEV   libavdevice/alldevices.c)
INDEV_LIST=$(find_things    indev    _IN      libavdevice/alldevices.c)
PROTOCOL_LIST=$(find_things protocol PROTOCOL libavformat/allformats.c)
FILTER_LIST=$(find_things   filter   FILTER   libavfilter/allfilters.c)

ALL_COMPONENTS="
    $BSF_LIST
    $DECODER_LIST
    $DEMUXER_LIST
    $ENCODER_LIST
    $FILTER_LIST
    $HWACCEL_LIST
    $INDEV_LIST
    $MUXER_LIST
    $OUTDEV_LIST
    $PARSER_LIST
    $PROTOCOL_LIST
"

<<<<<<< HEAD
find_tests(){
    map "echo ${2}\${v}_test" $(ls "$source_path"/tests/ref/$1 | grep -v '[^-a-z0-9_]')
}

LAVF_FATE_TESTS=$(find_tests lavf-fate)
LAVFI_TESTS=$(find_tests lavfi)

ALL_TESTS="$LAVF_FATE_TESTS $LAVFI_TESTS"

=======
>>>>>>> b93e934a
for n in $COMPONENT_LIST; do
    v=$(toupper ${n%s})_LIST
    eval enable \$$v
    eval ${n}_if_any="\$$v"
done

enable $ARCH_EXT_LIST

die_unknown(){
    echo "Unknown option \"$1\"."
    echo "See $0 --help for available options."
    exit 1
}

show_list() {
    suffix=_$1
    shift
    echo $* | sed s/$suffix//g | tr ' ' '\n' | sort | pr -3 -t
    exit 0
}

rand_list(){
    IFS=', '
    set -- $*
    unset IFS
    for thing; do
        comp=${thing%:*}
        prob=${thing#$comp}
        prob=${prob#:}
        is_in ${comp} $COMPONENT_LIST && eval comp=\$$(toupper ${comp%s})_LIST
        echo "prob ${prob:-0.5}"
        printf '%s\n' $comp
    done
}

do_random(){
    action=$1
    shift
    random_seed=$(awk "BEGIN { srand($random_seed); print srand() }")
    $action $(rand_list "$@" | awk "BEGIN { srand($random_seed) } \$1 == \"prob\" { prob = \$2; next } rand() < prob { print }")
}

for opt do
    optval="${opt#*=}"
    case "$opt" in
    --extra-ldflags=*) add_ldflags $optval
    ;;
    --extra-libs=*) add_extralibs $optval
    ;;
    --disable-devices) disable $INDEV_LIST $OUTDEV_LIST
    ;;
    --enable-debug=*) debuglevel="$optval"
    ;;
    --disable-everything)
    map 'eval unset \${$(toupper ${v%s})_LIST}' $COMPONENT_LIST
    ;;
    --enable-random|--disable-random)
    action=${opt%%-random}
    do_random ${action#--} $COMPONENT_LIST
    ;;
    --enable-random=*|--disable-random=*)
    action=${opt%%-random=*}
    do_random ${action#--} $optval
    ;;
    --enable-*=*|--disable-*=*)
    eval $(echo "${opt%%=*}" | sed 's/--/action=/;s/-/ thing=/')
    is_in "${thing}s" $COMPONENT_LIST || die_unknown "$opt"
    eval list=\$$(toupper $thing)_LIST
    name=$(echo "${optval}" | sed "s/,/_${thing}|/g")_${thing}
    $action $(filter "$name" $list)
    ;;
    --enable-?*|--disable-?*)
    eval $(echo "$opt" | sed 's/--/action=/;s/-/ option=/;s/-/_/g')
    if is_in $option $COMPONENT_LIST; then
        test $action = disable && action=unset
        eval $action \$$(toupper ${option%s})_LIST
    elif is_in $option $CMDLINE_SELECT; then
        $action $option
    else
        die_unknown $opt
    fi
    ;;
    --list-*)
        NAME="${opt#--list-}"
        is_in $NAME $COMPONENT_LIST || die_unknown $opt
        NAME=${NAME%s}
        eval show_list $NAME \$$(toupper $NAME)_LIST
    ;;
    --help|-h) show_help
    ;;
    *)
    optname="${opt%%=*}"
    optname="${optname#--}"
    optname=$(echo "$optname" | sed 's/-/_/g')
    if is_in $optname $CMDLINE_SET; then
        eval $optname='$optval'
    elif is_in $optname $CMDLINE_APPEND; then
        append $optname "$optval"
    else
         die_unknown $opt
    fi
    ;;
    esac
done

disabled logging && logfile=/dev/null

echo "# $0 $FFMPEG_CONFIGURATION" > $logfile
set >> $logfile

test -n "$cross_prefix" && enable cross_compile

if enabled cross_compile; then
    test -n "$arch" && test -n "$target_os" ||
        die "Must specify target arch and OS when cross-compiling"
fi

set_default arch target_os postproc_version

# Check if we should build alternative libpostproc version instead of current
if   test "$postproc_version" = $ALT_PP_VER; then
  LIBPOSTPROC_VERSION=$ALT_PP_VER
  LIBPOSTPROC_VERSION_MAJOR=$ALT_PP_VER_MAJOR
  LIBPOSTPROC_VERSION_MINOR=$ALT_PP_VER_MINOR
  LIBPOSTPROC_VERSION_MICRO=$ALT_PP_VER_MICRO
elif test "$postproc_version" != current; then
  die "Invalid argument to --postproc-version. See --help output."
fi

ar_default="${cross_prefix}${ar_default}"
cc_default="${cross_prefix}${cc_default}"
cxx_default="${cross_prefix}${cxx_default}"
nm_default="${cross_prefix}${nm_default}"
pkg_config_default="${cross_prefix}${pkg_config_default}"
ranlib="${cross_prefix}${ranlib}"
strip_default="${cross_prefix}${strip_default}"

sysinclude_default="${sysroot}/usr/include"

case "$toolchain" in
    clang-asan)
        cc_default="clang"
        add_cflags  -faddress-sanitizer
        add_ldflags -faddress-sanitizer
    ;;
    clang-tsan)
        cc_default="clang"
        add_cflags  -fthread-sanitizer
        add_ldflags -fthread-sanitizer
    ;;
    msvc)
        cc_default="c99wrap cl"
        ld_default="c99wrap link"
        nm_default="dumpbin -symbols"
        ar_default="lib"
    ;;
    ?*)
        die "Unknown toolchain $toolchain"
    ;;
esac

set_default cc cxx pkg_config strip sysinclude yasmexe
enabled cross_compile || host_cc_default=$cc
set_default host_cc

if ! $pkg_config --version >/dev/null 2>&1; then
    warn "$pkg_config not found, library detection may fail."
    pkg_config=false
fi

exesuf() {
    case $1 in
        mingw32*|cygwin*|*-dos|freedos|opendos|os/2*|symbian) echo .exe ;;
    esac
}

EXESUF=$(exesuf $target_os)
HOSTEXESUF=$(exesuf $host_os)

# set temporary file name
: ${TMPDIR:=$TEMPDIR}
: ${TMPDIR:=$TMP}
: ${TMPDIR:=/tmp}

if ! check_cmd mktemp -u XXXXXX; then
    # simple replacement for missing mktemp
    # NOT SAFE FOR GENERAL USE
    mktemp(){
        echo "${2%%XXX*}.${HOSTNAME}.${UID}.$$"
    }
fi

tmpfile(){
    tmp=$(mktemp -u "${TMPDIR}/ffconf.XXXXXXXX")$2 &&
        (set -C; exec > $tmp) 2>/dev/null ||
        die "Unable to create temporary file in $TMPDIR."
    append TMPFILES $tmp
    eval $1=$tmp
}

trap 'rm -f -- $TMPFILES' EXIT

tmpfile TMPASM .asm
tmpfile TMPC   .c
tmpfile TMPCPP .cpp
tmpfile TMPE   $EXESUF
tmpfile TMPH   .h
tmpfile TMPO   .o
tmpfile TMPS   .S
tmpfile TMPSH  .sh
tmpfile TMPV   .ver

unset -f mktemp

chmod +x $TMPE

# make sure we can execute files in $TMPDIR
cat > $TMPSH 2>> $logfile <<EOF
#! /bin/sh
EOF
chmod +x $TMPSH >> $logfile 2>&1
if ! $TMPSH >> $logfile 2>&1; then
    cat <<EOF
Unable to create and execute files in $TMPDIR.  Set the TMPDIR environment
variable to another directory and make sure that it is not mounted noexec.
EOF
    die "Sanity test failed."
fi

msvc_flags(){
    for flag; do
        case $flag in
            -fomit-frame-pointer) echo -Oy ;;
            -g)                   echo -Z7 ;;
            -Wall)                echo -W4 -wd4244 -wd4127 -wd4018 -wd4389 \
                                       -wd4146 -wd4057 -wd4204 -wd4706 -wd4305 \
                                       -wd4152 -wd4324 -we4013 -wd4100 -wd4214 \
                                       -wd4996 -wd4554 ;;
            -std=c99)             ;;
            -fno-math-errno)      ;;
            -fno-common)          ;;
            -fno-signed-zeros)    ;;
            -lz)                  echo zlib.lib ;;
            -lavifil32)           echo vfw32.lib ;;
            -lavicap32)           echo vfw32.lib user32.lib ;;
            -l*)                  echo ${flag#-l}.lib ;;
            *)                    echo $flag ;;
        esac
    done
}

pgi_flags(){
    for flag; do
        case $flag in
            -flto)                echo -Mipa=fast,libopt,libinline,vestigial ;;
            -fomit-frame-pointer) echo -Mnoframe ;;
            -g)                   echo -gopt ;;
            *)                    echo $flag ;;
        esac
    done
}

suncc_flags(){
    for flag; do
        case $flag in
            -march=*|-mcpu=*)
                case "${flag#*=}" in
                    native)                   echo -xtarget=native       ;;
                    v9|niagara)               echo -xarch=sparc          ;;
                    ultrasparc)               echo -xarch=sparcvis       ;;
                    ultrasparc3|niagara2)     echo -xarch=sparcvis2      ;;
                    i586|pentium)             echo -xchip=pentium        ;;
                    i686|pentiumpro|pentium2) echo -xtarget=pentium_pro  ;;
                    pentium3*|c3-2)           echo -xtarget=pentium3     ;;
                    pentium-m)          echo -xarch=sse2 -xchip=pentium3 ;;
                    pentium4*)          echo -xtarget=pentium4           ;;
                    prescott|nocona)    echo -xarch=sse3 -xchip=pentium4 ;;
                    *-sse3)             echo -xarch=sse3                 ;;
                    core2)              echo -xarch=ssse3 -xchip=core2   ;;
                    amdfam10|barcelona|bdver*) echo -xarch=sse4_1        ;;
                    athlon-4|athlon-[mx]p)    echo -xarch=ssea           ;;
                    k8|opteron|athlon64|athlon-fx)
                                              echo -xarch=sse2a          ;;
                    athlon*)                  echo -xarch=pentium_proa   ;;
                esac
                ;;
            -std=c99)             echo -xc99              ;;
            -fomit-frame-pointer) echo -xregs=frameptr    ;;
            -fPIC)                echo -KPIC -xcode=pic32 ;;
            -W*,*)                echo $flag              ;;
            -f*-*|-W*)                                    ;;
            *)                    echo $flag              ;;
        esac
    done
}

tms470_flags(){
    for flag; do
        case $flag in
            -march=*|-mcpu=*)
                case "${flag#*=}" in
                    armv7-a|cortex-a*)      echo -mv=7a8 ;;
                    armv7-r|cortex-r*)      echo -mv=7r4 ;;
                    armv7-m|cortex-m*)      echo -mv=7m3 ;;
                    armv6*|arm11*)          echo -mv=6   ;;
                    armv5*e|arm[79]*e*|arm9[24]6*|arm96*|arm102[26])
                                            echo -mv=5e  ;;
                    armv4*|arm7*|arm9[24]*) echo -mv=4   ;;
                esac
                ;;
            -mfpu=neon)     echo --float_support=vfpv3 --neon ;;
            -mfpu=vfp)      echo --float_support=vfpv2        ;;
            -mfpu=vfpv3)    echo --float_support=vfpv3        ;;
            -mfpu=vfpv3-d16) echo --float_support=vfpv3d16    ;;
            -msoft-float)   echo --float_support=vfplib       ;;
            -O[0-3]|-mf=*)  echo $flag                        ;;
            -g)             echo -g -mn                       ;;
            -pds=*)         echo $flag                        ;;
            -D*|-I*)        echo $flag                        ;;
            --gcc|--abi=*)  echo $flag                        ;;
            -me)            echo $flag                        ;;
        esac
    done
}

probe_cc(){
    pfx=$1
    _cc=$2

    unset _type _ident _cc_c _cc_e _cc_o _flags _cflags
    unset _ld_o _ldflags _ld_lib _ld_path
    unset _depflags _DEPCMD _DEPFLAGS
    _flags_filter=echo

    if $_cc -v 2>&1 | grep -q '^gcc.*LLVM'; then
        _type=llvm_gcc
        gcc_extra_ver=$(expr "$($_cc --version | head -n1)" : '.*\((.*)\)')
        _ident="llvm-gcc $($_cc -dumpversion) $gcc_extra_ver"
        _depflags='-MMD -MF $(@:.o=.d) -MT $@'
        _cflags_speed='-O3'
        _cflags_size='-Os'
    elif $_cc -v 2>&1 | grep -qi ^gcc; then
        _type=gcc
        gcc_version=$($_cc --version | head -n1)
        gcc_basever=$($_cc -dumpversion)
        gcc_pkg_ver=$(expr "$gcc_version" : '[^ ]* \(([^)]*)\)')
        gcc_ext_ver=$(expr "$gcc_version" : ".*$gcc_pkg_ver $gcc_basever \\(.*\\)")
        _ident=$(cleanws "gcc $gcc_basever $gcc_pkg_ver $gcc_ext_ver")
        if ! $_cc -dumpversion | grep -q '^2\.'; then
            _depflags='-MMD -MF $(@:.o=.d) -MT $@'
        fi
        _cflags_speed='-O3'
        _cflags_size='-Os'
    elif $_cc --version 2>/dev/null | grep -q Intel; then
        _type=icc
        _ident=$($_cc --version | head -n1)
        _depflags='-MMD'
        _cflags_speed='-O3'
        _cflags_size='-Os'
        _cflags_noopt='-O1'
    elif $_cc -v 2>&1 | grep -q xlc; then
        _type=xlc
        _ident=$($_cc -qversion 2>/dev/null | head -n1)
        _cflags_speed='-O5'
        _cflags_size='-O5 -qcompact'
    elif $_cc -V 2>/dev/null | grep -q Compaq; then
        _type=ccc
        _ident=$($_cc -V | head -n1 | cut -d' ' -f1-3)
        _DEPFLAGS='-M'
        debuglevel=3
        _ldflags='-Wl,-z,now' # calls to libots crash without this
        _cflags_speed='-fast'
        _cflags_size='-O1'
    elif $_cc --vsn 2>/dev/null | grep -q "ARM C/C++ Compiler"; then
        test -d "$sysroot" || die "No valid sysroot specified."
        _type=armcc
        _ident=$($_cc --vsn | head -n1)
        armcc_conf="$PWD/armcc.conf"
        $_cc --arm_linux_configure                 \
             --arm_linux_config_file="$armcc_conf" \
             --configure_sysroot="$sysroot"        \
             --configure_cpp_headers="$sysinclude" >>$logfile 2>&1 ||
             die "Error creating armcc configuration file."
        $_cc --vsn | grep -q RVCT && armcc_opt=rvct || armcc_opt=armcc
        _flags="--arm_linux_config_file=$armcc_conf --translate_gcc"
        as_default="${cross_prefix}gcc"
        _depflags='-MMD'
        _cflags_speed='-O3'
        _cflags_size='-Os'
    elif $_cc -version 2>/dev/null | grep -Eq 'TMS470|TI ARM'; then
        _type=tms470
        _ident=$($_cc -version | head -n1 | tr -s ' ')
        _flags='--gcc --abi=eabi -me'
        _cc_e='-ppl -fe=$@'
        _cc_o='-fe=$@'
        _depflags='-ppa -ppd=$(@:.o=.d)'
        _cflags_speed='-O3 -mf=5'
        _cflags_size='-O3 -mf=2'
        _flags_filter=tms470_flags
    elif $_cc -v 2>&1 | grep -q clang; then
        _type=clang
        _ident=$($_cc --version | head -n1)
        _depflags='-MMD'
        _cflags_speed='-O3'
        _cflags_size='-Os'
    elif $_cc -V 2>&1 | grep -q Sun; then
        _type=suncc
        _ident=$($_cc -V 2>&1 | head -n1 | cut -d' ' -f 2-)
        _DEPCMD='$(DEP$(1)) $(DEP$(1)FLAGS) $($(1)DEP_FLAGS) $< | sed -e "1s,^.*: ,$@: ," -e "\$$!s,\$$, \\\," -e "1!s,^.*: , ," > $(@:.o=.d)'
        _DEPFLAGS='-xM1 -xc99'
        _ldflags='-std=c99'
        _cflags_speed='-O5'
        _cflags_size='-O5 -xspace'
        _flags_filter=suncc_flags
    elif $_cc -v 2>&1 | grep -q 'PathScale\|Path64'; then
        _type=pathscale
        _ident=$($_cc -v 2>&1 | head -n1 | tr -d :)
        _depflags='-MMD -MF $(@:.o=.d) -MT $@'
        _cflags_speed='-O2'
        _cflags_size='-Os'
        _flags_filter='filter_out -Wdisabled-optimization'
    elif $_cc -v 2>&1 | grep -q Open64; then
        _type=open64
        _ident=$($_cc -v 2>&1 | head -n1 | tr -d :)
        _depflags='-MMD -MF $(@:.o=.d) -MT $@'
        _cflags_speed='-O2'
        _cflags_size='-Os'
        _flags_filter='filter_out -Wdisabled-optimization|-Wtype-limits|-fno-signed-zeros'
    elif $_cc -V 2>&1 | grep -q Portland; then
        _type=pgi
        _ident="PGI $($_cc -V 2>&1 | awk '/^pgcc/ { print $2; exit }')"
        opt_common='-alias=ansi -Mdse -Mlre -Mpre'
        _cflags_speed="-O3 -Mautoinline -Munroll=c:4 $opt_common"
        _cflags_size="-O2 -Munroll=c:1 $opt_common"
        _cflags_noopt="-O1"
        _flags_filter=pgi_flags
    elif $_cc 2>&1 | grep -q Microsoft; then
        _type=msvc
        _ident=$($cc 2>&1 | head -n1)
        _DEPCMD='$(DEP$(1)) $(DEP$(1)FLAGS) $($(1)DEP_FLAGS) $< 2>&1 | awk '\''/including/ { sub(/^.*file: */, ""); gsub(/\\/, "/"); if (!match($$0, / /)) print "$@:", $$0 }'\'' > $(@:.o=.d)'
        _DEPFLAGS='$(CPPFLAGS) $(CFLAGS) -showIncludes -Zs'
        _cflags_speed="-O2"
        _cflags_size="-O1"
        # Nonstandard output options, to avoid msys path conversion issues, relies on wrapper to remap it
        if $_cc 2>&1 | grep -q Linker; then
            _ld_o='-out $@'
        else
            _ld_o='-Fe$@'
        fi
        _cc_o='-Fo $@'
        _cc_e='-P -Fi $@'
        _flags_filter=msvc_flags
        _ld_lib='lib%.a'
        _ld_path='-libpath:'
        _flags='-nologo'
        _cflags='-D_USE_MATH_DEFINES -Dinline=__inline -FIstdlib.h -Dstrtoll=_strtoi64'
        if [ $pfx = hostcc ]; then
            append _cflags -Dsnprintf=_snprintf
        fi
        disable stripping
    fi

    eval ${pfx}_type=\$_type
    eval ${pfx}_ident=\$_ident
}

set_ccvars(){
    eval ${1}_C=\${_cc_c-\${${1}_C}}
    eval ${1}_E=\${_cc_e-\${${1}_E}}
    eval ${1}_O=\${_cc_o-\${${1}_O}}

    if [ -n "$_depflags" ]; then
        eval ${1}_DEPFLAGS=\$_depflags
    else
        eval ${1}DEP=\${_DEPCMD:-\$DEPCMD}
        eval ${1}DEP_FLAGS=\${_DEPFLAGS:-\$DEPFLAGS}
        eval DEP${1}FLAGS=\$_flags
    fi
}

probe_cc cc "$cc"
cflags_filter=$_flags_filter
cflags_speed=$_cflags_speed
cflags_size=$_cflags_size
cflags_noopt=$_cflags_noopt
add_cflags $_flags $_cflags
cc_ldflags=$_ldflags
set_ccvars CC

probe_cc hostcc "$host_cc"
host_cflags_filter=$_flags_filter
add_host_cflags  $_flags $_cflags
set_ccvars HOSTCC

test -n "$cc_type" && enable $cc_type ||
    warn "Unknown C compiler $cc, unable to select optimal CFLAGS"

: ${as_default:=$cc}
: ${dep_cc_default:=$cc}
: ${ld_default:=$cc}
: ${host_ld_default:=$host_cc}
set_default ar as dep_cc ld host_ld

probe_cc as "$as"
asflags_filter=$_flags_filter
add_asflags $_flags $_cflags
set_ccvars AS

probe_cc ld "$ld"
ldflags_filter=$_flags_filter
add_ldflags $_flags $_ldflags
test "$cc_type" != "$ld_type" && add_ldflags $cc_ldflags
LD_O=${_ld_o-$LD_O}
LD_LIB=${_ld_lib-$LD_LIB}
LD_PATH=${_ld_path-$LD_PATH}

probe_cc hostld "$host_ld"
host_ldflags_filter=$_flags_filter
add_host_ldflags $_flags $_ldflags
HOSTLD_O=${_ld_o-$HOSTLD_O}

if [ -z "$CC_DEPFLAGS" ] && [ "$dep_cc" != "$cc" ]; then
    probe_cc depcc "$dep_cc"
    CCDEP=${_DEPCMD:-$DEPCMD}
    CCDEP_FLAGS=${_DEPFLAGS:=$DEPFLAGS}
    DEPCCFLAGS=$_flags
fi

if $ar 2>&1 | grep -q Microsoft; then
    arflags="-nologo"
    ar_o='-out:$@'
elif $ar 2>&1 | grep -q 'Texas Instruments'; then
    arflags="rq"
    ar_o='$@'
else
    arflags="rc"
    ar_o='$@'
fi

add_cflags $extra_cflags
add_cxxflags $extra_cxxflags
add_asflags $extra_cflags

if test -n "$sysroot"; then
    case "$cc_type" in
        gcc|llvm_gcc|clang)
            add_cppflags --sysroot="$sysroot"
            add_ldflags --sysroot="$sysroot"
        ;;
        tms470)
            add_cppflags -I"$sysinclude"
            add_ldflags  --sysroot="$sysroot"
        ;;
    esac
fi

if test "$cpu" = host; then
    enabled cross_compile && die "--cpu=host makes no sense when cross-compiling."

    case "$cc_type" in
        gcc|llvm_gcc)
            check_native(){
                $cc $1=native -v -c -o $TMPO $TMPC >$TMPE 2>&1 || return
                sed -n "/cc1.*$1=/{
                            s/.*$1=\\([^ ]*\\).*/\\1/
                            p
                            q
                        }" $TMPE
            }
            cpu=$(check_native -march || check_native -mcpu)
        ;;
    esac

    test "${cpu:-host}" = host && die "--cpu=host not supported with compiler $cc"
fi

# Deal with common $arch aliases
case "$arch" in
    arm*|iPad*)
        arch="arm"
    ;;
    mips|mipsel|IP*)
        arch="mips"
    ;;
    mips64*)
        arch="mips"
        subarch="mips64"
    ;;
    parisc|hppa)
        arch="parisc"
    ;;
    parisc64|hppa64)
        arch="parisc"
        subarch="parisc64"
    ;;
    "Power Macintosh"|ppc|powerpc|ppc64|powerpc64)
        arch="ppc"
    ;;
    s390|s390x)
        arch="s390"
    ;;
    sh4|sh)
        arch="sh4"
    ;;
    sun4u|sparc64)
        arch="sparc"
        subarch="sparc64"
    ;;
    tilegx|tile-gx)
        arch="tilegx"
    ;;
    i[3-6]86|i86pc|BePC|x86pc|x86_64|x86_32|amd64)
        arch="x86"
    ;;
esac

is_in $arch $ARCH_LIST || warn "unknown architecture $arch"
enable $arch

# Add processor-specific flags
if test "$cpu" = generic; then
    : do nothing
elif enabled ppc; then

    case $(tolower $cpu) in
        601|ppc601|powerpc601)
            cpuflags="-mcpu=601"
            disable altivec
        ;;
        603*|ppc603*|powerpc603*)
            cpuflags="-mcpu=603"
            disable altivec
        ;;
        604*|ppc604*|powerpc604*)
            cpuflags="-mcpu=604"
            disable altivec
        ;;
        g3|75*|ppc75*|powerpc75*)
            cpuflags="-mcpu=750 -mpowerpc-gfxopt"
            disable altivec
        ;;
        g4|745*|ppc745*|powerpc745*)
            cpuflags="-mcpu=7450 -mpowerpc-gfxopt"
        ;;
        74*|ppc74*|powerpc74*)
            cpuflags="-mcpu=7400 -mpowerpc-gfxopt"
        ;;
        g5|970|ppc970|powerpc970)
            cpuflags="-mcpu=970 -mpowerpc-gfxopt -mpowerpc64"
        ;;
        power[3-7]*)
            cpuflags="-mcpu=$cpu -mpowerpc-gfxopt -mpowerpc64"
        ;;
        cell)
            cpuflags="-mcpu=cell"
            enable ldbrx
        ;;
        e500mc)
            cpuflags="-mcpu=e500mc"
            disable altivec
        ;;
        e500v2)
            cpuflags="-mcpu=8548 -mhard-float -mfloat-gprs=double"
            disable altivec
        ;;
        e500)
            cpuflags="-mcpu=8540 -mhard-float"
            disable altivec
        ;;
    esac

elif enabled x86; then

    case $cpu in
        i[345]86|pentium)
            cpuflags="-march=$cpu"
            disable mmx
        ;;
        # targets that do NOT support conditional mov (cmov)
        pentium-mmx|k6|k6-[23]|winchip-c6|winchip2|c3)
            cpuflags="-march=$cpu"
            disable cmov
        ;;
        # targets that do support conditional mov (cmov)
        i686|pentiumpro|pentium[23]|pentium-m|athlon|athlon-tbird|athlon-4|athlon-[mx]p|athlon64*|k8*|opteron*|athlon-fx|core2|amdfam10|barcelona|atom|bdver*)
            cpuflags="-march=$cpu"
            enable cmov
            enable fast_cmov
        ;;
        # targets that do support conditional mov but on which it's slow
        pentium4|pentium4m|prescott|nocona)
            cpuflags="-march=$cpu"
            enable cmov
            disable fast_cmov
        ;;
    esac

elif enabled sparc; then

    case $cpu in
        niagara)
            cpuflags="-mcpu=$cpu"
            disable vis
        ;;
        sparc64)
            cpuflags="-mcpu=v9"
        ;;
    esac

elif enabled arm; then

    case $cpu in
        armv*)
            cpuflags="-march=$cpu"
            subarch=$(echo $cpu | sed 's/[^a-z0-9]//g')
        ;;
        *)
            cpuflags="-mcpu=$cpu"
            case $cpu in
                cortex-a*)                               subarch=armv7a  ;;
                cortex-r*)                               subarch=armv7r  ;;
                cortex-m*)                 enable thumb; subarch=armv7m  ;;
                arm11*)                                  subarch=armv6   ;;
                arm[79]*e*|arm9[24]6*|arm96*|arm102[26]) subarch=armv5te ;;
                armv4*|arm7*|arm9[24]*)                  subarch=armv4   ;;
            esac
        ;;
    esac

elif enabled alpha; then

    enabled ccc && cpuflags="-arch $cpu" || cpuflags="-mcpu=$cpu"

elif enabled bfin; then

    cpuflags="-mcpu=$cpu"

elif enabled mips; then

    cpuflags="-march=$cpu"

    case $cpu in
        24kc)
            disable mipsfpu
            disable mipsdspr1
            disable mipsdspr2
        ;;
        24kf*)
            disable mipsdspr1
            disable mipsdspr2
        ;;
        24kec|34kc|1004kc)
            disable mipsfpu
            disable mipsdspr2
        ;;
        24kef*|34kf*|1004kf*)
            disable mipsdspr2
        ;;
        74kc)
            disable mipsfpu
        ;;
    esac

elif enabled avr32; then

    case $cpu in
        ap7[02]0[0-2])
            subarch="avr32_ap"
            cpuflags="-mpart=$cpu"
        ;;
        ap)
            subarch="avr32_ap"
            cpuflags="-march=$cpu"
        ;;
        uc3[ab]*)
            subarch="avr32_uc"
            cpuflags="-mcpu=$cpu"
        ;;
        uc)
            subarch="avr32_uc"
            cpuflags="-march=$cpu"
        ;;
    esac

fi

add_cflags $cpuflags
add_asflags $cpuflags

# compiler sanity check
check_exec <<EOF
int main(void){ return 0; }
EOF
if test "$?" != 0; then
    echo "$cc is unable to create an executable file."
    if test -z "$cross_prefix" && ! enabled cross_compile ; then
        echo "If $cc is a cross-compiler, use the --enable-cross-compile option."
        echo "Only do this if you know what cross compiling means."
    fi
    die "C compiler test failed."
fi

add_cppflags -D_ISOC99_SOURCE
add_cxxflags -D__STDC_CONSTANT_MACROS
check_cflags -std=c99
check_cc -D_FILE_OFFSET_BITS=64 <<EOF && add_cppflags -D_FILE_OFFSET_BITS=64
#include <stdlib.h>
EOF
check_cc -D_LARGEFILE_SOURCE <<EOF && add_cppflags -D_LARGEFILE_SOURCE
#include <stdlib.h>
EOF

check_host_cflags -std=c99
check_host_cflags -Wall

case "$arch" in
    alpha|ia64|mips|parisc|sparc)
        spic=$shared
    ;;
    x86)
        subarch="x86_32"
        check_code cc "" "int test[(int)sizeof(char*) - 7]" && subarch="x86_64"
        if test "$subarch" = "x86_64"; then
            spic=$shared
        fi
    ;;
    ppc)
        check_cc <<EOF && subarch="ppc64"
        int test[(int)sizeof(char*) - 7];
EOF
    ;;
esac

enable $subarch
enabled spic && enable pic

# OS specific
case $target_os in
    haiku)
        prefix_default="/boot/common"
        network_extralibs="-lnetwork"
        host_libs=
        ;;
    sunos)
        FFSERVERLDFLAGS=""
        SHFLAGS='-shared -Wl,-h,$$(@F)'
        enabled x86 && SHFLAGS="-mimpure-text $SHFLAGS"
        network_extralibs="-lsocket -lnsl"
        add_cppflags -D__EXTENSIONS__ -D_XOPEN_SOURCE=600
        # When using suncc to build, the Solaris linker will mark
        # an executable with each instruction set encountered by
        # the Solaris assembler.  As our libraries contain their own
        # guards for processor-specific code, instead suppress
        # generation of the HWCAPS ELF section on Solaris x86 only.
        enabled_all suncc x86 && echo "hwcap_1 = OVERRIDE;" > mapfile && add_ldflags -Wl,-M,mapfile
        nm_default='nm -P -g'
        ;;
    netbsd)
        disable symver
        oss_indev_extralibs="-lossaudio"
        oss_outdev_extralibs="-lossaudio"
        enabled gcc || check_ldflags -Wl,-zmuldefs
        ;;
    openbsd|bitrig)
        # On OpenBSD 4.5. the compiler does not use PIC unless
        # explicitly using -fPIC. FFmpeg builds fine without PIC,
        # however the generated executable will not do anything
        # (simply quits with exit-code 1, no crash, no output).
        # Thus explicitly enable PIC here.
        enable pic
        disable symver
        SHFLAGS='-shared'
        SLIBNAME_WITH_MAJOR='$(SLIBNAME).$(LIBVERSION)'
        SLIB_INSTALL_LINKS=
        oss_indev_extralibs="-lossaudio"
        oss_outdev_extralibs="-lossaudio"
        ;;
    dragonfly)
        disable symver
        ;;
    freebsd)
        ;;
    bsd/os)
        add_extralibs -lpoll -lgnugetopt
        strip="strip -d"
        ;;
    darwin)
        gas="gas-preprocessor.pl $cc"
        enabled ppc && add_asflags -force_cpusubtype_ALL
        SHFLAGS='-dynamiclib -Wl,-single_module -Wl,-install_name,$(SHLIBDIR)/$(SLIBNAME_WITH_MAJOR),-current_version,$(LIBVERSION),-compatibility_version,$(LIBMAJOR)'
        enabled x86_32 && append SHFLAGS -Wl,-read_only_relocs,suppress
        strip="${strip} -x"
        add_ldflags -Wl,-dynamic,-search_paths_first
        SLIBSUF=".dylib"
        SLIBNAME_WITH_VERSION='$(SLIBPREF)$(FULLNAME).$(LIBVERSION)$(SLIBSUF)'
        SLIBNAME_WITH_MAJOR='$(SLIBPREF)$(FULLNAME).$(LIBMAJOR)$(SLIBSUF)'
        FFSERVERLDFLAGS=-Wl,-bind_at_load
        objformat="macho"
        enabled x86_64 && objformat="macho64"
        enabled_any pic shared ||
            { check_cflags -mdynamic-no-pic && add_asflags -mdynamic-no-pic; }
        ;;
    mingw32*)
        if test $target_os = "mingw32ce"; then
            disable network
        else
            target_os=mingw32
        fi
        LIBTARGET=i386
        if enabled x86_64; then
            LIBTARGET="i386:x86-64"
        elif enabled arm; then
            LIBTARGET=arm-wince
        fi
        shlibdir_default="$bindir_default"
        SLIBPREF=""
        SLIBSUF=".dll"
        SLIBNAME_WITH_VERSION='$(SLIBPREF)$(FULLNAME)-$(LIBVERSION)$(SLIBSUF)'
        SLIBNAME_WITH_MAJOR='$(SLIBPREF)$(FULLNAME)-$(LIBMAJOR)$(SLIBSUF)'
        dlltool="${cross_prefix}dlltool"
        if check_cmd lib.exe -list; then
            SLIB_EXTRA_CMD='-lib.exe /machine:$(LIBTARGET) /def:$$(@:$(SLIBSUF)=.def) /out:$(SUBDIR)$(SLIBNAME:$(SLIBSUF)=.lib)'
            if enabled x86_64; then
                LIBTARGET=x64
            fi
        elif check_cmd $dlltool --version; then
            SLIB_EXTRA_CMD=-'$(DLLTOOL) -m $(LIBTARGET) -d $$(@:$(SLIBSUF)=.def) -l $(SUBDIR)$(SLIBNAME:$(SLIBSUF)=.lib) -D $(SLIBNAME_WITH_MAJOR)'
        fi
        SLIB_INSTALL_NAME='$(SLIBNAME_WITH_MAJOR)'
        SLIB_INSTALL_LINKS=
        SLIB_INSTALL_EXTRA_SHLIB='$(SLIBNAME:$(SLIBSUF)=.lib)'
        SLIB_INSTALL_EXTRA_LIB='lib$(SLIBNAME:$(SLIBSUF)=.dll.a) $(SLIBNAME_WITH_MAJOR:$(SLIBSUF)=.def)'
        SHFLAGS='-shared -Wl,--output-def,$$(@:$(SLIBSUF)=.def) -Wl,--out-implib,$(SUBDIR)lib$(SLIBNAME:$(SLIBSUF)=.dll.a) -Wl,--enable-runtime-pseudo-reloc -Wl,--enable-auto-image-base'
        objformat="win32"
        ranlib=:
        enable dos_paths
        add_cppflags -U__STRICT_ANSI__
        ;;
    cygwin*)
        target_os=cygwin
        shlibdir_default="$bindir_default"
        SLIBPREF="cyg"
        SLIBSUF=".dll"
        SLIBNAME_WITH_VERSION='$(SLIBPREF)$(FULLNAME)-$(LIBVERSION)$(SLIBSUF)'
        SLIBNAME_WITH_MAJOR='$(SLIBPREF)$(FULLNAME)-$(LIBMAJOR)$(SLIBSUF)'
        SLIB_INSTALL_NAME='$(SLIBNAME_WITH_MAJOR)'
        SLIB_INSTALL_LINKS=
        SLIB_INSTALL_EXTRA_LIB='lib$(FULLNAME).dll.a'
        SHFLAGS='-shared -Wl,--out-implib,$(SUBDIR)lib$(FULLNAME).dll.a'
        objformat="win32"
        enable dos_paths
        add_cppflags -U__STRICT_ANSI__
        ;;
    *-dos|freedos|opendos)
        network_extralibs="-lsocket"
        objformat="coff"
        enable dos_paths
        add_cppflags -U__STRICT_ANSI__
        ;;
    linux)
        add_cppflags -D_POSIX_C_SOURCE=200112 -D_XOPEN_SOURCE=600
        enable dv1394
        ;;
    irix*)
        target_os=irix
        ranlib="echo ignoring ranlib"
        ;;
    os/2*)
        strip="lxlite -CS"
        ln_s="cp -f"
        objformat="aout"
        add_cppflags -D_GNU_SOURCE
        add_ldflags -Zomf -Zbin-files -Zargs-wild -Zmap
        SHFLAGS='$(SUBDIR)$(NAME).def -Zdll -Zomf'
        FFSERVERLDFLAGS=""
        LIBSUF="_s.a"
        SLIBPREF=""
        SLIBSUF=".dll"
        SLIBNAME_WITH_VERSION='$(SLIBPREF)$(NAME)-$(LIBVERSION)$(SLIBSUF)'
        SLIBNAME_WITH_MAJOR='$(SLIBPREF)$(shell echo $(NAME) | cut -c1-6)$(LIBMAJOR)$(SLIBSUF)'
        SLIB_CREATE_DEF_CMD='echo LIBRARY $(SLIBNAME_WITH_MAJOR) INITINSTANCE TERMINSTANCE > $(SUBDIR)$(NAME).def; \
            echo PROTMODE >> $(SUBDIR)$(NAME).def; \
            echo CODE PRELOAD MOVEABLE DISCARDABLE >> $(SUBDIR)$(NAME).def; \
            echo DATA PRELOAD MOVEABLE MULTIPLE NONSHARED >> $(SUBDIR)$(NAME).def; \
            echo EXPORTS >> $(SUBDIR)$(NAME).def; \
            emxexp -o $(OBJS) >> $(SUBDIR)$(NAME).def'
        SLIB_EXTRA_CMD='emximp -o $(SUBDIR)$(LIBPREF)$(NAME)_dll.a $(SUBDIR)$(NAME).def; \
            emximp -o $(SUBDIR)$(LIBPREF)$(NAME)_dll.lib $(SUBDIR)$(NAME).def;'
        SLIB_INSTALL_EXTRA_LIB='$(LIBPREF)$(NAME)_dll.a $(LIBPREF)$(NAME)_dll.lib'
        enable dos_paths
        enable_weak os2threads
        ;;
    gnu/kfreebsd)
        add_cppflags -D_POSIX_C_SOURCE=200112 -D_XOPEN_SOURCE=600 -D_BSD_SOURCE
        ;;
    gnu)
        add_cppflags -D_POSIX_C_SOURCE=200112 -D_XOPEN_SOURCE=600
        ;;
    qnx)
        add_cppflags -D_QNX_SOURCE
        network_extralibs="-lsocket"
        ;;
    symbian)
        SLIBSUF=".dll"
        enable dos_paths
        add_cflags --include=$sysinclude/gcce/gcce.h -fvisibility=default
        add_cppflags -D__GCCE__ -D__SYMBIAN32__ -DSYMBIAN_OE_POSIX_SIGNALS
        add_ldflags -Wl,--target1-abs,--no-undefined \
                    -Wl,-Ttext,0x80000,-Tdata,0x1000000 -shared \
                    -Wl,--entry=_E32Startup -Wl,-u,_E32Startup
        add_extralibs -l:eexe.lib -l:usrt2_2.lib -l:dfpaeabi.dso \
                      -l:drtaeabi.dso -l:scppnwdl.dso -lsupc++ -lgcc \
                      -l:libc.dso -l:libm.dso -l:euser.dso -l:libcrt0.lib
        ;;
    osf1)
        add_cppflags -D_OSF_SOURCE -D_POSIX_PII -D_REENTRANT
        FFSERVERLDFLAGS=
        ;;
    minix)
        ;;
    none)
        ;;
    *)
        die "Unknown OS '$target_os'."
        ;;
esac

# determine libc flavour

if check_cpp_condition features.h "defined __UCLIBC__"; then
    libc_type=uclibc
elif check_cpp_condition features.h "defined __GLIBC__"; then
    libc_type=glibc
elif check_header _mingw.h; then
    libc_type=mingw
    check_cpp_condition _mingw.h \
        "defined (__MINGW64_VERSION_MAJOR) || (__MINGW32_MAJOR_VERSION > 3) || \
            (__MINGW32_MAJOR_VERSION == 3 && __MINGW32_MINOR_VERSION >= 15)" ||
        die "ERROR: MinGW runtime version must be >= 3.15."
    if check_cpp_condition _mingw.h "defined(__MINGW64_VERSION_MAJOR) && \
            __MINGW64_VERSION_MAJOR < 3"; then
        add_compat msvcrt/snprintf.o
        add_cflags "-include $source_path/compat/msvcrt/snprintf.h"
    fi
elif check_cpp_condition newlib.h "defined _NEWLIB_VERSION"; then
    libc_type=newlib
elif check_func_headers stdlib.h _get_doserrno; then
    libc_type=msvcrt
    add_compat strtod.o strtod=avpriv_strtod
    add_compat msvcrt/snprintf.o snprintf=avpriv_snprintf   \
                                 _snprintf=avpriv_snprintf  \
                                 vsnprintf=avpriv_vsnprintf
elif check_cpp_condition stddef.h "defined __KLIBC__"; then
    libc_type=klibc
fi

test -n "$libc_type" && enable $libc_type

# hacks for compiler/libc/os combinations

if enabled_all tms470 glibc; then
    CPPFLAGS="-I${source_path}/compat/tms470 ${CPPFLAGS}"
    add_cppflags -D__USER_LABEL_PREFIX__=
    add_cppflags -D__builtin_memset=memset
    add_cppflags -D__gnuc_va_list=va_list -D_VA_LIST_DEFINED
    add_cflags   -pds=48    # incompatible redefinition of macro
fi

esc(){
    echo "$*" | sed 's/%/%25/g;s/:/%3a/g'
}

echo "config:$arch:$subarch:$cpu:$target_os:$(esc $cc_ident):$(esc $FFMPEG_CONFIGURATION)" >config.fate

check_cpp_condition stdlib.h "defined(__PIC__) || defined(__pic__) || defined(PIC)" && enable pic

set_default $PATHS_LIST
set_default nm

# we need to build at least one lib type
if ! enabled_any static shared; then
    cat <<EOF
At least one library type must be built.
Specify --enable-static to build the static libraries or --enable-shared to
build the shared libraries as well. To only build the shared libraries specify
--disable-static in addition to --enable-shared.
EOF
    exit 1;
fi

die_license_disabled() {
    enabled $1 || { enabled $2 && die "$2 is $1 and --enable-$1 is not specified."; }
}

die_license_disabled_gpl() {
    enabled $1 || { enabled $2 && die "$2 is incompatible with the gpl and --enable-$1 is not specified."; }
}

die_license_disabled gpl libcdio
die_license_disabled gpl libutvideo
die_license_disabled gpl libx264
die_license_disabled gpl libxavs
die_license_disabled gpl libxvid
die_license_disabled gpl x11grab

die_license_disabled nonfree libaacplus
die_license_disabled nonfree libfaac
enabled gpl && die_license_disabled_gpl nonfree libfdk_aac
enabled gpl && die_license_disabled_gpl nonfree openssl

die_license_disabled version3 libopencore_amrnb
die_license_disabled version3 libopencore_amrwb
die_license_disabled version3 libvo_aacenc
die_license_disabled version3 libvo_amrwbenc

enabled version3 && { enabled gpl && enable gplv3 || enable lgplv3; }

disabled optimizations || check_cflags -fomit-frame-pointer

enable_pic() {
    enable pic
    add_cppflags -DPIC
    add_cflags   -fPIC
    add_asflags  -fPIC
}

enabled pic && enable_pic

check_cc <<EOF || die "Symbol mangling check failed."
int ff_extern;
EOF
sym=$($nm $TMPO | awk '/ff_extern/{ print substr($0, match($0, /[^ \t]*ff_extern/)) }')
extern_prefix=${sym%%ff_extern*}

check_cc <<EOF && enable_weak inline_asm
void foo(void) { __asm__ volatile ("" ::); }
EOF

_restrict=
for restrict_keyword in restrict __restrict__ __restrict; do
    check_cc <<EOF && _restrict=$restrict_keyword && break
void foo(char * $restrict_keyword p);
EOF
done

check_cc <<EOF && enable attribute_packed
struct { int x; } __attribute__((packed)) x;
EOF

check_cc <<EOF && enable attribute_may_alias
union { int x; } __attribute__((may_alias)) x;
EOF

check_cc <<EOF || die "endian test failed"
unsigned int endian = 'B' << 24 | 'I' << 16 | 'G' << 8 | 'E';
EOF
od -t x1 $TMPO | grep -q '42 *49 *47 *45' && enable bigendian

if enabled alpha; then

    check_cflags -mieee

elif enabled arm; then

    enabled thumb && check_cflags -mthumb || check_cflags -marm
    nogas=die

    if     check_cpp_condition stddef.h "defined __ARM_PCS_VFP"; then
        enable vfp_args
    elif ! check_cpp_condition stddef.h "defined __ARM_PCS || defined __SOFTFP__"; then
        case "${cross_prefix:-$cc}" in
            *hardfloat*)         enable vfp_args;   fpabi=vfp ;;
            *) check_ld "cc" <<EOF && enable vfp_args && fpabi=vfp || fpabi=soft ;;
__asm__ (".eabi_attribute 28, 1");
int main(void) { return 0; }
EOF
        esac
        warn "Compiler does not indicate floating-point ABI, guessing $fpabi."
    fi

    enabled armv5te && check_inline_asm armv5te '"qadd r0, r0, r0"'
    enabled armv6   && check_inline_asm armv6   '"sadd16 r0, r0, r0"'
    enabled armv6t2 && check_inline_asm armv6t2 '"movt r0, #0"'
    enabled armvfp  && check_inline_asm armvfp  '"fadds s0, s0, s0"'
    enabled neon    && check_inline_asm neon    '"vadd.i16 q0, q0, q0"'
    enabled vfpv3   && check_inline_asm vfpv3   '"vmov.f32 s0, #1.0"'

    check_inline_asm asm_mod_q '"add r0, %Q0, %R0" :: "r"((long long)0)'
    check_inline_asm asm_mod_y '"vmul.i32 d0, d0, %y0" :: "x"(0)'

    enabled_all armv6t2 shared !pic && enable_pic

elif enabled mips; then

    check_inline_asm loongson '"dmult.g $1, $2, $3"'
    enabled mips32r2  && add_cflags "-mips32r2" && add_asflags "-mips32r2" &&
     check_inline_asm mips32r2  '"rotr $t0, $t1, 1"'
    enabled mipsdspr1 && add_cflags "-mdsp" && add_asflags "-mdsp" &&
     check_inline_asm mipsdspr1 '"addu.qb $t0, $t1, $t2"'
    enabled mipsdspr2 && add_cflags "-mdspr2" && add_asflags "-mdspr2" &&
     check_inline_asm mipsdspr2 '"absq_s.qb $t0, $t1"'
    enabled mipsfpu   && add_cflags "-mhard-float" && add_asflags "-mhard-float" &&
     check_inline_asm mipsfpu   '"madd.d $f0, $f2, $f4, $f6"'

elif enabled ppc; then

    enable local_aligned_8 local_aligned_16

    check_inline_asm dcbzl     '"dcbzl 0, %0" :: "r"(0)'
    check_inline_asm ibm_asm   '"add 0, 0, 0"'
    check_inline_asm ppc4xx    '"maclhw r10, r11, r12"'
    check_inline_asm xform_asm '"lwzx %1, %y0" :: "Z"(*(int*)0), "r"(0)'

    # AltiVec flags: The FSF version of GCC differs from the Apple version
    if enabled altivec; then
        nogas=warn
        check_cflags -maltivec -mabi=altivec &&
        { check_header altivec.h && inc_altivec_h="#include <altivec.h>" ; } ||
        check_cflags -faltivec

        # check if our compiler supports Motorola AltiVec C API
        check_cc <<EOF || disable altivec
$inc_altivec_h
int main(void) {
    vector signed int v1 = (vector signed int) { 0 };
    vector signed int v2 = (vector signed int) { 1 };
    v1 = vec_add(v1, v2);
    return 0;
}
EOF

        enabled altivec || warn "Altivec disabled, possibly missing --cpu flag"
    fi

elif enabled sparc; then

    enabled vis &&
        check_inline_asm vis '"pdist %f0, %f0, %f0"' -mcpu=ultrasparc &&
            add_cflags -mcpu=ultrasparc -mtune=ultrasparc

elif enabled x86; then

    check_code ld intrin.h "__rdtsc()" "cc" && enable rdtsc

    check_code ld mmintrin.h "_mm_empty()" "cc" && enable mm_empty

    enable local_aligned_8 local_aligned_16

    # check whether EBP is available on x86
    # As 'i' is stored on the stack, this program will crash
    # if the base pointer is used to access it because the
    # base pointer is cleared in the inline assembly code.
    check_exec_crash <<EOF && enable ebp_available
volatile int i=0;
__asm__ volatile ("xorl %%ebp, %%ebp" ::: "%ebp");
return i;
EOF

    # check whether EBX is available on x86
    check_inline_asm ebx_available '""::"b"(0)' &&
        check_inline_asm ebx_available '"":::"%ebx"'

    # check whether xmm clobbers are supported
    check_inline_asm xmm_clobbers '"":::"%xmm0"'

    # check whether binutils is new enough to compile SSSE3/MMXEXT
    enabled ssse3  && check_inline_asm ssse3_inline  '"pabsw %xmm0, %xmm0"'
    enabled mmxext && check_inline_asm mmxext_inline '"pmaxub %mm0, %mm1"'

    if ! disabled_any asm mmx yasm; then
        if check_cmd $yasmexe --version; then
            enabled x86_64 && yasm_extra="-m amd64"
            yasm_debug="-g dwarf2"
        elif check_cmd nasm -v; then
            yasmexe=nasm
            yasm_debug="-g -F dwarf"
            enabled x86_64 && test "$objformat" = elf && objformat=elf64
        fi

        YASMFLAGS="-f $objformat $yasm_extra"
        enabled pic               && append YASMFLAGS "-DPIC"
        test -n "$extern_prefix"  && append YASMFLAGS "-DPREFIX"
        case "$objformat" in
            elf*) enabled debug && append YASMFLAGS $yasm_debug ;;
        esac

        check_yasm "pextrd [eax], xmm0, 1" && enable yasm ||
            die "yasm not found, use --disable-yasm for a crippled build"
        check_yasm "vextractf128 xmm0, ymm0, 0"      || disable avx_external
        check_yasm "vfmaddps ymm0, ymm1, ymm2, ymm3" || disable fma4_external
        check_yasm "CPU amdnop" && enable cpunop
    fi

    case "$cpu" in
        athlon*|opteron*|k8*|pentium|pentium-mmx|prescott|nocona|atom|geode)
            disable fast_clz
        ;;
    esac

fi

if enabled asm; then
    as=${gas:=$as}
    check_inline_asm gnu_as '".macro m n\n\\n:.int 0\n.endm\nm x"' ||
        $nogas "GNU assembler not found, install gas-preprocessor"
fi

check_ldflags -Wl,--as-needed

if check_func dlopen; then
    ldl=
elif check_func dlopen -ldl; then
    ldl=-ldl
fi

if enabled network; then
    check_type "sys/types.h sys/socket.h" socklen_t
    check_type netdb.h "struct addrinfo"
    check_type netinet/in.h "struct group_source_req" -D_BSD_SOURCE
    check_type netinet/in.h "struct ip_mreq_source" -D_BSD_SOURCE
    check_type netinet/in.h "struct ipv6_mreq" -D_DARWIN_C_SOURCE
    check_type netinet/in.h "struct sockaddr_in6"
    check_type poll.h "struct pollfd"
    check_type "sys/types.h sys/socket.h" "struct sockaddr_storage"
    check_struct "sys/types.h sys/socket.h" "struct sockaddr" sa_len
    check_type netinet/sctp.h "struct sctp_event_subscribe"
    check_func getaddrinfo $network_extralibs
    # Prefer arpa/inet.h over winsock2
    if check_header arpa/inet.h ; then
        check_func closesocket
    elif check_header winsock2.h ; then
        check_func_headers winsock2.h closesocket -lws2 &&
            network_extralibs="-lws2" ||
        { check_func_headers winsock2.h closesocket -lws2_32 &&
            network_extralibs="-lws2_32"; }
        check_func_headers ws2tcpip.h getaddrinfo $network_extralibs
        check_type ws2tcpip.h socklen_t
        check_type ws2tcpip.h "struct addrinfo"
        check_type ws2tcpip.h "struct group_source_req"
        check_type ws2tcpip.h "struct ip_mreq_source"
        check_type ws2tcpip.h "struct ipv6_mreq"
        check_type winsock2.h "struct pollfd"
        check_type ws2tcpip.h "struct sockaddr_in6"
        check_type ws2tcpip.h "struct sockaddr_storage"
        check_struct winsock2.h "struct sockaddr" sa_len
    else
        disable network
    fi
fi

# Solaris has nanosleep in -lrt, OpenSolaris no longer needs that
check_func nanosleep || { check_func nanosleep -lrt && add_extralibs -lrt; }

check_func  clock_gettime || { check_func clock_gettime -lrt && add_extralibs -lrt; }
check_func  fcntl
check_func  fork
check_func  gethrtime
check_func  getopt
check_func  getrusage
check_struct "sys/time.h sys/resource.h" "struct rusage" ru_maxrss
check_func  gettimeofday
check_func  inet_aton $network_extralibs
check_func  isatty
check_func  localtime_r
check_func  ${malloc_prefix}memalign            && enable memalign
check_func  mkstemp
check_func  mmap
check_func  mprotect
check_func  ${malloc_prefix}posix_memalign      && enable posix_memalign
check_func_headers malloc.h _aligned_malloc     && enable aligned_malloc
check_func  setrlimit
check_func  strerror_r
check_func  sched_getaffinity
check_func  sysconf
check_func  sysctl
check_func  usleep
check_func_headers conio.h kbhit
check_func_headers windows.h PeekNamedPipe
check_func_headers io.h setmode
check_func_headers lzo/lzo1x.h lzo1x_999_compress
check_lib2 "windows.h shellapi.h" CommandLineToArgvW -lshell32
check_lib2 "windows.h wincrypt.h" CryptGenRandom -ladvapi32
check_lib2 "windows.h psapi.h" GetProcessMemoryInfo -lpsapi
check_func_headers windows.h GetProcessAffinityMask
check_func_headers windows.h GetProcessTimes
check_func_headers windows.h GetSystemTimeAsFileTime
check_func_headers windows.h MapViewOfFile
check_func_headers windows.h Sleep
check_func_headers windows.h VirtualAlloc
check_func_headers glob.h glob

check_header direct.h
check_header dlfcn.h
check_header dxva.h
check_header dxva2api.h -D_WIN32_WINNT=0x0600
check_header io.h
check_header libcrystalhd/libcrystalhd_if.h
check_header malloc.h
check_header poll.h
check_header sys/mman.h
check_header sys/param.h
check_header sys/resource.h
check_header sys/select.h
check_header sys/time.h
check_header termios.h
check_header unistd.h
check_header vdpau/vdpau.h
check_header vdpau/vdpau_x11.h
check_header windows.h
check_header X11/extensions/XvMClib.h
check_header asm/types.h

disabled  zlib || check_lib   zlib.h      zlibVersion -lz   || disable  zlib
disabled bzlib || check_lib2 bzlib.h BZ2_bzlibVersion -lbz2 || disable bzlib

# check for VDA header
if ! disabled vda && ! enabled ppc; then
    if check_header VideoDecodeAcceleration/VDADecoder.h; then
        enable vda
        add_extralibs -framework CoreFoundation -framework VideoDecodeAcceleration -framework QuartzCore
    fi
fi

if ! disabled w32threads && ! enabled pthreads; then
    check_func _beginthreadex && enable w32threads
fi

# check for some common methods of building with pthread support
# do this before the optional library checks as some of them require pthreads
if ! disabled pthreads && ! enabled w32threads && ! enabled os2threads; then
    enable pthreads
    if check_func pthread_create; then
        :
    elif check_func pthread_create -pthread; then
        add_cflags -pthread
        add_extralibs -pthread
    elif check_func pthread_create -pthreads; then
        add_cflags -pthreads
        add_extralibs -pthreads
    elif check_func pthread_create -lpthreadGC2; then
        add_extralibs -lpthreadGC2
    elif ! check_lib pthread.h pthread_create -lpthread; then
        disable pthreads
    fi
fi

for thread in $THREADS_LIST; do
    if enabled $thread; then
        test -n "$thread_type" &&
            die "ERROR: Only one thread type must be selected." ||
            thread_type="$thread"
    fi
done

if enabled pthreads; then
  check_func pthread_cancel
fi

check_lib math.h sin -lm && LIBM="-lm"
disabled crystalhd || check_lib libcrystalhd/libcrystalhd_if.h DtsCrystalHDVersion -lcrystalhd || disable crystalhd
enabled vaapi && require vaapi va/va.h vaInitialize -lva

check_mathfunc cbrtf
check_mathfunc exp2
check_mathfunc exp2f
check_mathfunc isinf
check_mathfunc isnan
check_mathfunc llrint
check_mathfunc llrintf
check_mathfunc log2
check_mathfunc log2f
check_mathfunc lrint
check_mathfunc lrintf
check_mathfunc rint
check_mathfunc round
check_mathfunc roundf
check_mathfunc trunc
check_mathfunc truncf

# these are off by default, so fail if requested and not available
enabled avisynth   && require2 vfw32 "windows.h vfw.h" AVIFileInit -lavifil32
enabled fontconfig && require_pkg_config fontconfig "fontconfig/fontconfig.h" FcInit
enabled frei0r     && { check_header frei0r.h || die "ERROR: frei0r.h header not found"; }
enabled gnutls     && require_pkg_config gnutls gnutls/gnutls.h gnutls_global_init
enabled libiec61883 && require libiec61883 libiec61883/iec61883.h iec61883_cmp_connect -lraw1394 -lavc1394 -lrom1394 -liec61883
enabled libaacplus && require  "libaacplus >= 2.0.0" aacplus.h aacplusEncOpen -laacplus
enabled libass     && require_pkg_config libass ass/ass.h ass_library_init
enabled libbluray  && require libbluray libbluray/bluray.h bd_open -lbluray
enabled libcdio    && require2 libcdio "cdio/cdda.h cdio/paranoia.h" cdio_cddap_open "-lcdio_paranoia -lcdio_cdda -lcdio"
enabled libcelt    && require libcelt celt/celt.h celt_decode -lcelt0 &&
                      { check_lib celt/celt.h celt_decoder_create_custom -lcelt0 ||
                        die "ERROR: libcelt must be installed and version must be >= 0.11.0."; }
enabled libcaca    && require_pkg_config caca caca.h caca_create_canvas
enabled libfaac    && require2 libfaac "stdint.h faac.h" faacEncGetVersion -lfaac
enabled libfdk_aac && require  libfdk_aac fdk-aac/aacenc_lib.h aacEncOpen -lfdk-aac
flite_libs="-lflite_cmu_time_awb -lflite_cmu_us_awb -lflite_cmu_us_kal -lflite_cmu_us_kal16 -lflite_cmu_us_rms -lflite_cmu_us_slt -lflite_usenglish -lflite_cmulex -lflite"
enabled libflite   && require2 libflite "flite/flite.h" flite_init $flite_libs
enabled libfreetype && require_pkg_config freetype2 "ft2build.h freetype/freetype.h" FT_Init_FreeType
enabled libgsm     && require  libgsm gsm/gsm.h gsm_create -lgsm
enabled libilbc    && require  libilbc ilbc.h WebRtcIlbcfix_InitDecode -lilbc
enabled libmodplug && require  libmodplug libmodplug/modplug.h ModPlug_Load -lmodplug
enabled libmp3lame && require  "libmp3lame >= 3.98.3" lame/lame.h lame_set_VBR_quality -lmp3lame
enabled libnut     && require  libnut libnut.h nut_demuxer_init -lnut
enabled libopencore_amrnb  && require libopencore_amrnb opencore-amrnb/interf_dec.h Decoder_Interface_init -lopencore-amrnb
enabled libopencore_amrwb  && require libopencore_amrwb opencore-amrwb/dec_if.h D_IF_init -lopencore-amrwb
enabled libopencv  && require_pkg_config opencv opencv/cxcore.h cvCreateImageHeader
enabled libopenjpeg && require libopenjpeg openjpeg.h opj_version -lopenjpeg
enabled libopus    && require_pkg_config opus opus_multistream.h opus_multistream_decoder_create
enabled libpulse && require_pkg_config libpulse-simple pulse/simple.h pa_simple_new
enabled librtmp    && require_pkg_config librtmp librtmp/rtmp.h RTMP_Socket
enabled libschroedinger && require_pkg_config schroedinger-1.0 schroedinger/schro.h schro_init
enabled libspeex   && require  libspeex speex/speex.h speex_decoder_init -lspeex
enabled libstagefright_h264  && require_cpp libstagefright_h264 "binder/ProcessState.h media/stagefright/MetaData.h
    media/stagefright/MediaBufferGroup.h media/stagefright/MediaDebug.h media/stagefright/MediaDefs.h
    media/stagefright/OMXClient.h media/stagefright/OMXCodec.h" android::OMXClient -lstagefright -lmedia -lutils -lbinder -lgnustl_static
enabled libtheora  && require  libtheora theora/theoraenc.h th_info_init -ltheoraenc -ltheoradec -logg
enabled libtwolame && require  libtwolame twolame.h twolame_init -ltwolame &&
                      { check_lib twolame.h twolame_encode_buffer_float32_interleaved -ltwolame ||
                        die "ERROR: libtwolame must be installed and version must be >= 0.3.10"; }
enabled libutvideo    && require_cpp utvideo "stdint.h stdlib.h utvideo/utvideo.h utvideo/Codec.h" 'CCodec*' -lutvideo -lstdc++
enabled libv4l2    && require_pkg_config libv4l2 libv4l2.h v4l2_ioctl
enabled libvo_aacenc && require libvo_aacenc vo-aacenc/voAAC.h voGetAACEncAPI -lvo-aacenc
enabled libvo_amrwbenc && require libvo_amrwbenc vo-amrwbenc/enc_if.h E_IF_init -lvo-amrwbenc
enabled libvorbis  && require  libvorbis vorbis/vorbisenc.h vorbis_info_init -lvorbisenc -lvorbis -logg
enabled libvpx     && {
    enabled libvpx_decoder && { check_lib2 "vpx/vpx_decoder.h vpx/vp8dx.h" vpx_codec_dec_init_ver -lvpx ||
                                die "ERROR: libvpx decoder must be installed and version must be >=0.9.1"; }
    enabled libvpx_encoder && { check_lib2 "vpx/vpx_encoder.h vpx/vp8cx.h" "vpx_codec_enc_init_ver VP8E_SET_MAX_INTRA_BITRATE_PCT" -lvpx ||
                                die "ERROR: libvpx encoder version must be >=0.9.7"; } }
enabled libx264    && require  libx264 x264.h x264_encoder_encode -lx264 &&
                      { check_cpp_condition x264.h "X264_BUILD >= 118" ||
                        die "ERROR: libx264 must be installed and version must be >= 0.118."; }
enabled libxavs    && require  libxavs xavs.h xavs_encoder_encode -lxavs
enabled libxvid    && require  libxvid xvid.h xvid_global -lxvidcore
enabled openal     && { { for al_libs in "${OPENAL_LIBS}" "-lopenal" "-lOpenAL32"; do
                        check_lib 'AL/al.h' alGetError "${al_libs}" && break; done } ||
                        die "ERROR: openal not found"; } &&
                      { check_cpp_condition "AL/al.h" "defined(AL_VERSION_1_1)" ||
                        die "ERROR: openal must be installed and version must be 1.1 or compatible"; }
enabled openssl    && { check_lib openssl/ssl.h SSL_library_init -lssl -lcrypto ||
                        check_lib openssl/ssl.h SSL_library_init -lssl32 -leay32 ||
                        check_lib openssl/ssl.h SSL_library_init -lssl -lcrypto -lws2_32 -lgdi32 ||
                        die "ERROR: openssl not found"; }

if enabled gnutls; then
    { check_lib nettle/bignum.h nettle_mpz_get_str_256 -lnettle -lhogweed -lgmp && enable nettle; } ||
    { check_lib gcrypt.h gcry_mpi_new -lgcrypt && enable gcrypt; }
fi

# libdc1394 check
if enabled libdc1394; then
    { check_lib dc1394/dc1394.h dc1394_new -ldc1394 -lraw1394 &&
        enable libdc1394_2; } ||
    { check_lib libdc1394/dc1394_control.h dc1394_create_handle -ldc1394_control -lraw1394 &&
        enable libdc1394_1; } ||
    die "ERROR: No version of libdc1394 found "
fi

SDL_CONFIG="${cross_prefix}sdl-config"
if check_pkg_config sdl SDL_events.h SDL_PollEvent; then
    check_cpp_condition SDL.h "(SDL_MAJOR_VERSION<<16 | SDL_MINOR_VERSION<<8 | SDL_PATCHLEVEL) >= 0x010201" $sdl_cflags &&
    enable sdl &&
    check_struct SDL.h SDL_VideoInfo current_w $sdl_cflags && enable sdl_video_size
else
  if "${SDL_CONFIG}" --version > /dev/null 2>&1; then
    sdl_cflags=$("${SDL_CONFIG}" --cflags)
    sdl_libs=$("${SDL_CONFIG}" --libs)
    check_func_headers SDL_version.h SDL_Linked_Version $sdl_cflags $sdl_libs &&
    check_cpp_condition SDL.h "(SDL_MAJOR_VERSION<<16 | SDL_MINOR_VERSION<<8 | SDL_PATCHLEVEL) >= 0x010201" $sdl_cflags &&
    enable sdl &&
    check_struct SDL.h SDL_VideoInfo current_w $sdl_cflags && enable sdl_video_size
  fi
fi
enabled sdl && add_cflags $sdl_cflags && add_extralibs $sdl_libs

texi2html --help 2> /dev/null | grep -q 'init-file' && enable texi2html || disable texi2html
makeinfo --version > /dev/null 2>&1 && enable makeinfo  || disable makeinfo
perl --version > /dev/null 2>&1 && enable perl || disable perl
pod2man --help > /dev/null 2>&1 && enable pod2man || disable pod2man

check_header linux/fb.h
check_header linux/videodev.h
check_header linux/videodev2.h
check_struct linux/videodev2.h "struct v4l2_frmivalenum" discrete

check_header sys/videoio.h

check_func_headers "windows.h vfw.h" capCreateCaptureWindow "$vfwcap_indev_extralibs"
# check that WM_CAP_DRIVER_CONNECT is defined to the proper value
# w32api 3.12 had it defined wrong
check_cpp_condition vfw.h "WM_CAP_DRIVER_CONNECT > WM_USER" && enable vfwcap_defines

check_type "dshow.h" IBaseFilter

# check for ioctl_meteor.h, ioctl_bt848.h and alternatives
{ check_header dev/bktr/ioctl_meteor.h &&
  check_header dev/bktr/ioctl_bt848.h; } ||
{ check_header machine/ioctl_meteor.h &&
  check_header machine/ioctl_bt848.h; } ||
{ check_header dev/video/meteor/ioctl_meteor.h &&
  check_header dev/video/bktr/ioctl_bt848.h; } ||
check_header dev/ic/bt8xx.h

check_header sndio.h
if check_struct sys/soundcard.h audio_buf_info bytes; then
    enable_safe sys/soundcard.h
else
    check_cc -D__BSD_VISIBLE -D__XSI_VISIBLE <<EOF && add_cppflags -D__BSD_VISIBLE -D__XSI_VISIBLE && enable_safe sys/soundcard.h
    #include <sys/soundcard.h>
    audio_buf_info abc;
EOF
fi
check_header soundcard.h

enabled_any alsa_indev alsa_outdev && check_lib2 alsa/asoundlib.h snd_pcm_htimestamp -lasound

enabled jack_indev && check_lib2 jack/jack.h jack_client_open -ljack && check_func sem_timedwait &&
    check_func jack_port_get_latency_range -ljack

enabled_any sndio_indev sndio_outdev && check_lib2 sndio.h sio_open -lsndio

enabled x11grab                                           &&
require X11 X11/Xlib.h XOpenDisplay -lX11                 &&
require Xext X11/extensions/XShm.h XShmCreateImage -lXext &&
require Xfixes X11/extensions/Xfixes.h XFixesGetCursorImage -lXfixes

if ! disabled vaapi; then
    check_lib va/va.h vaInitialize -lva && {
        check_cpp_condition va/va_version.h "VA_CHECK_VERSION(0,32,0)" ||
        warn "Please upgrade to VA-API >= 0.32 if you would like full VA-API support.";
    } || disable vaapi
fi

if ! disabled vdpau && enabled vdpau_vdpau_h; then
    check_cpp_condition vdpau/vdpau.h "defined VDP_DECODER_PROFILE_MPEG4_PART2_ASP" ||
        { echolog "Please upgrade to libvdpau >= 0.2 if you would like vdpau support." && disable vdpau; }
fi

enabled debug && add_cflags -g"$debuglevel" && add_asflags -g"$debuglevel"
enabled coverage && add_cflags "-fprofile-arcs -ftest-coverage" && add_ldflags "-fprofile-arcs -ftest-coverage"
test -n "$valgrind" && target_exec="$valgrind --error-exitcode=1 --malloc-fill=0x2a --track-origins=yes --leak-check=full --gen-suppressions=all --suppressions=$source_path/tests/fate-valgrind.supp"

# add some useful compiler flags if supported
check_cflags -Wdeclaration-after-statement
check_cflags -Wall
check_cflags -Wno-parentheses
check_cflags -Wno-switch
check_cflags -Wno-format-zero-length
check_cflags -Wdisabled-optimization
check_cflags -Wpointer-arith
check_cflags -Wredundant-decls
check_cflags -Wno-pointer-sign
check_cflags -Wwrite-strings
check_cflags -Wtype-limits
check_cflags -Wundef
check_cflags -Wmissing-prototypes
check_cflags -Wno-pointer-to-int-cast
check_cflags -Wstrict-prototypes
enabled extra_warnings && check_cflags -Winline

# add some linker flags
check_ldflags -Wl,--warn-common
check_ldflags -Wl,-rpath-link=libpostproc:libswresample:libswscale:libavfilter:libavdevice:libavformat:libavcodec:libavutil:libavresample
test_ldflags -Wl,-Bsymbolic && append SHFLAGS -Wl,-Bsymbolic

enabled xmm_clobber_test &&
    check_ldflags -Wl,--wrap,avcodec_open2              \
                  -Wl,--wrap,avcodec_decode_audio4      \
                  -Wl,--wrap,avcodec_decode_video2      \
                  -Wl,--wrap,avcodec_decode_subtitle2   \
                  -Wl,--wrap,avcodec_encode_audio2      \
                  -Wl,--wrap,avcodec_encode_video       \
                  -Wl,--wrap,avcodec_encode_subtitle    \
                  -Wl,--wrap,sws_scale ||
    disable xmm_clobber_test

echo "X{};" > $TMPV
if test_ldflags -Wl,--version-script,$TMPV; then
    append SHFLAGS '-Wl,--version-script,\$(SUBDIR)lib\$(NAME).ver'
    check_cc <<EOF && enable symver_asm_label
void ff_foo(void) __asm__ ("av_foo@VERSION");
void ff_foo(void) { ${inline_asm+__asm__($quotes);} }
EOF
    check_cc <<EOF && enable symver_gnu_asm
__asm__(".symver ff_foo,av_foo@VERSION");
void ff_foo(void) {}
EOF
fi

if [ -z "$optflags" ]; then
    if enabled small; then
        optflags=$cflags_size
    elif enabled optimizations; then
        optflags=$cflags_speed
    else
        optflags=$cflags_noopt
    fi
fi

check_optflags(){
    check_cflags "$@"
    enabled lto && check_ldflags "$@"
}


if enabled lto; then
    test "$cc_type" != "$ld_type" && die "LTO requires same compiler and linker"
    check_cflags  -flto
    check_ldflags -flto $cpuflags
fi

check_optflags $optflags
check_optflags -fno-math-errno
check_optflags -fno-signed-zeros

enabled ftrapv && check_cflags -ftrapv

check_cc -mno-red-zone <<EOF && noredzone_flags="-mno-red-zone"
int x;
EOF


if enabled icc; then
    # Just warnings, no remarks
    check_cflags -w1
    # -wd: Disable following warnings
    # 144, 167, 556: -Wno-pointer-sign
    # 1292: attribute "foo" ignored
    # 1419: external declaration in primary source file
    # 10006: ignoring unknown option -fno-signed-zeros
    # 10148: ignoring unknown option -Wno-parentheses
    # 10156: ignoring option '-W'; no argument required
    check_cflags -wd144,167,556,1292,1419,10006,10148,10156
    # 11030: Warning unknown option --as-needed
    # 10156: ignoring option '-export'; no argument required
    check_ldflags -wd10156,11030
    # Allow to compile with optimizations
    check_ldflags -march=$cpu
    # icc 11.0 and 11.1 work with ebp_available, but don't pass the test
    enable ebp_available
    if enabled x86_32; then
        icc_version=$($cc -dumpversion)
        test ${icc_version%%.*} -ge 11 &&
            check_cflags -falign-stack=maintain-16-byte ||
            disable aligned_stack
    fi
elif enabled ccc; then
    # disable some annoying warnings
    add_cflags -msg_disable cvtu32to64
    add_cflags -msg_disable embedcomment
    add_cflags -msg_disable needconstext
    add_cflags -msg_disable nomainieee
    add_cflags -msg_disable ptrmismatch1
    add_cflags -msg_disable unreachcode
elif enabled gcc; then
    check_optflags -fno-tree-vectorize
    check_cflags -Werror=implicit-function-declaration
    check_cflags -Werror=missing-prototypes
    check_cflags -Werror=vla
elif enabled llvm_gcc; then
    check_cflags -mllvm -stack-alignment=16
elif enabled clang; then
    check_cflags -mllvm -stack-alignment=16
    check_cflags -Qunused-arguments
elif enabled armcc; then
    # 2523: use of inline assembler is deprecated
    add_cflags -W${armcc_opt},--diag_suppress=2523
    add_cflags -W${armcc_opt},--diag_suppress=1207
    add_cflags -W${armcc_opt},--diag_suppress=1293 # assignment in condition
    add_cflags -W${armcc_opt},--diag_suppress=3343 # hardfp compat
    add_cflags -W${armcc_opt},--diag_suppress=167  # pointer sign
    add_cflags -W${armcc_opt},--diag_suppress=513  # pointer sign
elif enabled tms470; then
    add_cflags -pds=824 -pds=837
elif enabled pathscale; then
    add_cflags -fstrict-overflow -OPT:wrap_around_unsafe_opt=OFF
elif enabled msvc; then
    enabled x86_32 && disable aligned_stack
fi

enabled_any $THREADS_LIST      && enable threads

enabled asm || { arch=c; disable $ARCH_LIST $ARCH_EXT_LIST; }

check_deps $CONFIG_LIST       \
           $CONFIG_EXTRA      \
           $HAVE_LIST         \
           $ALL_COMPONENTS    \


if test $target_os = "haiku"; then
    disable memalign
    disable posix_memalign
fi

! enabled_any memalign posix_memalign aligned_malloc &&
    enabled_any $need_memalign && enable memalign_hack

# add_dep lib dep
# -> enable ${lib}_deps_${dep}
# -> add $dep to ${lib}_deps only once
add_dep() {
    lib=$1
    dep=$2
    enabled "${lib}_deps_${dep}" && return 0
    enable  "${lib}_deps_${dep}"
    prepend "${lib}_deps" $dep
}

# merge deps lib components
# merge all ${component}_deps into ${lib}_deps and ${lib}_deps_*
merge_deps() {
    lib=$1
    shift
    for comp in $*; do
        enabled $comp || continue
        eval "dep=\"\$${comp}_deps\""
        for d in $dep; do
            add_dep $lib $d
        done
    done
}

merge_deps libavfilter $FILTER_LIST

echo "install prefix            $prefix"
echo "source path               $source_path"
echo "C compiler                $cc"
echo "ARCH                      $arch ($cpu)"
if test "$build_suffix" != ""; then
    echo "build suffix              $build_suffix"
fi
if test "$progs_suffix" != ""; then
    echo "progs suffix              $progs_suffix"
fi
if test "$extra_version" != ""; then
    echo "version string suffix     $extra_version"
fi
echo "big-endian                ${bigendian-no}"
echo "runtime cpu detection     ${runtime_cpudetect-no}"
if enabled x86; then
    echo "${yasmexe}                      ${yasm-no}"
    echo "MMX enabled               ${mmx-no}"
    echo "MMXEXT enabled            ${mmxext-no}"
    echo "3DNow! enabled            ${amd3dnow-no}"
    echo "3DNow! extended enabled   ${amd3dnowext-no}"
    echo "SSE enabled               ${sse-no}"
    echo "SSSE3 enabled             ${ssse3-no}"
    echo "AVX enabled               ${avx-no}"
    echo "FMA4 enabled              ${fma4-no}"
    echo "CMOV enabled              ${cmov-no}"
    echo "CMOV is fast              ${fast_cmov-no}"
    echo "EBX available             ${ebx_available-no}"
    echo "EBP available             ${ebp_available-no}"
fi
if enabled arm; then
    echo "ARMv5TE enabled           ${armv5te-no}"
    echo "ARMv6 enabled             ${armv6-no}"
    echo "ARMv6T2 enabled           ${armv6t2-no}"
    echo "ARM VFP enabled           ${armvfp-no}"
    echo "NEON enabled              ${neon-no}"
fi
if enabled mips; then
    echo "MIPS FPU enabled          ${mipsfpu-no}"
    echo "MIPS32R2 enabled          ${mips32r2-no}"
    echo "MIPS DSP R1 enabled       ${mipsdspr1-no}"
    echo "MIPS DSP R2 enabled       ${mipsdspr2-no}"
fi
if enabled ppc; then
    echo "AltiVec enabled           ${altivec-no}"
    echo "PPC 4xx optimizations     ${ppc4xx-no}"
    echo "dcbzl available           ${dcbzl-no}"
fi
if enabled sparc; then
    echo "VIS enabled               ${vis-no}"
fi
echo "debug symbols             ${debug-no}"
echo "strip symbols             ${stripping-no}"
echo "optimize for size         ${small-no}"
echo "optimizations             ${optimizations-no}"
echo "static                    ${static-no}"
echo "shared                    ${shared-no}"
echo "postprocessing support    ${postproc-no}"
echo "new filter support        ${avfilter-no}"
echo "network support           ${network-no}"
echo "threading support         ${thread_type-no}"
echo "safe bitstream reader     ${safe_bitstream_reader-no}"
echo "SDL support               ${sdl-no}"
echo "libdxva2 enabled          ${dxva2-no}"
echo "libva enabled             ${vaapi-no}"
echo "libvdpau enabled          ${vdpau-no}"
echo "AVISynth enabled          ${avisynth-no}"
echo "frei0r enabled            ${frei0r-no}"
echo "gnutls enabled            ${gnutls-no}"
echo "libaacplus enabled        ${libaacplus-no}"
echo "libass enabled            ${libass-no}"
echo "libcaca enabled           ${libcaca-no}"
echo "libcdio support           ${libcdio-no}"
echo "libcelt enabled           ${libcelt-no}"
echo "libdc1394 support         ${libdc1394-no}"
echo "libfaac enabled           ${libfaac-no}"
echo "libfdk-aac enabled        ${libfdk_aac-no}"
echo "libgsm enabled            ${libgsm-no}"
echo "libiec61883 support       ${libiec61883-no}"
echo "libilbc enabled           ${libilbc-no}"
echo "libmodplug enabled        ${libmodplug-no}"
echo "libmp3lame enabled        ${libmp3lame-no}"
echo "libnut enabled            ${libnut-no}"
echo "libopencore-amrnb support ${libopencore_amrnb-no}"
echo "libopencore-amrwb support ${libopencore_amrwb-no}"
echo "libopencv support         ${libopencv-no}"
echo "libopenjpeg enabled       ${libopenjpeg-no}"
echo "libopus enabled           ${libopus-no}"
echo "libpulse enabled          ${libpulse-no}"
echo "librtmp enabled           ${librtmp-no}"
echo "libschroedinger enabled   ${libschroedinger-no}"
echo "libspeex enabled          ${libspeex-no}"
echo "libstagefright-h264 enabled    ${libstagefright_h264-no}"
echo "libtheora enabled         ${libtheora-no}"
echo "libtwolame enabled        ${libtwolame-no}"
echo "libutvideo enabled        ${libutvideo-no}"
echo "libv4l2 enabled           ${libv4l2-no}"
echo "libvo-aacenc support      ${libvo_aacenc-no}"
echo "libvo-amrwbenc support    ${libvo_amrwbenc-no}"
echo "libvorbis enabled         ${libvorbis-no}"
echo "libvpx enabled            ${libvpx-no}"
echo "libx264 enabled           ${libx264-no}"
echo "libxavs enabled           ${libxavs-no}"
echo "libxvid enabled           ${libxvid-no}"
echo "openal enabled            ${openal-no}"
echo "openssl enabled           ${openssl-no}"
echo "zlib enabled              ${zlib-no}"
echo "bzlib enabled             ${bzlib-no}"
echo "texi2html enabled         ${texi2html-no}"
echo "perl enabled              ${perl-no}"
echo "pod2man enabled           ${pod2man-no}"
echo "makeinfo enabled          ${makeinfo-no}"
test -n "$random_seed" &&
    echo "random seed               ${random_seed}"
echo

for type in decoder encoder hwaccel parser demuxer muxer protocol filter bsf indev outdev; do
    echo "Enabled ${type}s:"
    eval list=\$$(toupper $type)_LIST
    print_enabled '_*' $list | sort | pr -r -3 -t
    echo
done

license="LGPL version 2.1 or later"
if enabled nonfree; then
    license="nonfree and unredistributable"
elif enabled gplv3; then
    license="GPL version 3 or later"
elif enabled lgplv3; then
    license="LGPL version 3 or later"
elif enabled gpl; then
    license="GPL version 2 or later"
fi

echo "License: $license"

echo "Creating config.mak and config.h..."

test -e Makefile || $ln_s "$source_path/Makefile" .

enabled stripping || strip="echo skipping strip"

config_files="$TMPH config.mak"

cat > config.mak <<EOF
# Automatically generated by configure - do not modify!
ifndef FFMPEG_CONFIG_MAK
FFMPEG_CONFIG_MAK=1
FFMPEG_CONFIGURATION=$FFMPEG_CONFIGURATION
prefix=$prefix
LIBDIR=\$(DESTDIR)$libdir
SHLIBDIR=\$(DESTDIR)$shlibdir
INCDIR=\$(DESTDIR)$incdir
BINDIR=\$(DESTDIR)$bindir
DATADIR=\$(DESTDIR)$datadir
MANDIR=\$(DESTDIR)$mandir
SRC_PATH=$source_path
ifndef MAIN_MAKEFILE
SRC_PATH:=\$(SRC_PATH:.%=..%)
endif
CC_IDENT=$cc_ident
ARCH=$arch
CC=$cc
CXX=$cxx
AS=$as
LD=$ld
DEPCC=$dep_cc
DEPCCFLAGS=$DEPCCFLAGS \$(CPPFLAGS)
DEPAS=$as
DEPASFLAGS=$DEPASFLAGS \$(CPPFLAGS)
YASM=$yasmexe
DEPYASM=$yasmexe
AR=$ar
ARFLAGS=$arflags
AR_O=$ar_o
RANLIB=$ranlib
CP=cp -p
LN_S=$ln_s
STRIP=$strip
CPPFLAGS=$CPPFLAGS
CFLAGS=$CFLAGS
CXXFLAGS=$CXXFLAGS
ASFLAGS=$ASFLAGS
AS_C=$AS_C
AS_O=$AS_O
CC_C=$CC_C
CC_O=$CC_O
CXX_C=$CXX_C
CXX_O=$CXX_O
LD_O=$LD_O
LD_LIB=$LD_LIB
LD_PATH=$LD_PATH
DLLTOOL=$dlltool
LDFLAGS=$LDFLAGS
LDFLAGS-ffserver=$FFSERVERLDFLAGS
SHFLAGS=$SHFLAGS
YASMFLAGS=$YASMFLAGS
BUILDSUF=$build_suffix
PROGSSUF=$progs_suffix
FULLNAME=$FULLNAME
LIBPREF=$LIBPREF
LIBSUF=$LIBSUF
LIBNAME=$LIBNAME
SLIBPREF=$SLIBPREF
SLIBSUF=$SLIBSUF
EXESUF=$EXESUF
EXTRA_VERSION=$extra_version
CCDEP=$CCDEP
CXXDEP=$CXXDEP
CCDEP_FLAGS=$CCDEP_FLAGS
ASDEP=$ASDEP
ASDEP_FLAGS=$ASDEP_FLAGS
CC_DEPFLAGS=$CC_DEPFLAGS
AS_DEPFLAGS=$AS_DEPFLAGS
HOSTCC=$host_cc
HOSTLD=$host_ld
HOSTCFLAGS=$host_cflags
HOSTEXESUF=$HOSTEXESUF
HOSTLDFLAGS=$host_ldflags
HOSTLIBS=$host_libs
DEPHOSTCC=$host_cc
DEPHOSTCCFLAGS=$DEPHOSTCCFLAGS \$(HOSTCCFLAGS)
HOSTCCDEP=$HOSTCCDEP
HOSTCCDEP_FLAGS=$HOSTCCDEP_FLAGS
HOSTCC_DEPFLAGS=$HOSTCC_DEPFLAGS
HOSTCC_C=$HOSTCC_C
HOSTCC_O=$HOSTCC_O
HOSTLD_O=$HOSTLD_O
TARGET_EXEC=$target_exec
TARGET_PATH=$target_path
LIBS-ffplay=$sdl_libs
CFLAGS-ffplay=$sdl_cflags
ZLIB=$($ldflags_filter -lz)
LIB_INSTALL_EXTRA_CMD=$LIB_INSTALL_EXTRA_CMD
EXTRALIBS=$extralibs
COMPAT_OBJS=$compat_objs
INSTALL=$install
LIBTARGET=${LIBTARGET}
SLIBNAME=${SLIBNAME}
SLIBNAME_WITH_VERSION=${SLIBNAME_WITH_VERSION}
SLIBNAME_WITH_MAJOR=${SLIBNAME_WITH_MAJOR}
SLIB_CREATE_DEF_CMD=${SLIB_CREATE_DEF_CMD}
SLIB_EXTRA_CMD=${SLIB_EXTRA_CMD}
SLIB_INSTALL_NAME=${SLIB_INSTALL_NAME}
SLIB_INSTALL_LINKS=${SLIB_INSTALL_LINKS}
SLIB_INSTALL_EXTRA_LIB=${SLIB_INSTALL_EXTRA_LIB}
SLIB_INSTALL_EXTRA_SHLIB=${SLIB_INSTALL_EXTRA_SHLIB}
SAMPLES:=${samples:-\$(FATE_SAMPLES)}
NOREDZONE_FLAGS=$noredzone_flags
EOF

get_version(){
    lcname=$1
    name=$(toupper $lcname)
    file=$source_path/$lcname/version.h
    eval $(awk "/#define ${name}_VERSION_M/ { print \$2 \"=\" \$3 }" "$file")
    eval ${name}_VERSION=\$${name}_VERSION_MAJOR.\$${name}_VERSION_MINOR.\$${name}_VERSION_MICRO
    eval echo "${lcname}_VERSION=\$${name}_VERSION" >> config.mak
    eval echo "${lcname}_VERSION_MAJOR=\$${name}_VERSION_MAJOR" >> config.mak
}

get_version_old(){
    name=$1
    file=$source_path/$2
# This condition will be removed when we stop supporting old libpostproc versions
if ! test "$name" = LIBPOSTPROC || test "$postproc_version" = current; then
    eval $(grep "#define ${name}_VERSION_M" "$file" | awk '{ print $2"="$3 }')
    eval ${name}_VERSION=\$${name}_VERSION_MAJOR.\$${name}_VERSION_MINOR.\$${name}_VERSION_MICRO
fi
    lcname=$(tolower $name)
    eval echo "${lcname}_VERSION=\$${name}_VERSION" >> config.mak
    eval echo "${lcname}_VERSION_MAJOR=\$${name}_VERSION_MAJOR" >> config.mak
}

get_version_old LIBPOSTPROC libpostproc/version.h

get_version libavcodec
get_version libavdevice
get_version libavfilter
get_version libavformat
get_version libavresample
get_version libavutil
get_version libswresample
get_version libswscale

cat > $TMPH <<EOF
/* Automatically generated by configure - do not modify! */
#ifndef FFMPEG_CONFIG_H
#define FFMPEG_CONFIG_H
#define FFMPEG_CONFIGURATION "$(c_escape $FFMPEG_CONFIGURATION)"
#define FFMPEG_LICENSE "$(c_escape $license)"
#define FFMPEG_DATADIR "$(eval c_escape $datadir)"
#define AVCONV_DATADIR "$(eval c_escape $datadir)"
#define CC_IDENT "$(c_escape ${cc_ident:-Unknown compiler})"
#define av_restrict $_restrict
#define EXTERN_PREFIX "${extern_prefix}"
#define EXTERN_ASM ${extern_prefix}
#define SLIBSUF "$SLIBSUF"
#define HAVE_MMX2 HAVE_MMXEXT
EOF

test -n "$assert_level" &&
    echo "#define ASSERT_LEVEL $assert_level" >>$TMPH

test -n "$malloc_prefix" &&
    echo "#define MALLOC_PREFIX $malloc_prefix" >>$TMPH

if enabled yasm; then
    append config_files $TMPASM
    printf '' >$TMPASM
fi

print_config ARCH_   "$config_files" $ARCH_LIST
print_config HAVE_   "$config_files" $HAVE_LIST
print_config CONFIG_ "$config_files" $CONFIG_LIST       \
                                     $CONFIG_EXTRA      \
                                     $ALL_COMPONENTS    \

<<<<<<< HEAD
cat >>config.mak <<EOF
LAVF_FATE_TESTS=$(print_enabled -n _test $LAVF_FATE_TESTS)
LAVFI_TESTS=$(print_enabled  -n _test $LAVFI_TESTS)
EOF

echo "#endif /* FFMPEG_CONFIG_H */" >> $TMPH
echo "endif # FFMPEG_CONFIG_MAK" >> config.mak
=======
echo "#endif /* LIBAV_CONFIG_H */" >> $TMPH
>>>>>>> b93e934a

# Do not overwrite an unchanged config.h to avoid superfluous rebuilds.
cp_if_changed $TMPH config.h
touch .config

enabled yasm && cp_if_changed $TMPASM config.asm

cat > $TMPH <<EOF
/* Generated by ffconf */
#ifndef AVUTIL_AVCONFIG_H
#define AVUTIL_AVCONFIG_H
EOF

test "$postproc_version" != current && cat >> $TMPH <<EOF
#define LIBPOSTPROC_VERSION_MAJOR $LIBPOSTPROC_VERSION_MAJOR
#define LIBPOSTPROC_VERSION_MINOR $LIBPOSTPROC_VERSION_MINOR
#define LIBPOSTPROC_VERSION_MICRO $LIBPOSTPROC_VERSION_MICRO
EOF

print_config AV_HAVE_ $TMPH $HAVE_LIST_PUB

echo "#endif /* AVUTIL_AVCONFIG_H */" >> $TMPH

cp_if_changed $TMPH libavutil/avconfig.h

test -n "$WARNINGS" && printf "\n$WARNINGS"

# build pkg-config files

pkgconfig_generate(){
    name=$1
    shortname=${name#lib}${build_suffix}
    comment=$2
    version=$3
    libs=$4
    requires=$5
    enabled ${name#lib} || return 0
    mkdir -p $name
    cat <<EOF > $name/$name.pc
prefix=$prefix
exec_prefix=\${prefix}
libdir=$libdir
includedir=$incdir

Name: $name
Description: $comment
Version: $version
Requires: $(enabled shared || echo $requires)
Requires.private: $(enabled shared && echo $requires)
Conflicts:
Libs: -L\${libdir} -l${shortname} $(enabled shared || echo $libs)
Libs.private: $(enabled shared && echo $libs)
Cflags: -I\${includedir}
EOF

mkdir -p doc/examples/pc-uninstalled
includedir=${source_path}
[ "$includedir" = . ] && includedir="\${pcfiledir}/../../.."
    cat <<EOF > doc/examples/pc-uninstalled/$name.pc
prefix=
exec_prefix=
libdir=\${pcfiledir}/../../../$name
includedir=${includedir}

Name: $name
Description: $comment
Version: $version
Requires: $requires
Conflicts:
Libs: -L\${libdir} -l${shortname} $(enabled shared || echo $libs)
Cflags: -I\${includedir}
EOF
}

libavfilter_pc_deps=""
enabled libavfilter_deps_avcodec    && prepend libavfilter_pc_deps "libavcodec = $LIBAVCODEC_VERSION,"
enabled libavfilter_deps_avformat   && prepend libavfilter_pc_deps "libavformat = $LIBAVFORMAT_VERSION,"
enabled libavfilter_deps_swscale    && prepend libavfilter_pc_deps "libswscale = $LIBSWSCALE_VERSION,"
enabled libavfilter_deps_swresample && prepend libavfilter_pc_deps "libswresample = $LIBSWRESAMPLE_VERSION,"
enabled libavfilter_deps_postproc   && prepend libavfilter_pc_deps "libpostproc = $LIBPOSTPROC_VERSION,"
libavfilter_pc_deps=${libavfilter_pc_deps%, }

libavdevice_pc_deps="libavformat = $LIBAVFORMAT_VERSION"
enabled lavfi_indev && prepend libavdevice_pc_deps "libavfilter = $LIBAVFILTER_VERSION,"

pkgconfig_generate libavutil "FFmpeg utility library" "$LIBAVUTIL_VERSION" "$LIBM"
pkgconfig_generate libavcodec "FFmpeg codec library" "$LIBAVCODEC_VERSION" "$extralibs" "libavutil = $LIBAVUTIL_VERSION"
pkgconfig_generate libavformat "FFmpeg container format library" "$LIBAVFORMAT_VERSION" "$extralibs" "libavcodec = $LIBAVCODEC_VERSION"
pkgconfig_generate libavdevice "FFmpeg device handling library" "$LIBAVDEVICE_VERSION" "$extralibs" "$libavdevice_pc_deps"
pkgconfig_generate libavfilter "FFmpeg video filtering library" "$LIBAVFILTER_VERSION" "$extralibs" "$libavfilter_pc_deps"
pkgconfig_generate libpostproc "FFmpeg postprocessing library" "$LIBPOSTPROC_VERSION" "" "libavutil = $LIBAVUTIL_VERSION"
pkgconfig_generate libavresample "Libav audio resampling library" "$LIBAVRESAMPLE_VERSION" "$extralibs"
pkgconfig_generate libswscale "FFmpeg image rescaling library" "$LIBSWSCALE_VERSION" "$LIBM" "libavutil = $LIBAVUTIL_VERSION"
pkgconfig_generate libswresample "FFmpeg audio rescaling library" "$LIBSWRESAMPLE_VERSION" "$LIBM" "libavutil = $LIBAVUTIL_VERSION"

fix_ffmpeg_remote(){
    git_remote_from=$1
    git_remote_to=$2
    fixme_remote=$(git --git-dir=$source_path/.git --work-tree=$source_path remote -v | grep $git_remote_from | cut -f 1 | sort | uniq)
    if [ "$fixme_remote" != "" ]; then
        echolog "
Outdated domain in git config, the official domain for ffmpeg git is since
November 2011, source.ffmpeg.org, both the old and the new point to the same
repository and server. To update it enter the following commands:
"
        for remote in $fixme_remote; do
            echolog "git remote set-url $remote $git_remote_to"
        done
    fi
}

if test -f "$source_path/.git/config"; then
    remote_from=git.videolan.org
    remote_to=source.ffmpeg.org
    fix_ffmpeg_remote git@$remote_from:ffmpeg   git@$remote_to:ffmpeg
    fix_ffmpeg_remote git://$remote_from/ffmpeg git://$remote_to/ffmpeg
fi<|MERGE_RESOLUTION|>--- conflicted
+++ resolved
@@ -1962,16 +1962,6 @@
 txtpages_deps="makeinfo"
 doc_deps_any="manpages htmlpages podpages txtpages"
 
-# tests
-colormatrix1_test_deps="colormatrix_filter"
-colormatrix2_test_deps="colormatrix_filter"
-pp_test_deps="mp_filter"
-pp2_test_deps="mp_filter"
-pp3_test_deps="mp_filter"
-pp4_test_deps="mp_filter"
-pp5_test_deps="mp_filter"
-pp6_test_deps="mp_filter"
-
 # default parameters
 
 logfile="config.log"
@@ -2137,25 +2127,21 @@
     $PROTOCOL_LIST
 "
 
-<<<<<<< HEAD
 find_tests(){
     map "echo ${2}\${v}_test" $(ls "$source_path"/tests/ref/$1 | grep -v '[^-a-z0-9_]')
 }
 
 LAVF_FATE_TESTS=$(find_tests lavf-fate)
-LAVFI_TESTS=$(find_tests lavfi)
-
-ALL_TESTS="$LAVF_FATE_TESTS $LAVFI_TESTS"
-
-=======
->>>>>>> b93e934a
+
+ALL_TESTS="$LAVF_FATE_TESTS"
+
 for n in $COMPONENT_LIST; do
     v=$(toupper ${n%s})_LIST
     eval enable \$$v
     eval ${n}_if_any="\$$v"
 done
 
-enable $ARCH_EXT_LIST
+enable $ARCH_EXT_LIST $ALL_TESTS
 
 die_unknown(){
     echo "Unknown option \"$1\"."
@@ -3937,6 +3923,7 @@
            $CONFIG_EXTRA      \
            $HAVE_LIST         \
            $ALL_COMPONENTS    \
+           $ALL_TESTS         \
 
 
 if test $target_os = "haiku"; then
@@ -4292,17 +4279,12 @@
                                      $CONFIG_EXTRA      \
                                      $ALL_COMPONENTS    \
 
-<<<<<<< HEAD
 cat >>config.mak <<EOF
 LAVF_FATE_TESTS=$(print_enabled -n _test $LAVF_FATE_TESTS)
-LAVFI_TESTS=$(print_enabled  -n _test $LAVFI_TESTS)
 EOF
 
 echo "#endif /* FFMPEG_CONFIG_H */" >> $TMPH
 echo "endif # FFMPEG_CONFIG_MAK" >> config.mak
-=======
-echo "#endif /* LIBAV_CONFIG_H */" >> $TMPH
->>>>>>> b93e934a
 
 # Do not overwrite an unchanged config.h to avoid superfluous rebuilds.
 cp_if_changed $TMPH config.h
