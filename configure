--- conflicted
+++ resolved
@@ -1465,22 +1465,7 @@
     transcoding_example
 "
 
-HWACCEL_LIBRARY_LIST="
-    cuda
-    d3d11va
-    dxva2
-    libmfx
-    libnpp
-    mmal
-    nvenc
-    omx
-    vaapi
-    vda
-    vdpau
-"
-
 EXTERNAL_LIBRARY_LIST="
-    audiotoolbox
     avisynth
     bzlib
     chromaprint
@@ -1514,11 +1499,7 @@
     libkvazaar
     libmodplug
     libmp3lame
-<<<<<<< HEAD
     libnut
-    libnpp
-=======
->>>>>>> 85ce9636
     libopencore_amrnb
     libopencore_amrwb
     libopencv
@@ -1572,6 +1553,24 @@
     zlib
 "
 
+HWACCEL_LIBRARY_LIST="
+    audiotoolbox
+    cuda
+    cuvid
+    d3d11va
+    dxva2
+    libmfx
+    libnpp
+    mmal
+    nvenc
+    omx
+    vaapi
+    vda
+    vdpau
+    videotoolbox_hwaccel
+    xvmc
+"
+
 DOCUMENT_LIST="
     doc
     htmlpages
@@ -1593,28 +1592,6 @@
     swscale_alpha
 "
 
-<<<<<<< HEAD
-HW_CODECS_LIST="
-    cuda
-    cuvid
-    libmfx
-    mmal
-    nvenc
-    omx
-"
-
-HWACCEL_LIST="
-    d3d11va
-    dxva2
-    vaapi
-    vda
-    vdpau
-    videotoolbox_hwaccel
-    xvmc
-"
-
-=======
->>>>>>> 85ce9636
 LIBRARY_LIST="
     avcodec
     avdevice
@@ -6451,8 +6428,9 @@
 echo "External libraries:"
 print_enabled '' $EXTERNAL_LIBRARY_LIST | print_in_columns
 echo
+
 echo "External libraries providing hardware acceleration:"
-print_enabled '' $HWACCEL_LIBRARY_LIST | print_3_columns
+print_enabled '' $HWACCEL_LIBRARY_LIST | print_in_columns
 echo
 
 echo "Libraries:"
@@ -6466,13 +6444,6 @@
     echo
 done
 
-<<<<<<< HEAD
-echo "Enabled Hardware-accelerated codecs:"
-print_enabled '' $HW_CODECS_LIST | print_in_columns
-echo
-
-=======
->>>>>>> 85ce9636
 license="LGPL version 2.1 or later"
 if enabled nonfree; then
     license="nonfree and unredistributable"
