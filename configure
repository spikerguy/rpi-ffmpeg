--- conflicted
+++ resolved
@@ -1560,10 +1560,7 @@
 
 EXTERNAL_LIBRARY_NONFREE_LIST="
     decklink
-<<<<<<< HEAD
-=======
     libndi_newtek
->>>>>>> 01e291a5
     libfdk_aac
     openssl
 "
@@ -1587,10 +1584,6 @@
     $EXTERNAL_LIBRARY_VERSION3_LIST
     $EXTERNAL_LIBRARY_GPLV3_LIST
     chromaprint
-<<<<<<< HEAD
-    crystalhd
-=======
->>>>>>> 01e291a5
     gcrypt
     gnutls
     jni
