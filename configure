#!/bin/sh
#
# FFmpeg configure script
#
# Copyright (c) 2000-2002 Fabrice Bellard
# Copyright (c) 2005-2008 Diego Biurrun
# Copyright (c) 2005-2008 Mans Rullgard
#

# Prevent locale nonsense from breaking basic text processing.
LC_ALL=C
export LC_ALL

# make sure we are running under a compatible shell
# try to make this part work with most shells

try_exec(){
    echo "Trying shell $1"
    type "$1" > /dev/null 2>&1 && exec "$@"
}

unset foo
(: ${foo%%bar}) 2> /dev/null
E1="$?"

(: ${foo?}) 2> /dev/null
E2="$?"

if test "$E1" != 0 || test "$E2" = 0; then
    echo "Broken shell detected.  Trying alternatives."
    export FF_CONF_EXEC
    if test "0$FF_CONF_EXEC" -lt 1; then
        FF_CONF_EXEC=1
        try_exec bash "$0" "$@"
    fi
    if test "0$FF_CONF_EXEC" -lt 2; then
        FF_CONF_EXEC=2
        try_exec ksh "$0" "$@"
    fi
    if test "0$FF_CONF_EXEC" -lt 3; then
        FF_CONF_EXEC=3
        try_exec /usr/xpg4/bin/sh "$0" "$@"
    fi
    echo "No compatible shell script interpreter found."
    echo "This configure script requires a POSIX-compatible shell"
    echo "such as bash or ksh."
    echo "THIS IS NOT A BUG IN FFMPEG, DO NOT REPORT IT AS SUCH."
    echo "Instead, install a working POSIX-compatible shell."
    echo "Disabling this configure test will create a broken FFmpeg."
    if test "$BASH_VERSION" = '2.04.0(1)-release'; then
        echo "This bash version ($BASH_VERSION) is broken on your platform."
        echo "Upgrade to a later version if available."
    fi
    exit 1
fi

test -d /usr/xpg4/bin && PATH=/usr/xpg4/bin:$PATH

show_help(){
    cat <<EOF
Usage: configure [options]
Options: [defaults in brackets after descriptions]

Help options:
  --help                   print this message
  --quiet                  Suppress showing informative output
  --list-decoders          show all available decoders
  --list-encoders          show all available encoders
  --list-hwaccels          show all available hardware accelerators
  --list-demuxers          show all available demuxers
  --list-muxers            show all available muxers
  --list-parsers           show all available parsers
  --list-protocols         show all available protocols
  --list-bsfs              show all available bitstream filters
  --list-indevs            show all available input devices
  --list-outdevs           show all available output devices
  --list-filters           show all available filters

Standard options:
  --logfile=FILE           log tests and output to FILE [config.log]
  --disable-logging        do not log configure debug information
  --fatal-warnings         fail if any configure warning is generated
  --prefix=PREFIX          install in PREFIX [$prefix_default]
  --bindir=DIR             install binaries in DIR [PREFIX/bin]
  --datadir=DIR            install data files in DIR [PREFIX/share/ffmpeg]
  --docdir=DIR             install documentation in DIR [PREFIX/share/doc/ffmpeg]
  --libdir=DIR             install libs in DIR [PREFIX/lib]
  --shlibdir=DIR           install shared libs in DIR [LIBDIR]
  --incdir=DIR             install includes in DIR [PREFIX/include]
  --mandir=DIR             install man page in DIR [PREFIX/share/man]
  --pkgconfigdir=DIR       install pkg-config files in DIR [LIBDIR/pkgconfig]
  --enable-rpath           use rpath to allow installing libraries in paths
                           not part of the dynamic linker search path
                           use rpath when linking programs (USE WITH CARE)
  --install-name-dir=DIR   Darwin directory name for installed targets

Licensing options:
  --enable-gpl             allow use of GPL code, the resulting libs
                           and binaries will be under GPL [no]
  --enable-version3        upgrade (L)GPL to version 3 [no]
  --enable-nonfree         allow use of nonfree code, the resulting libs
                           and binaries will be unredistributable [no]

Configuration options:
  --disable-static         do not build static libraries [no]
  --enable-shared          build shared libraries [no]
  --enable-small           optimize for size instead of speed
  --disable-runtime-cpudetect disable detecting CPU capabilities at runtime (smaller binary)
  --enable-gray            enable full grayscale support (slower color)
  --disable-swscale-alpha  disable alpha channel support in swscale
  --disable-all            disable building components, libraries and programs
  --enable-raise-major     increase major version numbers in sonames [no]

Program options:
  --disable-programs       do not build command line programs
  --disable-ffmpeg         disable ffmpeg build
  --disable-ffplay         disable ffplay build
  --disable-ffprobe        disable ffprobe build
  --disable-ffserver       disable ffserver build

Documentation options:
  --disable-doc            do not build documentation
  --disable-htmlpages      do not build HTML documentation pages
  --disable-manpages       do not build man documentation pages
  --disable-podpages       do not build POD documentation pages
  --disable-txtpages       do not build text documentation pages

Component options:
  --disable-avdevice       disable libavdevice build
  --disable-avcodec        disable libavcodec build
  --disable-avformat       disable libavformat build
  --disable-swresample     disable libswresample build
  --disable-swscale        disable libswscale build
  --disable-postproc       disable libpostproc build
  --disable-avfilter       disable libavfilter build
  --enable-avresample      enable libavresample build [no]
  --disable-pthreads       disable pthreads [autodetect]
  --disable-w32threads     disable Win32 threads [autodetect]
  --disable-os2threads     disable OS/2 threads [autodetect]
  --disable-network        disable network support [no]
  --disable-dct            disable DCT code
  --disable-dwt            disable DWT code
  --disable-error-resilience disable error resilience code
  --disable-lsp            disable LSP code
  --disable-lzo            disable LZO decoder code
  --disable-mdct           disable MDCT code
  --disable-rdft           disable RDFT code
  --disable-fft            disable FFT code
  --disable-faan           disable floating point AAN (I)DCT code
  --disable-pixelutils     disable pixel utils in libavutil

Individual component options:
  --disable-everything     disable all components listed below
  --disable-encoder=NAME   disable encoder NAME
  --enable-encoder=NAME    enable encoder NAME
  --disable-encoders       disable all encoders
  --disable-decoder=NAME   disable decoder NAME
  --enable-decoder=NAME    enable decoder NAME
  --disable-decoders       disable all decoders
  --disable-hwaccel=NAME   disable hwaccel NAME
  --enable-hwaccel=NAME    enable hwaccel NAME
  --disable-hwaccels       disable all hwaccels
  --disable-muxer=NAME     disable muxer NAME
  --enable-muxer=NAME      enable muxer NAME
  --disable-muxers         disable all muxers
  --disable-demuxer=NAME   disable demuxer NAME
  --enable-demuxer=NAME    enable demuxer NAME
  --disable-demuxers       disable all demuxers
  --enable-parser=NAME     enable parser NAME
  --disable-parser=NAME    disable parser NAME
  --disable-parsers        disable all parsers
  --enable-bsf=NAME        enable bitstream filter NAME
  --disable-bsf=NAME       disable bitstream filter NAME
  --disable-bsfs           disable all bitstream filters
  --enable-protocol=NAME   enable protocol NAME
  --disable-protocol=NAME  disable protocol NAME
  --disable-protocols      disable all protocols
  --enable-indev=NAME      enable input device NAME
  --disable-indev=NAME     disable input device NAME
  --disable-indevs         disable input devices
  --enable-outdev=NAME     enable output device NAME
  --disable-outdev=NAME    disable output device NAME
  --disable-outdevs        disable output devices
  --disable-devices        disable all devices
  --enable-filter=NAME     enable filter NAME
  --disable-filter=NAME    disable filter NAME
  --disable-filters        disable all filters

External library support:

  Using any of the following switches will allow FFmpeg to link to the
  corresponding external library. All the components depending on that library
  will become enabled, if all their other dependencies are met and they are not
  explicitly disabled. E.g. --enable-libwavpack will enable linking to
  libwavpack and allow the libwavpack encoder to be built, unless it is
  specifically disabled with --disable-encoder=libwavpack.

  Note that only the system libraries are auto-detected. All the other external
  libraries must be explicitly enabled.

  Also note that the following help text describes the purpose of the libraries
  themselves, not all their features will necessarily be usable by FFmpeg.

  --enable-avisynth        enable reading of AviSynth script files [no]
  --disable-bzlib          disable bzlib [autodetect]
  --enable-chromaprint     enable audio fingerprinting with chromaprint [no]
  --enable-frei0r          enable frei0r video filtering [no]
  --enable-gcrypt          enable gcrypt, needed for rtmp(t)e support
                           if openssl, librtmp or gmp is not used [no]
  --enable-gmp             enable gmp, needed for rtmp(t)e support
                           if openssl or librtmp is not used [no]
  --enable-gnutls          enable gnutls, needed for https support
                           if openssl is not used [no]
  --disable-iconv          disable iconv [autodetect]
  --enable-jni             enable JNI support [no]
  --enable-ladspa          enable LADSPA audio filtering [no]
  --enable-libass          enable libass subtitles rendering,
                           needed for subtitles and ass filter [no]
  --enable-libbluray       enable BluRay reading using libbluray [no]
  --enable-libbs2b         enable bs2b DSP library [no]
  --enable-libcaca         enable textual display using libcaca [no]
  --enable-libcelt         enable CELT decoding via libcelt [no]
  --enable-libcdio         enable audio CD grabbing with libcdio [no]
  --enable-libdc1394       enable IIDC-1394 grabbing using libdc1394
                           and libraw1394 [no]
  --enable-libfdk-aac      enable AAC de/encoding via libfdk-aac [no]
  --enable-libflite        enable flite (voice synthesis) support via libflite [no]
  --enable-libfontconfig   enable libfontconfig, useful for drawtext filter [no]
  --enable-libfreetype     enable libfreetype, needed for drawtext filter [no]
  --enable-libfribidi      enable libfribidi, improves drawtext filter [no]
  --enable-libgme          enable Game Music Emu via libgme [no]
  --enable-libgsm          enable GSM de/encoding via libgsm [no]
  --enable-libiec61883     enable iec61883 via libiec61883 [no]
  --enable-libilbc         enable iLBC de/encoding via libilbc [no]
  --enable-libkvazaar      enable HEVC encoding via libkvazaar [no]
  --enable-libmodplug      enable ModPlug via libmodplug [no]
  --enable-libmp3lame      enable MP3 encoding via libmp3lame [no]
  --enable-libnut          enable NUT (de)muxing via libnut,
                           native (de)muxer exists [no]
  --enable-libopencore-amrnb enable AMR-NB de/encoding via libopencore-amrnb [no]
  --enable-libopencore-amrwb enable AMR-WB decoding via libopencore-amrwb [no]
  --enable-libopencv       enable video filtering via libopencv [no]
  --enable-libopenh264     enable H.264 encoding via OpenH264 [no]
  --enable-libopenjpeg     enable JPEG 2000 de/encoding via OpenJPEG [no]
  --enable-libopenmpt      enable decoding tracked files via libopenmpt [no]
  --enable-libopus         enable Opus de/encoding via libopus [no]
  --enable-libpulse        enable Pulseaudio input via libpulse [no]
  --enable-librubberband   enable rubberband needed for rubberband filter [no]
  --enable-librtmp         enable RTMP[E] support via librtmp [no]
  --enable-libschroedinger enable Dirac de/encoding via libschroedinger [no]
  --enable-libshine        enable fixed-point MP3 encoding via libshine [no]
  --enable-libsmbclient    enable Samba protocol via libsmbclient [no]
  --enable-libsnappy       enable Snappy compression, needed for hap encoding [no]
  --enable-libsoxr         enable Include libsoxr resampling [no]
  --enable-libspeex        enable Speex de/encoding via libspeex [no]
  --enable-libssh          enable SFTP protocol via libssh [no]
  --enable-libtesseract    enable Tesseract, needed for ocr filter [no]
  --enable-libtheora       enable Theora encoding via libtheora [no]
  --enable-libtwolame      enable MP2 encoding via libtwolame [no]
  --enable-libv4l2         enable libv4l2/v4l-utils [no]
  --enable-libvidstab      enable video stabilization using vid.stab [no]
  --enable-libvo-amrwbenc  enable AMR-WB encoding via libvo-amrwbenc [no]
  --enable-libvorbis       enable Vorbis en/decoding via libvorbis,
                           native implementation exists [no]
  --enable-libvpx          enable VP8 and VP9 de/encoding via libvpx [no]
  --enable-libwavpack      enable wavpack encoding via libwavpack [no]
  --enable-libwebp         enable WebP encoding via libwebp [no]
  --enable-libx264         enable H.264 encoding via x264 [no]
  --enable-libx265         enable HEVC encoding via x265 [no]
  --enable-libxavs         enable AVS encoding via xavs [no]
  --enable-libxcb          enable X11 grabbing using XCB [autodetect]
  --enable-libxcb-shm      enable X11 grabbing shm communication [autodetect]
  --enable-libxcb-xfixes   enable X11 grabbing mouse rendering [autodetect]
  --enable-libxcb-shape    enable X11 grabbing shape rendering [autodetect]
  --enable-libxvid         enable Xvid encoding via xvidcore,
                           native MPEG-4/Xvid encoder exists [no]
  --enable-libzimg         enable z.lib, needed for zscale filter [no]
  --enable-libzmq          enable message passing via libzmq [no]
  --enable-libzvbi         enable teletext support via libzvbi [no]
  --disable-lzma           disable lzma [autodetect]
  --enable-decklink        enable Blackmagic DeckLink I/O support [no]
  --enable-mediacodec      enable Android MediaCodec support [no]
  --enable-netcdf          enable NetCDF, needed for sofalizer filter [no]
  --enable-openal          enable OpenAL 1.1 capture support [no]
  --enable-opencl          enable OpenCL code
  --enable-opengl          enable OpenGL rendering [no]
  --enable-openssl         enable openssl, needed for https support
                           if gnutls is not used [no]
  --disable-schannel       disable SChannel SSP, needed for TLS support on
                           Windows if openssl and gnutls are not used [autodetect]
  --disable-sdl2           disable sdl2 [autodetect]
  --disable-securetransport disable Secure Transport, needed for TLS support
                           on OSX if openssl and gnutls are not used [autodetect]
  --disable-xlib           disable xlib [autodetect]
  --disable-zlib           disable zlib [autodetect]

  The following libraries provide various hardware acceleration features:
  --disable-audiotoolbox   disable Apple AudioToolbox code [autodetect]
  --disable-cuda           disable dynamically linked Nvidia CUDA code [autodetect]
  --disable-cuvid          disable Nvidia CUVID support [autodetect]
  --disable-d3d11va        disable Microsoft Direct3D 11 video acceleration code [autodetect]
  --disable-dxva2          disable Microsoft DirectX 9 video acceleration code [autodetect]
  --enable-libmfx          enable Intel MediaSDK (AKA Quick Sync Video) code via libmfx [no]
  --enable-libnpp          enable Nvidia Performance Primitives-based code [no]
  --enable-mmal            enable Broadcom Multi-Media Abstraction Layer (Raspberry Pi) via MMAL [no]
  --disable-nvenc          disable Nvidia video encoding code [autodetect]
  --enable-omx             enable OpenMAX IL code [no]
  --enable-omx-rpi         enable OpenMAX IL code for Raspberry Pi [no]
  --disable-vaapi          disable Video Acceleration API (mainly Unix/Intel) code [autodetect]
  --disable-vda            disable Apple Video Decode Acceleration code [autodetect]
  --disable-vdpau          disable Nvidia Video Decode and Presentation API for Unix code [autodetect]
  --disable-videotoolbox   disable VideoToolbox code [autodetect]

Toolchain options:
  --arch=ARCH              select architecture [$arch]
  --cpu=CPU                select the minimum required CPU (affects
                           instruction selection, may crash on older CPUs)
  --cross-prefix=PREFIX    use PREFIX for compilation tools [$cross_prefix]
  --progs-suffix=SUFFIX    program name suffix []
  --enable-cross-compile   assume a cross-compiler is used
  --sysroot=PATH           root of cross-build tree
  --sysinclude=PATH        location of cross-build system headers
  --target-os=OS           compiler targets OS [$target_os]
  --target-exec=CMD        command to run executables on target
  --target-path=DIR        path to view of build directory on target
  --target-samples=DIR     path to samples directory on target
  --tempprefix=PATH        force fixed dir/prefix instead of mktemp for checks
  --toolchain=NAME         set tool defaults according to NAME
  --nm=NM                  use nm tool NM [$nm_default]
  --ar=AR                  use archive tool AR [$ar_default]
  --as=AS                  use assembler AS [$as_default]
  --ln_s=LN_S              use symbolic link tool LN_S [$ln_s_default]
  --strip=STRIP            use strip tool STRIP [$strip_default]
  --windres=WINDRES        use windows resource compiler WINDRES [$windres_default]
  --yasmexe=EXE            use yasm-compatible assembler EXE [$yasmexe_default]
  --cc=CC                  use C compiler CC [$cc_default]
  --cxx=CXX                use C compiler CXX [$cxx_default]
  --objcc=OCC              use ObjC compiler OCC [$cc_default]
  --dep-cc=DEPCC           use dependency generator DEPCC [$cc_default]
  --ld=LD                  use linker LD [$ld_default]
  --pkg-config=PKGCONFIG   use pkg-config tool PKGCONFIG [$pkg_config_default]
  --pkg-config-flags=FLAGS pass additional flags to pkgconf []
  --ranlib=RANLIB          use ranlib RANLIB [$ranlib_default]
  --doxygen=DOXYGEN        use DOXYGEN to generate API doc [$doxygen_default]
  --host-cc=HOSTCC         use host C compiler HOSTCC
  --host-cflags=HCFLAGS    use HCFLAGS when compiling for host
  --host-cppflags=HCPPFLAGS use HCPPFLAGS when compiling for host
  --host-ld=HOSTLD         use host linker HOSTLD
  --host-ldflags=HLDFLAGS  use HLDFLAGS when linking for host
  --host-libs=HLIBS        use libs HLIBS when linking for host
  --host-os=OS             compiler host OS [$target_os]
  --extra-cflags=ECFLAGS   add ECFLAGS to CFLAGS [$CFLAGS]
  --extra-cxxflags=ECFLAGS add ECFLAGS to CXXFLAGS [$CXXFLAGS]
  --extra-objcflags=FLAGS  add FLAGS to OBJCFLAGS [$CFLAGS]
  --extra-ldflags=ELDFLAGS add ELDFLAGS to LDFLAGS [$LDFLAGS]
  --extra-ldexeflags=ELDFLAGS add ELDFLAGS to LDEXEFLAGS [$LDEXEFLAGS]
  --extra-ldlibflags=ELDFLAGS add ELDFLAGS to LDLIBFLAGS [$LDLIBFLAGS]
  --extra-libs=ELIBS       add ELIBS [$ELIBS]
  --extra-version=STRING   version string suffix []
  --optflags=OPTFLAGS      override optimization-related compiler flags
  --build-suffix=SUFFIX    library name suffix []
  --enable-pic             build position-independent code
  --enable-thumb           compile for Thumb instruction set
  --enable-lto             use link-time optimization
  --env="ENV=override"     override the environment variables

Advanced options (experts only):
  --malloc-prefix=PREFIX   prefix malloc and related names with PREFIX
  --custom-allocator=NAME  use a supported custom allocator
  --disable-symver         disable symbol versioning
  --enable-hardcoded-tables use hardcoded tables instead of runtime generation
  --disable-safe-bitstream-reader
                           disable buffer boundary checking in bitreaders
                           (faster, but may crash)
  --sws-max-filter-size=N  the max filter size swscale uses [$sws_max_filter_size_default]

Optimization options (experts only):
  --disable-asm            disable all assembly optimizations
  --disable-altivec        disable AltiVec optimizations
  --disable-vsx            disable VSX optimizations
  --disable-power8         disable POWER8 optimizations
  --disable-amd3dnow       disable 3DNow! optimizations
  --disable-amd3dnowext    disable 3DNow! extended optimizations
  --disable-mmx            disable MMX optimizations
  --disable-mmxext         disable MMXEXT optimizations
  --disable-sse            disable SSE optimizations
  --disable-sse2           disable SSE2 optimizations
  --disable-sse3           disable SSE3 optimizations
  --disable-ssse3          disable SSSE3 optimizations
  --disable-sse4           disable SSE4 optimizations
  --disable-sse42          disable SSE4.2 optimizations
  --disable-avx            disable AVX optimizations
  --disable-xop            disable XOP optimizations
  --disable-fma3           disable FMA3 optimizations
  --disable-fma4           disable FMA4 optimizations
  --disable-avx2           disable AVX2 optimizations
  --disable-aesni          disable AESNI optimizations
  --disable-armv5te        disable armv5te optimizations
  --disable-armv6          disable armv6 optimizations
  --disable-armv6t2        disable armv6t2 optimizations
  --disable-vfp            disable VFP optimizations
  --disable-neon           disable NEON optimizations
  --disable-inline-asm     disable use of inline assembly
  --disable-yasm           disable use of nasm/yasm assembly
  --disable-mipsdsp        disable MIPS DSP ASE R1 optimizations
  --disable-mipsdspr2      disable MIPS DSP ASE R2 optimizations
  --disable-msa            disable MSA optimizations
  --disable-mipsfpu        disable floating point MIPS optimizations
  --disable-mmi            disable Loongson SIMD optimizations
  --disable-fast-unaligned consider unaligned accesses slow

Developer options (useful when working on FFmpeg itself):
  --disable-debug          disable debugging symbols
  --enable-debug=LEVEL     set the debug level [$debuglevel]
  --disable-optimizations  disable compiler optimizations
  --enable-extra-warnings  enable more compiler warnings
  --disable-stripping      disable stripping of executables and shared libraries
  --assert-level=level     0(default), 1 or 2, amount of assertion testing,
                           2 causes a slowdown at runtime.
  --enable-memory-poisoning fill heap uninitialized allocated space with arbitrary data
  --valgrind=VALGRIND      run "make fate" tests through valgrind to detect memory
                           leaks and errors, using the specified valgrind binary.
                           Cannot be combined with --target-exec
  --enable-ftrapv          Trap arithmetic overflows
  --samples=PATH           location of test samples for FATE, if not set use
                           \$FATE_SAMPLES at make invocation time.
  --enable-neon-clobber-test check NEON registers for clobbering (should be
                           used only for debugging purposes)
  --enable-xmm-clobber-test check XMM registers for clobbering (Win64-only;
                           should be used only for debugging purposes)
  --enable-random          randomly enable/disable components
  --disable-random
  --enable-random=LIST     randomly enable/disable specific components or
  --disable-random=LIST    component groups. LIST is a comma-separated list
                           of NAME[:PROB] entries where NAME is a component
                           (group) and PROB the probability associated with
                           NAME (default 0.5).
  --random-seed=VALUE      seed value for --enable/disable-random
  --disable-valgrind-backtrace do not print a backtrace under Valgrind
                           (only applies to --disable-optimizations builds)

NOTE: Object files are built at the place where configure is launched.
EOF
  exit 0
}

quotes='""'
if test -t 1 && which tput >/dev/null 2>&1; then
    ncolors=$(tput colors)
    if test -n "$ncolors" && test $ncolors -ge 8; then
        bold_color=$(tput bold)
        warn_color=$(tput setaf 3)
        error_color=$(tput setaf 1)
        reset_color=$(tput sgr0)
    fi
    # 72 used instead of 80 since that's the default of pr
    ncols=$(tput cols)
fi
: ${ncols:=72}

log(){
    echo "$@" >> $logfile
}

log_file(){
    log BEGIN $1
    pr -n -t $1 >> $logfile
    log END $1
}

warn(){
    log "WARNING: $*"
    WARNINGS="${WARNINGS}WARNING: $*\n"
}

die(){
    log "$@"
    echo "$error_color$bold_color$@$reset_color"
    cat <<EOF

If you think configure made a mistake, make sure you are using the latest
version from Git.  If the latest version fails, report the problem to the
ffmpeg-user@ffmpeg.org mailing list or IRC #ffmpeg on irc.freenode.net.
EOF
    if disabled logging; then
        cat <<EOF
Rerun configure with logging enabled (do not use --disable-logging), and
include the log this produces with your report.
EOF
    else
        cat <<EOF
Include the log file "$logfile" produced by configure as this will help
solve the problem.
EOF
    fi
    exit 1
}

# Avoid locale weirdness, besides we really just want to translate ASCII.
toupper(){
    echo "$@" | tr abcdefghijklmnopqrstuvwxyz ABCDEFGHIJKLMNOPQRSTUVWXYZ
}

tolower(){
    echo "$@" | tr ABCDEFGHIJKLMNOPQRSTUVWXYZ abcdefghijklmnopqrstuvwxyz
}

c_escape(){
    echo "$*" | sed 's/["\\]/\\\0/g'
}

sh_quote(){
    v=$(echo "$1" | sed "s/'/'\\\\''/g")
    test "x$v" = "x${v#*[!A-Za-z0-9_/.+-]}" || v="'$v'"
    echo "$v"
}

cleanws(){
    echo "$@" | sed 's/^ *//;s/[[:space:]][[:space:]]*/ /g;s/ *$//'
}

filter(){
    pat=$1
    shift
    for v; do
        eval "case $v in $pat) echo $v ;; esac"
    done
}

filter_out(){
    pat=$1
    shift
    for v; do
        eval "case $v in $pat) ;; *) echo $v ;; esac"
    done
}

map(){
    m=$1
    shift
    for v; do eval $m; done
}

add_suffix(){
    suffix=$1
    shift
    for v; do echo ${v}${suffix}; done
}

set_all(){
    value=$1
    shift
    for var in $*; do
        eval $var=$value
    done
}

set_weak(){
    value=$1
    shift
    for var; do
        eval : \${$var:=$value}
    done
}

sanitize_var_name(){
    echo $@ | sed 's/[^A-Za-z0-9_]/_/g'
}

set_safe(){
    var=$1
    shift
    eval $(sanitize_var_name "$var")='$*'
}

get_safe(){
    eval echo \$$(sanitize_var_name "$1")
}

pushvar(){
    for pvar in $*; do
        eval level=\${${pvar}_level:=0}
        eval ${pvar}_${level}="\$$pvar"
        eval ${pvar}_level=$(($level+1))
    done
}

popvar(){
    for pvar in $*; do
        eval level=\${${pvar}_level:-0}
        test $level = 0 && continue
        eval level=$(($level-1))
        eval $pvar="\${${pvar}_${level}}"
        eval ${pvar}_level=$level
        eval unset ${pvar}_${level}
    done
}

request(){
    for var in $*; do
        eval ${var}_requested=yes
        eval $var=
    done
}

enable(){
    set_all yes $*
}

disable(){
    set_all no $*
}

enable_weak(){
    set_weak yes $*
}

disable_weak(){
    set_weak no $*
}

enable_safe(){
    for var; do
        enable $(echo "$var" | sed 's/[^A-Za-z0-9_]/_/g')
    done
}

disable_safe(){
    for var; do
        disable $(echo "$var" | sed 's/[^A-Za-z0-9_]/_/g')
    done
}

do_enable_deep(){
    for var; do
        enabled $var && continue
        eval sel="\$${var}_select"
        eval sgs="\$${var}_suggest"
        pushvar var sgs
        enable_deep $sel
        popvar sgs
        enable_deep_weak $sgs
        popvar var
    done
}

enable_deep(){
    do_enable_deep $*
    enable $*
}

enable_deep_weak(){
    for var; do
        disabled $var && continue
        pushvar var
        do_enable_deep $var
        popvar var
        enable_weak $var
    done
}

requested(){
    test "${1#!}" = "$1" && op='=' || op=!=
    eval test "x\$${1#!}_requested" $op "xyes"
}

enabled(){
    test "${1#!}" = "$1" && op='=' || op=!=
    eval test "x\$${1#!}" $op "xyes"
}

disabled(){
    test "${1#!}" = "$1" && op='=' || op=!=
    eval test "x\$${1#!}" $op "xno"
}

enabled_all(){
    for opt; do
        enabled $opt || return 1
    done
}

disabled_all(){
    for opt; do
        disabled $opt || return 1
    done
}

enabled_any(){
    for opt; do
        enabled $opt && return 0
    done
}

disabled_any(){
    for opt; do
        disabled $opt && return 0
    done
    return 1
}

set_default(){
    for opt; do
        eval : \${$opt:=\$${opt}_default}
    done
}

is_in(){
    value=$1
    shift
    for var in $*; do
        [ $var = $value ] && return 0
    done
    return 1
}

do_check_deps(){
    for cfg; do
        cfg="${cfg#!}"
        enabled ${cfg}_checking && die "Circular dependency for $cfg."
        disabled ${cfg}_checking && continue
        enable ${cfg}_checking
        append allopts $cfg

        eval dep_all="\$${cfg}_deps"
        eval dep_any="\$${cfg}_deps_any"
        eval dep_sel="\$${cfg}_select"
        eval dep_sgs="\$${cfg}_suggest"
        eval dep_ifa="\$${cfg}_if"
        eval dep_ifn="\$${cfg}_if_any"

        pushvar cfg dep_all dep_any dep_sel dep_sgs dep_ifa dep_ifn
        do_check_deps $dep_all $dep_any $dep_sel $dep_sgs $dep_ifa $dep_ifn
        popvar cfg dep_all dep_any dep_sel dep_sgs dep_ifa dep_ifn

        [ -n "$dep_ifa" ] && { enabled_all $dep_ifa && enable_weak $cfg; }
        [ -n "$dep_ifn" ] && { enabled_any $dep_ifn && enable_weak $cfg; }
        enabled_all  $dep_all || { disable $cfg && requested $cfg && die "ERROR: $cfg requested, but not all dependencies are satisfied: $dep_all"; }
        enabled_any  $dep_any || { disable $cfg && requested $cfg && die "ERROR: $cfg requested, but not any dependency is satisfied: $dep_any"; }
        disabled_any $dep_sel && { disable $cfg && requested $cfg && die "ERROR: $cfg requested, but some selected dependency is unsatisfied: $dep_sel"; }

        if enabled $cfg; then
            enable_deep $dep_sel
            enable_deep_weak $dep_sgs
        fi

        disable ${cfg}_checking
    done
}

check_deps(){
    unset allopts

    do_check_deps "$@"

    for cfg in $allopts; do
        enabled $cfg || continue
        eval dep_extralibs="\$${cfg}_extralibs"
        test -n "$dep_extralibs" && add_extralibs $dep_extralibs
    done
}

print_config(){
    pfx=$1
    files=$2
    shift 2
    map 'eval echo "$v \${$v:-no}"' "$@" |
    awk "BEGIN { split(\"$files\", files) }
        {
            c = \"$pfx\" toupper(\$1);
            v = \$2;
            sub(/yes/, 1, v);
            sub(/no/,  0, v);
            for (f in files) {
                file = files[f];
                if (file ~ /\\.h\$/) {
                    printf(\"#define %s %d\\n\", c, v) >>file;
                } else if (file ~ /\\.asm\$/) {
                    printf(\"%%define %s %d\\n\", c, v) >>file;
                } else if (file ~ /\\.mak\$/) {
                    n = -v ? \"\" : \"!\";
                    printf(\"%s%s=yes\\n\", n, c) >>file;
                } else if (file ~ /\\.texi\$/) {
                    pre = -v ? \"\" : \"@c \";
                    yesno = \$2;
                    c2 = tolower(c);
                    gsub(/_/, \"-\", c2);
                    printf(\"%s@set %s %s\\n\", pre, c2, yesno) >>file;
                }
            }
        }"
}

print_enabled(){
    suf=$1
    shift
    for v; do
        enabled $v && printf "%s\n" ${v%$suf}
    done
}

append(){
    var=$1
    shift
    eval "$var=\"\$$var $*\""
}

prepend(){
    var=$1
    shift
    eval "$var=\"$* \$$var\""
}

unique(){
    var=$1
    uniq_list=""
    for tok in $(eval echo \$$var); do
        uniq_list="$(filter_out $tok $uniq_list) $tok"
    done
    eval "$var=\"${uniq_list}\""
}

add_cppflags(){
    append CPPFLAGS "$@"
}

add_cflags(){
    append CFLAGS $($cflags_filter "$@")
}

add_cxxflags(){
    append CXXFLAGS $($cflags_filter "$@")
}

add_asflags(){
    append ASFLAGS $($asflags_filter "$@")
}

add_objcflags(){
    append OBJCFLAGS $($objcflags_filter "$@")
}

add_ldflags(){
    append LDFLAGS $($ldflags_filter "$@")
}

add_ldexeflags(){
    append LDEXEFLAGS $($ldflags_filter "$@")
}

add_ldlibflags(){
    append LDLIBFLAGS $($ldflags_filter "$@")
}

add_stripflags(){
    append ASMSTRIPFLAGS "$@"
}

add_extralibs(){
    prepend extralibs $($ldflags_filter "$@")
}

add_host_cppflags(){
    append host_cppflags "$@"
}

add_host_cflags(){
    append host_cflags $($host_cflags_filter "$@")
}

add_host_ldflags(){
    append host_ldflags $($host_ldflags_filter "$@")
}

add_compat(){
    append compat_objs $1
    shift
    map 'add_cppflags -D$v' "$@"
}

check_cmd(){
    log "$@"
    "$@" >> $logfile 2>&1
}

check_stat(){
    log check_stat "$@"
    stat "$1" >> $logfile 2>&1
}

cc_o(){
    eval printf '%s\\n' $CC_O
}

cc_e(){
    eval printf '%s\\n' $CC_E
}

check_cc(){
    log check_cc "$@"
    cat > $TMPC
    log_file $TMPC
    check_cmd $cc $CPPFLAGS $CFLAGS "$@" $CC_C $(cc_o $TMPO) $TMPC
}

check_cxx(){
    log check_cxx "$@"
    cat > $TMPCPP
    log_file $TMPCPP
    check_cmd $cxx $CPPFLAGS $CFLAGS $CXXFLAGS "$@" $CXX_C -o $TMPO $TMPCPP
}

check_objcc(){
    log check_objcc "$@"
    cat > $TMPM
    log_file $TMPM
    check_cmd $objcc -Werror=missing-prototypes $CPPFLAGS $CFLAGS $OBJCFLAGS "$@" $OBJCC_C $(cc_o $TMPO) $TMPM
}

check_cpp(){
    log check_cpp "$@"
    cat > $TMPC
    log_file $TMPC
    check_cmd $cc $CPPFLAGS $CFLAGS "$@" $(cc_e $TMPO) $TMPC
}

as_o(){
    eval printf '%s\\n' $AS_O
}

check_as(){
    log check_as "$@"
    cat > $TMPS
    log_file $TMPS
    check_cmd $as $CPPFLAGS $ASFLAGS "$@" $AS_C $(as_o $TMPO) $TMPS
}

check_inline_asm(){
    log check_inline_asm "$@"
    name="$1"
    code="$2"
    shift 2
    disable $name
    check_cc "$@" <<EOF && enable $name
void foo(void){ __asm__ volatile($code); }
EOF
}

check_inline_asm_flags(){
    log check_inline_asm_flags "$@"
    name="$1"
    code="$2"
    flags=''
    shift 2
    while [ "$1" != "" ]; do
      append flags $1
      shift
    done;
    disable $name
    cat > $TMPC <<EOF
void foo(void){ __asm__ volatile($code); }
EOF
    log_file $TMPC
    check_cmd $cc $CPPFLAGS $CFLAGS $flags "$@" $CC_C $(cc_o $TMPO) $TMPC &&
    enable $name && add_cflags $flags && add_asflags $flags && add_ldflags $flags
}

check_insn(){
    log check_insn "$@"
    check_inline_asm ${1}_inline "\"$2\""
    echo "$2" | check_as && enable ${1}_external || disable ${1}_external
}

check_yasm(){
    log check_yasm "$@"
    echo "$1" > $TMPS
    log_file $TMPS
    shift 1
    check_cmd $yasmexe $YASMFLAGS -Werror "$@" -o $TMPO $TMPS
}

ld_o(){
    eval printf '%s\\n' $LD_O
}

check_ld(){
    log check_ld "$@"
    type=$1
    shift 1
    flags=$(filter_out '-l*|*.so' $@)
    libs=$(filter '-l*|*.so' $@)
    check_$type $($cflags_filter $flags) || return
    flags=$($ldflags_filter $flags)
    libs=$($ldflags_filter $libs)
    check_cmd $ld $LDFLAGS $LDEXEFLAGS $flags $(ld_o $TMPE) $TMPO $libs $extralibs
}

print_include(){
    hdr=$1
    test "${hdr%.h}" = "${hdr}" &&
        echo "#include $hdr"    ||
        echo "#include <$hdr>"
}

check_code(){
    log check_code "$@"
    check=$1
    headers=$2
    code=$3
    shift 3
    {
        for hdr in $headers; do
            print_include $hdr
        done
        echo "int main(void) { $code; return 0; }"
    } | check_$check "$@"
}

check_cppflags(){
    log check_cppflags "$@"
    check_cpp "$@" <<EOF && append CPPFLAGS "$@"
int x;
EOF
}

test_cflags(){
    log test_cflags "$@"
    set -- $($cflags_filter "$@")
    check_cc "$@" <<EOF
int x;
EOF
}

check_cflags(){
    log check_cflags "$@"
    test_cflags "$@" && add_cflags "$@"
}

check_cxxflags(){
    log check_cxxflags "$@"
    set -- $($cflags_filter "$@")
    check_cxx "$@" <<EOF && append CXXFLAGS "$@"
int x;
EOF
}

test_objcflags(){
    log test_objcflags "$@"
    set -- $($objcflags_filter "$@")
    check_objcc "$@" <<EOF
int x;
EOF
}

check_objcflags(){
    log check_objcflags "$@"
    test_objcflags "$@" && add_objcflags "$@"
}

test_ldflags(){
    log test_ldflags "$@"
    check_ld "cc" "$@" <<EOF
int main(void){ return 0; }
EOF
}

check_ldflags(){
    log check_ldflags "$@"
    test_ldflags "$@" && add_ldflags "$@"
}

test_stripflags(){
    log test_stripflags "$@"
    # call check_cc to get a fresh TMPO
    check_cc <<EOF
int main(void) { return 0; }
EOF
    check_cmd $strip $ASMSTRIPFLAGS "$@" $TMPO
}

check_stripflags(){
    log check_stripflags "$@"
    test_stripflags "$@" && add_stripflags "$@"
}

check_header(){
    log check_header "$@"
    header=$1
    shift
    disable_safe $header
    check_cpp "$@" <<EOF && enable_safe $header
#include <$header>
int x;
EOF
}

check_header_objcc(){
    log check_header_objcc "$@"
    rm -f -- "$TMPO"
    header=$1
    shift
    disable_safe $header
    {
       echo "#include <$header>"
       echo "int main(void) { return 0; }"
    } | check_objcc && check_stat "$TMPO" && enable_safe $headers
}

check_func(){
    log check_func "$@"
    func=$1
    shift
    disable $func
    check_ld "cc" "$@" <<EOF && enable $func
extern int $func();
int main(void){ $func(); }
EOF
}

check_complexfunc(){
    log check_complexfunc "$@"
    func=$1
    narg=$2
    shift 2
    test $narg = 2 && args="f, g" || args="f * I"
    disable $func
    check_ld "cc" "$@" <<EOF && enable $func
#include <complex.h>
#include <math.h>
float foo(complex float f, complex float g) { return $func($args); }
int main(void){ return (int) foo; }
EOF
}

check_mathfunc(){
    log check_mathfunc "$@"
    func=$1
    narg=$2
    shift 2
    test $narg = 2 && args="f, g" || args="f"
    disable $func
    check_ld "cc" "$@" <<EOF && enable $func
#include <math.h>
float foo(float f, float g) { return $func($args); }
int main(void){ return (int) foo; }
EOF
}

check_func_headers(){
    log check_func_headers "$@"
    headers=$1
    funcs=$2
    shift 2
    {
        for hdr in $headers; do
            print_include $hdr
        done
        echo "#include <stdint.h>"
        for func in $funcs; do
            echo "long check_$func(void) { return (long) $func; }"
        done
        echo "int main(void) { int ret = 0;"
        # LTO could optimize out the test functions without this
        for func in $funcs; do
            echo " ret |= ((intptr_t)check_$func) & 0xFFFF;"
        done
        echo "return ret; }"
    } | check_ld "cc" "$@" && enable $funcs && enable_safe $headers
}

check_class_headers_cpp(){
    log check_class_headers_cpp "$@"
    headers=$1
    classes=$2
    shift 2
    {
        for hdr in $headers; do
            echo "#include <$hdr>"
        done
        echo "int main(void) { "
        i=1
        for class in $classes; do
            echo "$class obj$i;"
            i=$(expr $i + 1)
        done
        echo "return 0; }"
    } | check_ld "cxx" "$@" && enable $funcs && enable_safe $headers
}

check_cpp_condition(){
    log check_cpp_condition "$@"
    header=$1
    condition=$2
    shift 2
    check_cpp "$@" <<EOF
#include <$header>
#if !($condition)
#error "unsatisfied condition: $condition"
#endif
EOF
}

test_cflags_cc(){
    log test_cflags_cc "$@"
    flags=$1
    header=$2
    condition=$3
    shift 3
    set -- $($cflags_filter "$flags")
    check_cc "$@" <<EOF
#include <$header>
#if !($condition)
#error "unsatisfied condition: $condition"
#endif
EOF
}

check_lib(){
    log check_lib "$@"
    headers="$1"
    funcs="$2"
    shift 2
    check_func_headers "$headers" "$funcs" "$@" && add_extralibs "$@"
}

check_lib_cpp(){
    log check_lib_cpp "$@"
    headers="$1"
    classes="$2"
    shift 2
    check_class_headers_cpp "$headers" "$classes" "$@" && add_extralibs "$@"
}

check_pkg_config(){
    log check_pkg_config "$@"
    pkgandversion="$1"
    pkg="${1%% *}"
    headers="$2"
    funcs="$3"
    shift 3
    check_cmd $pkg_config --exists --print-errors $pkgandversion || return
    pkg_cflags=$($pkg_config --cflags $pkg_config_flags $pkg)
    pkg_libs=$($pkg_config --libs $pkg_config_flags $pkg)
    check_func_headers "$headers" "$funcs" $pkg_cflags $pkg_libs "$@" &&
        set_safe "${pkg}_cflags" $pkg_cflags   &&
        set_safe "${pkg}_libs"   $pkg_libs
}

check_exec(){
    check_ld "cc" "$@" && { enabled cross_compile || $TMPE >> $logfile 2>&1; }
}

check_exec_crash(){
    log check_exec_crash "$@"
    code=$(cat)

    # exit() is not async signal safe.  _Exit (C99) and _exit (POSIX)
    # are safe but may not be available everywhere.  Thus we use
    # raise(SIGTERM) instead.  The check is run in a subshell so we
    # can redirect the "Terminated" message from the shell.  SIGBUS
    # is not defined by standard C so it is used conditionally.

    (check_exec "$@") >> $logfile 2>&1 <<EOF
#include <signal.h>
static void sighandler(int sig){
    raise(SIGTERM);
}
int foo(void){
    $code
}
int (*func_ptr)(void) = foo;
int main(void){
    signal(SIGILL, sighandler);
    signal(SIGFPE, sighandler);
    signal(SIGSEGV, sighandler);
#ifdef SIGBUS
    signal(SIGBUS, sighandler);
#endif
    return func_ptr();
}
EOF
}

check_type(){
    log check_type "$@"
    headers=$1
    type=$2
    shift 2
    disable_safe "$type"
    check_code cc "$headers" "$type v" "$@" && enable_safe "$type"
}

check_struct(){
    log check_struct "$@"
    headers=$1
    struct=$2
    member=$3
    shift 3
    disable_safe "${struct}_${member}"
    check_code cc "$headers" "const void *p = &(($struct *)0)->$member" "$@" &&
        enable_safe "${struct}_${member}"
}

check_builtin(){
    log check_builtin "$@"
    name=$1
    headers=$2
    builtin=$3
    shift 3
    disable "$name"
    check_code ld "$headers" "$builtin" "cc" "$@" && enable "$name"
}

check_compile_assert(){
    log check_compile_assert "$@"
    name=$1
    headers=$2
    condition=$3
    shift 3
    disable "$name"
    check_code cc "$headers" "char c[2 * !!($condition) - 1]" "$@" && enable "$name"
}

require(){
    log require "$@"
    name="$1"
    headers="$2"
    func="$3"
    shift 3
    check_lib "$headers" $func "$@" || die "ERROR: $name not found"
}

require_cpp(){
    name="$1"
    headers="$2"
    classes="$3"
    shift 3
    check_lib_cpp "$headers" "$classes" "$@" || die "ERROR: $name not found"
}

use_pkg_config(){
    log use_pkg_config "$@"
    pkg="$1"
    check_pkg_config "$@" || return 1
    add_cflags    $(get_safe "${pkg}_cflags")
    add_extralibs $(get_safe "${pkg}_libs")
}

require_pkg_config(){
    use_pkg_config "$@" || die "ERROR: $pkg not found using pkg-config$pkg_config_fail_message"
}

require_libfreetype(){
    log require_libfreetype "$@"
    pkg="freetype2"
    check_cmd $pkg_config --exists --print-errors $pkg \
      || die "ERROR: $pkg not found"
    pkg_cflags=$($pkg_config --cflags $pkg_config_flags $pkg)
    pkg_libs=$($pkg_config --libs $pkg_config_flags $pkg)
    {
        echo "#include <ft2build.h>"
        echo "#include FT_FREETYPE_H"
        echo "long check_func(void) { return (long) FT_Init_FreeType; }"
        echo "int main(void) { return 0; }"
    } | check_ld "cc" $pkg_cflags $pkg_libs \
      && set_safe "${pkg}_cflags" $pkg_cflags \
      && set_safe "${pkg}_libs"   $pkg_libs \
      || die "ERROR: $pkg not found"
    add_cflags    $(get_safe "${pkg}_cflags")
    add_extralibs $(get_safe "${pkg}_libs")
}

hostcc_e(){
    eval printf '%s\\n' $HOSTCC_E
}

hostcc_o(){
    eval printf '%s\\n' $HOSTCC_O
}

check_host_cc(){
    log check_host_cc "$@"
    cat > $TMPC
    log_file $TMPC
    check_cmd $host_cc $host_cflags "$@" $HOSTCC_C $(hostcc_o $TMPO) $TMPC
}

check_host_cpp(){
    log check_host_cpp "$@"
    cat > $TMPC
    log_file $TMPC
    check_cmd $host_cc $host_cppflags $host_cflags "$@" $(hostcc_e $TMPO) $TMPC
}

check_host_cppflags(){
    log check_host_cppflags "$@"
    check_host_cpp "$@" <<EOF && append host_cppflags "$@"
int x;
EOF
}

check_host_cflags(){
    log check_host_cflags "$@"
    set -- $($host_cflags_filter "$@")
    check_host_cc "$@" <<EOF && append host_cflags "$@"
int x;
EOF
}

check_host_cpp_condition(){
    log check_host_cpp_condition "$@"
    header=$1
    condition=$2
    shift 2
    check_host_cpp "$@" <<EOF
#include <$header>
#if !($condition)
#error "unsatisfied condition: $condition"
#endif
EOF
}

cp_if_changed(){
    cmp -s "$1" "$2" && { test "$quiet" != "yes" && echo "$2 is unchanged"; } && return
    mkdir -p "$(dirname $2)"
    $cp_f "$1" "$2"
}

# CONFIG_LIST contains configurable options, while HAVE_LIST is for
# system-dependent things.

AVCODEC_COMPONENTS="
    bsfs
    decoders
    encoders
    hwaccels
    parsers
"

AVDEVICE_COMPONENTS="
    indevs
    outdevs
"
AVFILTER_COMPONENTS="
    filters
"
AVFORMAT_COMPONENTS="
    demuxers
    muxers
    protocols
"

AVRESAMPLE_COMPONENTS=""
AVUTIL_COMPONENTS=""

COMPONENT_LIST="
    $AVCODEC_COMPONENTS
    $AVDEVICE_COMPONENTS
    $AVFILTER_COMPONENTS
    $AVFORMAT_COMPONENTS
    $AVRESAMPLE_COMPONENTS
    $AVUTIL_COMPONENTS
"

EXAMPLE_LIST="
    avio_dir_cmd_example
    avio_reading_example
    decode_audio_example
    decode_video_example
    demuxing_decoding_example
    encode_audio_example
    encode_video_example
    extract_mvs_example
    filter_audio_example
    filtering_audio_example
    filtering_video_example
    http_multiclient_example
    metadata_example
    muxing_example
    qsvdec_example
    remuxing_example
    resampling_audio_example
    scaling_video_example
    transcode_aac_example
    transcoding_example
"
EXTERNAL_AUTODETECT_LIBRARY_LIST="
    bzlib
    iconv
    libxcb
    libxcb_shm
    libxcb_shape
    libxcb_xfixes
    lzma
    schannel
    sdl
    sdl2
    securetransport
    xlib
    zlib
"

EXTERNAL_LIBRARY_GPL_LIST="
    avisynth
    frei0r
    libcdio
    librubberband
    libvidstab
    libx264
    libx265
    libxavs
    libxvid
"

EXTERNAL_LIBRARY_NONFREE_LIST="
    libfdk_aac
    openssl
"

EXTERNAL_LIBRARY_VERSION3_LIST="
    gmp
    libopencore_amrnb
    libopencore_amrwb
    libvo_amrwbenc
"

EXTERNAL_LIBRARY_GPLV3_LIST="
    libsmbclient
"

EXTERNAL_LIBRARY_LIST="
    $EXTERNAL_AUTODETECT_LIBRARY_LIST
    $EXTERNAL_LIBRARY_GPL_LIST
    $EXTERNAL_LIBRARY_NONFREE_LIST
    $EXTERNAL_LIBRARY_VERSION3_LIST
    $EXTERNAL_LIBRARY_GPLV3_LIST
    chromaprint
    crystalhd
    decklink
    gcrypt
    gnutls
    jni
    ladspa
    libass
    libbluray
    libbs2b
    libcaca
    libcelt
    libdc1394
    libflite
    libfontconfig
    libfreetype
    libfribidi
    libgme
    libgsm
    libiec61883
    libilbc
    libkvazaar
    libmodplug
    libmp3lame
    libnut
    libopencv
    libopenh264
    libopenjpeg
    libopenmpt
    libopus
    libpulse
    librtmp
    libschroedinger
    libshine
    libsmbclient
    libsnappy
    libsoxr
    libspeex
    libssh
    libtesseract
    libtheora
    libtwolame
    libv4l2
    libvorbis
    libvpx
    libwavpack
    libwebp
    libzimg
    libzmq
    libzvbi
    mediacodec
    netcdf
    openal
    opencl
    opengl
    videotoolbox
"
HWACCEL_AUTODETECT_LIBRARY_LIST="
    audiotoolbox
    cuda
    cuvid
    d3d11va
    dxva2
    nvenc
    vaapi
    vda
    vdpau
    videotoolbox_hwaccel
    xvmc
"

HWACCEL_LIBRARY_NONFREE_LIST="
    libnpp
"

HWACCEL_LIBRARY_LIST="
    $HWACCEL_AUTODETECT_LIBRARY_LIST
    $HWACCEL_LIBRARY_NONFREE_LIST
    libmfx
    mmal
    omx
"

DOCUMENT_LIST="
    doc
    htmlpages
    manpages
    podpages
    txtpages
"

FEATURE_LIST="
    ftrapv
    gray
    hardcoded_tables
    omx_rpi
    runtime_cpudetect
    safe_bitstream_reader
    shared
    small
    static
    swscale_alpha
"

LIBRARY_LIST="
    avcodec
    avdevice
    avfilter
    avformat
    avresample
    avutil
    postproc
    swresample
    swscale
"

LICENSE_LIST="
    gpl
    nonfree
    version3
"

PROGRAM_LIST="
    ffplay
    ffprobe
    ffserver
    ffmpeg
"

SUBSYSTEM_LIST="
    dct
    dwt
    error_resilience
    faan
    fast_unaligned
    fft
    lsp
    lzo
    mdct
    pixelutils
    network
    rdft
"

CONFIG_LIST="
    $COMPONENT_LIST
    $DOCUMENT_LIST
    $EXAMPLE_LIST
    $EXTERNAL_LIBRARY_LIST
    $HWACCEL_LIBRARY_LIST
    $FEATURE_LIST
    $LICENSE_LIST
    $LIBRARY_LIST
    $PROGRAM_LIST
    $SUBSYSTEM_LIST
    fontconfig
<<<<<<< HEAD
    memalign_hack
=======
>>>>>>> e1cc7f83
    memory_poisoning
    neon_clobber_test
    pic
    raise_major
    thumb
    valgrind_backtrace
    xmm_clobber_test
"

THREADS_LIST="
    pthreads
    os2threads
    w32threads
"

ATOMICS_LIST="
    atomics_gcc
    atomics_suncc
    atomics_win32
"

AUTODETECT_LIBS="
    $EXTERNAL_AUTODETECT_LIBRARY_LIST
    $HWACCEL_AUTODETECT_LIBRARY_LIST
    $THREADS_LIST
"

ARCH_LIST="
    aarch64
    alpha
    arm
    avr32
    avr32_ap
    avr32_uc
    bfin
    ia64
    m68k
    mips
    mips64
    parisc
    ppc
    ppc64
    s390
    sh4
    sparc
    sparc64
    tilegx
    tilepro
    tomi
    x86
    x86_32
    x86_64
"

ARCH_EXT_LIST_ARM="
    armv5te
    armv6
    armv6t2
    armv8
    neon
    vfp
    vfpv3
    setend
"

ARCH_EXT_LIST_MIPS="
    mipsfpu
    mips32r2
    mips32r5
    mips64r2
    mips32r6
    mips64r6
    mipsdsp
    mipsdspr2
    msa
"

ARCH_EXT_LIST_LOONGSON="
    loongson2
    loongson3
    mmi
"

ARCH_EXT_LIST_X86_SIMD="
    aesni
    amd3dnow
    amd3dnowext
    avx
    avx2
    fma3
    fma4
    mmx
    mmxext
    sse
    sse2
    sse3
    sse4
    sse42
    ssse3
    xop
"

ARCH_EXT_LIST_PPC="
    altivec
    dcbzl
    ldbrx
    power8
    ppc4xx
    vsx
"

ARCH_EXT_LIST_X86="
    $ARCH_EXT_LIST_X86_SIMD
    cpunop
    i686
"

ARCH_EXT_LIST="
    $ARCH_EXT_LIST_ARM
    $ARCH_EXT_LIST_PPC
    $ARCH_EXT_LIST_X86
    $ARCH_EXT_LIST_MIPS
    $ARCH_EXT_LIST_LOONGSON
"

ARCH_FEATURES="
    aligned_stack
    fast_64bit
    fast_clz
    fast_cmov
    local_aligned_8
    local_aligned_16
    local_aligned_32
    simd_align_16
    simd_align_32
"

BUILTIN_LIST="
    atomic_cas_ptr
    machine_rw_barrier
    MemoryBarrier
    mm_empty
    rdtsc
    sarestart
    sem_timedwait
    sync_val_compare_and_swap
"
HAVE_LIST_CMDLINE="
    inline_asm
    symver
    yasm
"

HAVE_LIST_PUB="
    bigendian
    fast_unaligned
"

HEADERS_LIST="
    alsa_asoundlib_h
    altivec_h
    arpa_inet_h
    asm_types_h
    cdio_paranoia_h
    cdio_paranoia_paranoia_h
    cuda_h
    dispatch_dispatch_h
    dev_bktr_ioctl_bt848_h
    dev_bktr_ioctl_meteor_h
    dev_ic_bt8xx_h
    dev_video_bktr_ioctl_bt848_h
    dev_video_meteor_ioctl_meteor_h
    direct_h
    dirent_h
    dlfcn_h
    d3d11_h
    dxva_h
    ES2_gl_h
    gsm_h
    io_h
    mach_mach_time_h
    machine_ioctl_bt848_h
    machine_ioctl_meteor_h
    malloc_h
    opencv2_core_core_c_h
    openjpeg_2_1_openjpeg_h
    openjpeg_2_0_openjpeg_h
    openjpeg_1_5_openjpeg_h
    OpenGL_gl3_h
    poll_h
    sndio_h
    soundcard_h
    stdatomic_h
    sys_mman_h
    sys_param_h
    sys_resource_h
    sys_select_h
    sys_soundcard_h
    sys_time_h
    sys_un_h
    sys_videoio_h
    termios_h
    udplite_h
    unistd_h
    valgrind_valgrind_h
    windows_h
    winsock2_h
"

INTRINSICS_LIST="
    intrinsics_neon
"

COMPLEX_FUNCS="
    cabs
    cexp
"

MATH_FUNCS="
    atanf
    atan2f
    cbrt
    cbrtf
    copysign
    cosf
    erf
    exp2
    exp2f
    expf
    hypot
    isfinite
    isinf
    isnan
    ldexpf
    llrint
    llrintf
    log2
    log2f
    log10f
    lrint
    lrintf
    powf
    rint
    round
    roundf
    sinf
    trunc
    truncf
"

SYSTEM_FUNCS="
    access
    aligned_malloc
    arc4random
    clock_gettime
    closesocket
    CommandLineToArgvW
    CoTaskMemFree
    CryptGenRandom
    dlopen
    fcntl
    flt_lim
    fork
    getaddrinfo
    gethrtime
    getopt
    GetProcessAffinityMask
    GetProcessMemoryInfo
    GetProcessTimes
    getrusage
    GetSystemTimeAsFileTime
    gettimeofday
    glob
    glXGetProcAddress
    gmtime_r
    inet_aton
    isatty
    jack_port_get_latency_range
    kbhit
    LoadLibrary
    localtime_r
    lstat
    lzo1x_999_compress
    mach_absolute_time
    MapViewOfFile
    memalign
    mkstemp
    mmap
    mprotect
    nanosleep
    PeekNamedPipe
    posix_memalign
    pthread_cancel
    sched_getaffinity
    SetConsoleTextAttribute
    SetConsoleCtrlHandler
    setmode
    setrlimit
    Sleep
    strerror_r
    sysconf
    sysctl
    usleep
    UTGetOSTypeFromString
    VirtualAlloc
    wglGetProcAddress
"

TOOLCHAIN_FEATURES="
    as_dn_directive
    as_fpu_directive
    as_func
    as_object_arch
    asm_mod_q
    attribute_may_alias
    attribute_packed
    ebp_available
    ebx_available
    gnu_as
    gnu_windres
    ibm_asm
    inline_asm_direct_symbol_refs
    inline_asm_labels
    inline_asm_nonlocal_labels
    pragma_deprecated
    rsync_contimeout
    symver_asm_label
    symver_gnu_asm
    vfp_args
    xform_asm
    xmm_clobbers
"

TYPES_LIST="
    CONDITION_VARIABLE_Ptr
    socklen_t
    struct_addrinfo
    struct_group_source_req
    struct_ip_mreq_source
    struct_ipv6_mreq
    struct_msghdr_msg_flags
    struct_pollfd
    struct_rusage_ru_maxrss
    struct_sctp_event_subscribe
    struct_sockaddr_in6
    struct_sockaddr_sa_len
    struct_sockaddr_storage
    struct_stat_st_mtim_tv_nsec
    struct_v4l2_frmivalenum_discrete
"

HAVE_LIST="
    $ARCH_EXT_LIST
    $(add_suffix _external $ARCH_EXT_LIST)
    $(add_suffix _inline   $ARCH_EXT_LIST)
    $ARCH_FEATURES
    $ATOMICS_LIST
    $BUILTIN_LIST
    $COMPLEX_FUNCS
    $HAVE_LIST_CMDLINE
    $HAVE_LIST_PUB
    $HEADERS_LIST
    $INTRINSICS_LIST
    $MATH_FUNCS
    $SYSTEM_FUNCS
    $THREADS_LIST
    $TOOLCHAIN_FEATURES
    $TYPES_LIST
    atomics_native
    dos_paths
    dxva2_lib
    dxva2api_cobj
    libc_msvcrt
    libdc1394_1
    libdc1394_2
    makeinfo
    makeinfo_html
    MMAL_PARAMETER_VIDEO_MAX_NUM_CALLBACKS
    perl
    pod2man
    sdl2
    section_data_rel_ro
    texi2html
    threads
    vaapi_drm
    vaapi_x11
    vdpau_x11
    winrt
    xlib
"

# options emitted with CONFIG_ prefix but not available on the command line
CONFIG_EXTRA="
    aandcttables
    ac3dsp
    audio_frame_queue
    audiodsp
    blockdsp
    bswapdsp
    cabac
    dirac_parse
    dvprofile
    exif
    faandct
    faanidct
    fdctdsp
    flacdsp
    fmtconvert
    frame_thread_encoder
    g722dsp
    golomb
    gplv3
    h263dsp
    h264chroma
    h264dsp
    h264parse
    h264pred
    h264qpel
    hpeldsp
    huffman
    huffyuvdsp
    huffyuvencdsp
    idctdsp
    iirfilter
    mdct15
    intrax8
    iso_media
    ividsp
    jpegtables
    lgplv3
    libx262
    llauddsp
    llviddsp
    llvidencdsp
    lpc
    lzf
    me_cmp
    mpeg_er
    mpegaudio
    mpegaudiodsp
    mpegvideo
    mpegvideoenc
    mss34dsp
    pixblockdsp
    qpeldsp
    qsv
    qsvdec
    qsvenc
    rangecoder
    riffdec
    riffenc
    rtpdec
    rtpenc_chain
    rv34dsp
    sinewin
    snappy
    srtp
    startcode
    texturedsp
    texturedspenc
    tpeldsp
    vaapi_encode
    vc1dsp
    videodsp
    vp3dsp
    vp56dsp
    vp8dsp
    vt_bt2020
    wma_freqs
    wmv2dsp
"

CMDLINE_SELECT="
    $ARCH_EXT_LIST
    $CONFIG_LIST
    $HAVE_LIST_CMDLINE
    $THREADS_LIST
    asm
    cross_compile
    debug
    extra_warnings
    logging
    lto
    optimizations
    rpath
    stripping
"

PATHS_LIST="
    bindir
    datadir
    docdir
    incdir
    libdir
    mandir
    pkgconfigdir
    prefix
    shlibdir
    install_name_dir
"

CMDLINE_SET="
    $PATHS_LIST
    ar
    arch
    as
    assert_level
    build_suffix
    cc
    objcc
    cpu
    cross_prefix
    custom_allocator
    cxx
    dep_cc
    doxygen
    env
    extra_version
    gas
    host_cc
    host_cflags
    host_ld
    host_ldflags
    host_libs
    host_os
    install
    ld
    ln_s
    logfile
    malloc_prefix
    nm
    optflags
    pkg_config
    pkg_config_flags
    progs_suffix
    random_seed
    ranlib
    samples
    strip
    sws_max_filter_size
    sysinclude
    sysroot
    target_exec
    target_os
    target_path
    target_samples
    tempprefix
    toolchain
    valgrind
    yasmexe
"

CMDLINE_APPEND="
    extra_cflags
    extra_cxxflags
    extra_objcflags
    host_cppflags
"

# code dependency declarations

# architecture extensions

armv5te_deps="arm"
armv6_deps="arm"
armv6t2_deps="arm"
armv8_deps="aarch64"
neon_deps_any="aarch64 arm"
intrinsics_neon_deps="neon"
vfp_deps_any="aarch64 arm"
vfpv3_deps="vfp"
setend_deps="arm"

map 'eval ${v}_inline_deps=inline_asm' $ARCH_EXT_LIST_ARM

loongson2_deps="mips"
loongson3_deps="mips"
mipsfpu_deps="mips"
mipsdsp_deps="mips"
mipsdspr2_deps="mips"
mips32r2_deps="mips"
mips32r5_deps="mips"
mips32r6_deps="mips"
mips64r2_deps="mips"
mips64r6_deps="mips"
msa_deps="mipsfpu"
mmi_deps="mips"

altivec_deps="ppc"
dcbzl_deps="ppc"
ldbrx_deps="ppc"
ppc4xx_deps="ppc"
vsx_deps="altivec"
power8_deps="vsx"

cpunop_deps="i686"
x86_64_select="i686"
x86_64_suggest="fast_cmov"

amd3dnow_deps="mmx"
amd3dnowext_deps="amd3dnow"
i686_deps="x86"
mmx_deps="x86"
mmxext_deps="mmx"
sse_deps="mmxext"
sse2_deps="sse"
sse3_deps="sse2"
ssse3_deps="sse3"
sse4_deps="ssse3"
sse42_deps="sse4"
aesni_deps="sse42"
avx_deps="sse42"
xop_deps="avx"
fma3_deps="avx"
fma4_deps="avx"
avx2_deps="avx"

mmx_external_deps="yasm"
mmx_inline_deps="inline_asm"
mmx_suggest="mmx_external mmx_inline"

for ext in $(filter_out mmx $ARCH_EXT_LIST_X86_SIMD); do
    eval dep=\$${ext}_deps
    eval ${ext}_external_deps='"${dep}_external"'
    eval ${ext}_inline_deps='"${dep}_inline"'
    eval ${ext}_suggest='"${ext}_external ${ext}_inline"'
done

aligned_stack_if_any="aarch64 ppc x86"
fast_64bit_if_any="aarch64 alpha ia64 mips64 parisc64 ppc64 sparc64 x86_64"
fast_clz_if_any="aarch64 alpha avr32 mips ppc x86"
fast_unaligned_if_any="aarch64 ppc x86"
simd_align_16_if_any="altivec neon sse"
simd_align_32_if_any="avx"

# system capabilities
symver_if_any="symver_asm_label symver_gnu_asm"
valgrind_backtrace_deps="!optimizations valgrind_valgrind_h"

# threading support
atomics_gcc_if="sync_val_compare_and_swap"
atomics_suncc_if="atomic_cas_ptr machine_rw_barrier"
atomics_win32_if="MemoryBarrier"
atomics_native_if_any="$ATOMICS_LIST"
w32threads_deps="atomics_native"
threads_if_any="$THREADS_LIST"

# subsystems
dct_select="rdft"
dirac_parse_select="golomb"
error_resilience_select="me_cmp"
faandct_deps="faan fdctdsp"
faanidct_deps="faan idctdsp"
h264dsp_select="startcode"
frame_thread_encoder_deps="encoders threads"
intrax8_select="blockdsp idctdsp"
mdct_select="fft"
mdct15_select="fft"
me_cmp_select="fdctdsp idctdsp pixblockdsp"
mpeg_er_select="error_resilience"
mpegaudio_select="mpegaudiodsp"
mpegaudiodsp_select="dct"
mpegvideo_select="blockdsp h264chroma hpeldsp idctdsp me_cmp mpeg_er videodsp"
mpegvideoenc_select="me_cmp mpegvideo pixblockdsp qpeldsp"
vc1dsp_select="h264chroma qpeldsp startcode"
rdft_select="fft"

# decoders / encoders
aac_decoder_select="mdct15 mdct sinewin"
aac_fixed_decoder_select="mdct sinewin"
aac_encoder_select="audio_frame_queue iirfilter lpc mdct sinewin"
aac_latm_decoder_select="aac_decoder aac_latm_parser"
ac3_decoder_select="ac3_parser ac3dsp bswapdsp fmtconvert mdct"
ac3_fixed_decoder_select="ac3_parser ac3dsp bswapdsp mdct"
ac3_encoder_select="ac3dsp audiodsp mdct me_cmp"
ac3_fixed_encoder_select="ac3dsp audiodsp mdct me_cmp"
adpcm_g722_decoder_select="g722dsp"
adpcm_g722_encoder_select="g722dsp"
aic_decoder_select="golomb idctdsp"
alac_encoder_select="lpc"
als_decoder_select="bswapdsp"
amrnb_decoder_select="lsp"
amrwb_decoder_select="lsp"
amv_decoder_select="sp5x_decoder exif"
amv_encoder_select="aandcttables jpegtables mpegvideoenc"
ape_decoder_select="bswapdsp llauddsp"
apng_decoder_select="zlib"
apng_encoder_select="llvidencdsp zlib"
asv1_decoder_select="blockdsp bswapdsp idctdsp"
asv1_encoder_select="bswapdsp fdctdsp pixblockdsp"
asv2_decoder_select="blockdsp bswapdsp idctdsp"
asv2_encoder_select="bswapdsp fdctdsp pixblockdsp"
atrac1_decoder_select="mdct sinewin"
atrac3_decoder_select="mdct"
atrac3p_decoder_select="mdct sinewin"
avrn_decoder_select="exif jpegtables"
bink_decoder_select="blockdsp hpeldsp"
binkaudio_dct_decoder_select="mdct rdft dct sinewin wma_freqs"
binkaudio_rdft_decoder_select="mdct rdft sinewin wma_freqs"
cavs_decoder_select="blockdsp golomb h264chroma idctdsp qpeldsp videodsp"
cllc_decoder_select="bswapdsp"
comfortnoise_encoder_select="lpc"
cook_decoder_select="audiodsp mdct sinewin"
cscd_decoder_select="lzo"
cscd_decoder_suggest="zlib"
dca_decoder_select="mdct"
dds_decoder_select="texturedsp"
dirac_decoder_select="dirac_parse dwt golomb videodsp mpegvideoenc"
dnxhd_decoder_select="blockdsp idctdsp"
dnxhd_encoder_select="aandcttables blockdsp fdctdsp idctdsp mpegvideoenc pixblockdsp"
dvvideo_decoder_select="dvprofile idctdsp"
dvvideo_encoder_select="dvprofile fdctdsp me_cmp pixblockdsp"
dxa_decoder_select="zlib"
dxv_decoder_select="lzf texturedsp"
eac3_decoder_select="ac3_decoder"
eac3_encoder_select="ac3_encoder"
eamad_decoder_select="aandcttables blockdsp bswapdsp idctdsp mpegvideo"
eatgq_decoder_select="aandcttables"
eatqi_decoder_select="aandcttables blockdsp bswapdsp idctdsp"
exr_decoder_select="zlib"
ffv1_decoder_select="golomb rangecoder"
ffv1_encoder_select="rangecoder"
ffvhuff_decoder_select="huffyuv_decoder"
ffvhuff_encoder_select="huffyuv_encoder"
fic_decoder_select="golomb"
flac_decoder_select="flacdsp golomb"
flac_encoder_select="bswapdsp flacdsp golomb lpc"
flashsv2_decoder_select="zlib"
flashsv2_encoder_select="zlib"
flashsv_decoder_select="zlib"
flashsv_encoder_select="zlib"
flv_decoder_select="h263_decoder"
flv_encoder_select="h263_encoder"
fourxm_decoder_select="blockdsp bswapdsp"
fraps_decoder_select="bswapdsp huffman"
g2m_decoder_select="blockdsp idctdsp jpegtables zlib"
g729_decoder_select="audiodsp"
h261_decoder_select="mpegvideo"
h261_encoder_select="aandcttables mpegvideoenc"
h263_decoder_select="h263_parser h263dsp mpegvideo qpeldsp"
h263_encoder_select="aandcttables h263dsp mpegvideoenc"
h263i_decoder_select="h263_decoder"
h263p_decoder_select="h263_decoder"
h263p_encoder_select="h263_encoder"
h264_decoder_select="cabac golomb h264chroma h264dsp h264parse h264pred h264qpel videodsp"
h264_decoder_suggest="error_resilience"
hap_decoder_select="snappy texturedsp"
hap_encoder_deps="libsnappy"
hap_encoder_select="texturedspenc"
hevc_decoder_select="bswapdsp cabac golomb videodsp"
huffyuv_decoder_select="bswapdsp huffyuvdsp llviddsp"
huffyuv_encoder_select="bswapdsp huffman huffyuvencdsp llvidencdsp"
iac_decoder_select="imc_decoder"
imc_decoder_select="bswapdsp fft mdct sinewin"
indeo3_decoder_select="hpeldsp"
indeo4_decoder_select="ividsp"
indeo5_decoder_select="ividsp"
interplay_video_decoder_select="hpeldsp"
jpegls_decoder_select="golomb mjpeg_decoder"
jpegls_encoder_select="golomb"
jv_decoder_select="blockdsp"
lagarith_decoder_select="llviddsp"
ljpeg_encoder_select="aandcttables idctdsp jpegtables mpegvideoenc"
loco_decoder_select="golomb"
magicyuv_decoder_select="llviddsp"
mdec_decoder_select="blockdsp idctdsp mpegvideo"
metasound_decoder_select="lsp mdct sinewin"
mimic_decoder_select="blockdsp bswapdsp hpeldsp idctdsp"
mjpeg_decoder_select="blockdsp hpeldsp exif idctdsp jpegtables"
mjpeg_encoder_select="aandcttables jpegtables mpegvideoenc"
mjpegb_decoder_select="mjpeg_decoder"
mlp_decoder_select="mlp_parser"
motionpixels_decoder_select="bswapdsp"
mp1_decoder_select="mpegaudio"
mp1float_decoder_select="mpegaudio"
mp2_decoder_select="mpegaudio"
mp2float_decoder_select="mpegaudio"
mp3_decoder_select="mpegaudio"
mp3adu_decoder_select="mpegaudio"
mp3adufloat_decoder_select="mpegaudio"
mp3float_decoder_select="mpegaudio"
mp3on4_decoder_select="mpegaudio"
mp3on4float_decoder_select="mpegaudio"
mpc7_decoder_select="bswapdsp mpegaudiodsp"
mpc8_decoder_select="mpegaudiodsp"
mpeg_xvmc_decoder_deps="X11_extensions_XvMClib_h"
mpeg_xvmc_decoder_select="mpeg2video_decoder"
mpegvideo_decoder_select="mpegvideo"
mpeg1video_decoder_select="mpegvideo"
mpeg1video_encoder_select="aandcttables mpegvideoenc h263dsp"
mpeg2video_decoder_select="mpegvideo"
mpeg2video_encoder_select="aandcttables mpegvideoenc h263dsp"
mpeg4_decoder_select="h263_decoder mpeg4video_parser"
mpeg4_encoder_select="h263_encoder"
msa1_decoder_select="mss34dsp"
msmpeg4v1_decoder_select="h263_decoder"
msmpeg4v2_decoder_select="h263_decoder"
msmpeg4v2_encoder_select="h263_encoder"
msmpeg4v3_decoder_select="h263_decoder"
msmpeg4v3_encoder_select="h263_encoder"
mss2_decoder_select="vc1_decoder mpegvideo"
mts2_decoder_select="mss34dsp"
mxpeg_decoder_select="mjpeg_decoder"
nellymoser_decoder_select="mdct sinewin"
nellymoser_encoder_select="audio_frame_queue mdct sinewin"
nuv_decoder_select="idctdsp lzo"
on2avc_decoder_select="mdct"
opus_decoder_deps="swresample"
opus_decoder_select="mdct15"
opus_encoder_select="audio_frame_queue mdct15"
png_decoder_select="zlib"
png_encoder_select="llvidencdsp zlib"
prores_decoder_select="blockdsp idctdsp"
prores_encoder_select="fdctdsp"
qcelp_decoder_select="lsp"
qdm2_decoder_select="mdct rdft mpegaudiodsp"
ra_144_decoder_select="audiodsp"
ra_144_encoder_select="audio_frame_queue lpc audiodsp"
ralf_decoder_select="golomb"
rawvideo_decoder_select="bswapdsp"
rscc_decoder_select="zlib"
rtjpeg_decoder_select="me_cmp"
rv10_decoder_select="h263_decoder"
rv10_encoder_select="h263_encoder"
rv20_decoder_select="h263_decoder"
rv20_encoder_select="h263_encoder"
rv30_decoder_select="golomb h264pred h264qpel mpegvideo rv34dsp"
rv40_decoder_select="golomb h264pred h264qpel mpegvideo rv34dsp"
screenpresso_decoder_select="zlib"
shorten_decoder_select="golomb bswapdsp"
sipr_decoder_select="lsp"
snow_decoder_select="dwt h264qpel hpeldsp me_cmp rangecoder videodsp"
snow_encoder_select="aandcttables dwt h264qpel hpeldsp me_cmp mpegvideoenc rangecoder"
sonic_decoder_select="golomb rangecoder"
sonic_encoder_select="golomb rangecoder"
sonic_ls_encoder_select="golomb rangecoder"
sp5x_decoder_select="mjpeg_decoder"
svq1_decoder_select="hpeldsp"
svq1_encoder_select="aandcttables hpeldsp me_cmp mpegvideoenc"
svq3_decoder_select="golomb h264dsp h264parse h264pred hpeldsp tpeldsp videodsp"
svq3_decoder_suggest="zlib"
tak_decoder_select="audiodsp"
tdsc_decoder_select="zlib mjpeg_decoder"
theora_decoder_select="vp3_decoder"
thp_decoder_select="mjpeg_decoder"
tiff_decoder_suggest="zlib lzma"
tiff_encoder_suggest="zlib"
truehd_decoder_select="mlp_parser"
truemotion2_decoder_select="bswapdsp"
truespeech_decoder_select="bswapdsp"
tscc_decoder_select="zlib"
twinvq_decoder_select="mdct lsp sinewin"
txd_decoder_select="texturedsp"
utvideo_decoder_select="bswapdsp llviddsp"
utvideo_encoder_select="bswapdsp huffman llvidencdsp"
vble_decoder_select="llviddsp"
vc1_decoder_select="blockdsp h263_decoder h264qpel intrax8 mpegvideo vc1dsp"
vc1_qsv_decoder_deps="libmfx"
vc1_qsv_decoder_select="qsvdec vc1_qsv_hwaccel vc1_parser"
vc1image_decoder_select="vc1_decoder"
vorbis_decoder_select="mdct"
vorbis_encoder_select="mdct"
vp3_decoder_select="hpeldsp vp3dsp videodsp"
vp5_decoder_select="h264chroma hpeldsp videodsp vp3dsp vp56dsp"
vp6_decoder_select="h264chroma hpeldsp huffman videodsp vp3dsp vp56dsp"
vp6a_decoder_select="vp6_decoder"
vp6f_decoder_select="vp6_decoder"
vp7_decoder_select="h264pred videodsp vp8dsp"
vp8_decoder_select="h264pred videodsp vp8dsp"
vp9_decoder_select="videodsp vp9_parser"
webp_decoder_select="vp8_decoder exif"
wmalossless_decoder_select="llauddsp"
wmapro_decoder_select="mdct sinewin wma_freqs"
wmav1_decoder_select="mdct sinewin wma_freqs"
wmav1_encoder_select="mdct sinewin wma_freqs"
wmav2_decoder_select="mdct sinewin wma_freqs"
wmav2_encoder_select="mdct sinewin wma_freqs"
wmavoice_decoder_select="lsp rdft dct mdct sinewin"
wmv1_decoder_select="h263_decoder"
wmv1_encoder_select="h263_encoder"
wmv2_decoder_select="blockdsp error_resilience h263_decoder idctdsp intrax8 videodsp wmv2dsp"
wmv2_encoder_select="h263_encoder wmv2dsp"
wmv3_decoder_select="vc1_decoder"
wmv3image_decoder_select="wmv3_decoder"
xma1_decoder_select="wmapro_decoder"
xma2_decoder_select="wmapro_decoder"
zerocodec_decoder_select="zlib"
zlib_decoder_select="zlib"
zlib_encoder_select="zlib"
zmbv_decoder_select="zlib"
zmbv_encoder_select="zlib"

# platform codecs
audiotoolbox_deps="AudioToolbox_AudioToolbox_h"
audiotoolbox_extralibs="-framework CoreFoundation -framework AudioToolbox -framework CoreMedia"

# hardware accelerators
crystalhd_deps="libcrystalhd_libcrystalhd_if_h"
cuda_deps_any="dlopen LoadLibrary"
cuvid_deps="cuda"
d3d11va_deps="d3d11_h dxva_h ID3D11VideoDecoder ID3D11VideoContext"
dxva2_deps="dxva2api_h DXVA2_ConfigPictureDecode"
dxva2_extralibs="-luser32"
vaapi_deps="va_va_h"
vda_framework_deps="VideoDecodeAcceleration_VDADecoder_h"
vda_framework_extralibs="-framework VideoDecodeAcceleration"
vda_deps="vda_framework pthreads"
vda_extralibs="-framework CoreFoundation -framework QuartzCore"
vdpau_deps="vdpau_vdpau_h vdpau_vdpau_x11_h"
videotoolbox_hwaccel_deps="videotoolbox pthreads"
videotoolbox_hwaccel_extralibs="-framework QuartzCore"
xvmc_deps="X11_extensions_XvMClib_h"

h263_vaapi_hwaccel_deps="vaapi"
h263_vaapi_hwaccel_select="h263_decoder"
h263_videotoolbox_hwaccel_deps="videotoolbox"
h263_videotoolbox_hwaccel_select="h263_decoder"
h264_crystalhd_decoder_select="crystalhd h264_mp4toannexb_bsf h264_parser"
h264_cuvid_hwaccel_deps="cuda cuvid"
h264_cuvid_hwaccel_select="h264_cuvid_decoder"
h264_d3d11va_hwaccel_deps="d3d11va"
h264_d3d11va_hwaccel_select="h264_decoder"
h264_dxva2_hwaccel_deps="dxva2"
h264_dxva2_hwaccel_select="h264_decoder"
h264_mediacodec_decoder_deps="mediacodec"
h264_mediacodec_hwaccel_deps="mediacodec"
h264_mediacodec_decoder_select="h264_mp4toannexb_bsf h264_parser"
h264_mmal_decoder_deps="mmal"
h264_mmal_decoder_select="mmal"
h264_mmal_hwaccel_deps="mmal"
h264_omx_encoder_deps="omx"
h264_qsv_hwaccel_deps="libmfx"
h264_vaapi_hwaccel_deps="vaapi"
h264_vaapi_hwaccel_select="h264_decoder"
h264_vda_decoder_deps="vda"
h264_vda_decoder_select="h264_decoder"
h264_vda_hwaccel_deps="vda"
h264_vda_hwaccel_select="h264_decoder"
h264_vda_old_hwaccel_deps="vda"
h264_vda_old_hwaccel_select="h264_decoder"
h264_vdpau_decoder_deps="vdpau"
h264_vdpau_decoder_select="h264_decoder"
h264_vdpau_hwaccel_deps="vdpau"
h264_vdpau_hwaccel_select="h264_decoder"
h264_videotoolbox_hwaccel_deps="videotoolbox"
h264_videotoolbox_hwaccel_select="h264_decoder"
hevc_cuvid_hwaccel_deps="cuda cuvid"
hevc_cuvid_hwaccel_select="hevc_cuvid_decoder"
hevc_d3d11va_hwaccel_deps="d3d11va DXVA_PicParams_HEVC"
hevc_d3d11va_hwaccel_select="hevc_decoder"
hevc_mediacodec_decoder_deps="mediacodec"
hevc_mediacodec_hwaccel_deps="mediacodec"
hevc_mediacodec_decoder_select="hevc_mp4toannexb_bsf hevc_parser"
hevc_dxva2_hwaccel_deps="dxva2 DXVA_PicParams_HEVC"
hevc_dxva2_hwaccel_select="hevc_decoder"
hevc_qsv_hwaccel_deps="libmfx"
hevc_vaapi_hwaccel_deps="vaapi VAPictureParameterBufferHEVC"
hevc_vaapi_hwaccel_select="hevc_decoder"
hevc_vdpau_hwaccel_deps="vdpau VdpPictureInfoHEVC"
hevc_vdpau_hwaccel_select="hevc_decoder"
mjpeg_cuvid_hwaccel_deps="cuda cuvid"
mjpeg_cuvid_hwaccel_select="mjpeg_cuvid_decoder"
mjpeg_vaapi_encoder_deps="VAEncPictureParameterBufferJPEG"
mjpeg_vaapi_encoder_select="vaapi_encode jpegtables"
mpeg_vdpau_decoder_deps="vdpau"
mpeg_vdpau_decoder_select="mpeg2video_decoder"
mpeg_xvmc_hwaccel_deps="xvmc"
mpeg_xvmc_hwaccel_select="mpeg2video_decoder"
mpeg1_cuvid_hwaccel_deps="cuda cuvid"
mpeg1_cuvid_hwaccel_select="mpeg1_cuvid_decoder"
mpeg1_vdpau_decoder_deps="vdpau"
mpeg1_vdpau_decoder_select="mpeg1video_decoder"
mpeg1_vdpau_hwaccel_deps="vdpau"
mpeg1_vdpau_hwaccel_select="mpeg1video_decoder"
mpeg1_videotoolbox_hwaccel_deps="videotoolbox"
mpeg1_videotoolbox_hwaccel_select="mpeg1video_decoder"
mpeg1_xvmc_hwaccel_deps="xvmc"
mpeg1_xvmc_hwaccel_select="mpeg1video_decoder"
mpeg2_crystalhd_decoder_select="crystalhd"
mpeg2_cuvid_hwaccel_deps="cuda cuvid"
mpeg2_cuvid_hwaccel_select="mpeg2_cuvid_decoder"
mpeg2_d3d11va_hwaccel_deps="d3d11va"
mpeg2_d3d11va_hwaccel_select="mpeg2video_decoder"
mpeg2_dxva2_hwaccel_deps="dxva2"
mpeg2_dxva2_hwaccel_select="mpeg2video_decoder"
mpeg2_mmal_decoder_deps="mmal"
mpeg2_mmal_decoder_select="mmal"
mpeg2_mmal_hwaccel_deps="mmal"
mpeg2_qsv_hwaccel_deps="libmfx"
mpeg2_qsv_hwaccel_select="qsvdec_mpeg2"
mpeg2_vaapi_hwaccel_deps="vaapi"
mpeg2_vaapi_hwaccel_select="mpeg2video_decoder"
mpeg2_vdpau_hwaccel_deps="vdpau"
mpeg2_vdpau_hwaccel_select="mpeg2video_decoder"
mpeg2_videotoolbox_hwaccel_deps="videotoolbox"
mpeg2_videotoolbox_hwaccel_select="mpeg2video_decoder"
mpeg2_xvmc_hwaccel_deps="xvmc"
mpeg2_xvmc_hwaccel_select="mpeg2video_decoder"
mpeg4_crystalhd_decoder_select="crystalhd"
mpeg4_cuvid_hwaccel_deps="cuda cuvid"
mpeg4_cuvid_hwaccel_select="mpeg4_cuvid_decoder"
mpeg4_mediacodec_decoder_deps="mediacodec"
mpeg4_mediacodec_hwaccel_deps="mediacodec"
mpeg4_mmal_decoder_deps="mmal"
mpeg4_mmal_decoder_select="mmal"
mpeg4_mmal_hwaccel_deps="mmal"
mpeg4_omx_encoder_deps="omx"
mpeg4_vaapi_hwaccel_deps="vaapi"
mpeg4_vaapi_hwaccel_select="mpeg4_decoder"
mpeg4_vdpau_decoder_deps="vdpau"
mpeg4_vdpau_decoder_select="mpeg4_decoder"
mpeg4_vdpau_hwaccel_deps="vdpau"
mpeg4_vdpau_hwaccel_select="mpeg4_decoder"
mpeg4_videotoolbox_hwaccel_deps="videotoolbox"
mpeg4_videotoolbox_hwaccel_select="mpeg4_decoder"
msmpeg4_crystalhd_decoder_select="crystalhd"
vc1_crystalhd_decoder_select="crystalhd"
vc1_cuvid_hwaccel_deps="cuda cuvid"
vc1_cuvid_hwaccel_select="vc1_cuvid_decoder"
vc1_d3d11va_hwaccel_deps="d3d11va"
vc1_d3d11va_hwaccel_select="vc1_decoder"
vc1_dxva2_hwaccel_deps="dxva2"
vc1_dxva2_hwaccel_select="vc1_decoder"
vc1_mmal_decoder_deps="mmal"
vc1_mmal_decoder_select="mmal"
vc1_mmal_hwaccel_deps="mmal"
vc1_qsv_hwaccel_deps="libmfx"
vc1_qsv_hwaccel_select="qsvdec_vc1"
vc1_vaapi_hwaccel_deps="vaapi"
vc1_vaapi_hwaccel_select="vc1_decoder"
vc1_vdpau_decoder_deps="vdpau"
vc1_vdpau_decoder_select="vc1_decoder"
vc1_vdpau_hwaccel_deps="vdpau"
vc1_vdpau_hwaccel_select="vc1_decoder"
vp8_cuvid_hwaccel_deps="cuda cuvid"
vp8_cuvid_hwaccel_select="vp8_cuvid_decoder"
vp9_cuvid_hwaccel_deps="cuda cuvid"
vp9_cuvid_hwaccel_select="vp9_cuvid_decoder"
vp8_mediacodec_decoder_deps="mediacodec"
vp8_mediacodec_hwaccel_deps="mediacodec"
vp8_qsv_hwaccel_deps="libmfx"
vp9_d3d11va_hwaccel_deps="d3d11va DXVA_PicParams_VP9"
vp9_d3d11va_hwaccel_select="vp9_decoder"
vp9_dxva2_hwaccel_deps="dxva2 DXVA_PicParams_VP9"
vp9_dxva2_hwaccel_select="vp9_decoder"
vp9_mediacodec_decoder_deps="mediacodec"
vp9_mediacodec_hwaccel_deps="mediacodec"
vp9_vaapi_hwaccel_deps="vaapi VADecPictureParameterBufferVP9_bit_depth"
vp9_vaapi_hwaccel_select="vp9_decoder"
wmv3_crystalhd_decoder_select="crystalhd"
wmv3_d3d11va_hwaccel_select="vc1_d3d11va_hwaccel"
wmv3_dxva2_hwaccel_select="vc1_dxva2_hwaccel"
wmv3_vaapi_hwaccel_select="vc1_vaapi_hwaccel"
wmv3_vdpau_decoder_select="vc1_vdpau_decoder"
wmv3_vdpau_hwaccel_select="vc1_vdpau_hwaccel"

# hardware-accelerated codecs
omx_deps="dlopen pthreads"
omx_extralibs='$ldl'
qsvdec_select="qsv"
qsvenc_select="qsv"
vaapi_encode_deps="vaapi"

hwupload_cuda_filter_deps="cuda"
scale_npp_filter_deps="cuda libnpp"

nvenc_deps="cuda"
nvenc_deps_any="dlopen LoadLibrary"
nvenc_encoder_deps="nvenc"
h264_cuvid_decoder_deps="cuda cuvid"
h264_cuvid_decoder_select="h264_mp4toannexb_bsf"
h264_nvenc_encoder_deps="nvenc"
h264_qsv_decoder_deps="libmfx"
h264_qsv_decoder_select="h264_mp4toannexb_bsf h264_parser qsvdec h264_qsv_hwaccel"
h264_qsv_encoder_deps="libmfx"
h264_qsv_encoder_select="qsvenc"
h264_vaapi_encoder_deps="VAEncPictureParameterBufferH264"
h264_vaapi_encoder_select="vaapi_encode golomb"

hevc_cuvid_decoder_deps="cuda cuvid"
hevc_cuvid_decoder_select="hevc_mp4toannexb_bsf"
hevc_nvenc_encoder_deps="nvenc"
hevc_qsv_decoder_deps="libmfx"
hevc_qsv_decoder_select="hevc_mp4toannexb_bsf hevc_parser qsvdec hevc_qsv_hwaccel"
hevc_qsv_encoder_deps="libmfx"
hevc_qsv_encoder_select="qsvenc"
hevc_vaapi_encoder_deps="VAEncPictureParameterBufferHEVC"
hevc_vaapi_encoder_select="vaapi_encode golomb"
mjpeg_cuvid_decoder_deps="cuda cuvid"
mpeg1_cuvid_decoder_deps="cuda cuvid"
mpeg2_cuvid_decoder_deps="cuda cuvid"
mpeg2_qsv_decoder_deps="libmfx"
mpeg2_qsv_decoder_select="qsvdec mpeg2_qsv_hwaccel"
mpeg2_qsv_encoder_deps="libmfx"
mpeg2_qsv_encoder_select="qsvenc"
mpeg2_vaapi_encoder_deps="VAEncPictureParameterBufferMPEG2"
mpeg2_vaapi_encoder_select="vaapi_encode"
mpeg4_cuvid_decoder_deps="cuda cuvid"
nvenc_h264_encoder_deps="nvenc"
nvenc_hevc_encoder_deps="nvenc"

vc1_cuvid_decoder_deps="cuda cuvid"
vp8_cuvid_decoder_deps="cuda cuvid"
vp8_qsv_decoder_deps="libmfx"
vp8_qsv_decoder_select="qsvdec vp8_qsv_hwaccel vp8_parser"
vp8_vaapi_encoder_deps="VAEncPictureParameterBufferVP8"
vp8_vaapi_encoder_select="vaapi_encode"
vp9_cuvid_decoder_deps="cuda cuvid"

# parsers
h264_parser_select="golomb h264dsp h264parse"
hevc_parser_select="golomb"
mpegvideo_parser_select="mpegvideo"
mpeg4video_parser_select="h263dsp mpegvideo qpeldsp"
vc1_parser_select="vc1dsp"

# bitstream_filters
mjpeg2jpeg_bsf_select="jpegtables"

# external libraries
aac_at_decoder_deps="audiotoolbox"
ac3_at_decoder_deps="audiotoolbox"
ac3_at_decoder_select="ac3_parser"
adpcm_ima_qt_at_decoder_deps="audiotoolbox"
alac_at_decoder_deps="audiotoolbox"
amr_nb_at_decoder_deps="audiotoolbox"
avisynth_deps_any="dlopen LoadLibrary"
avisynth_demuxer_deps="avisynth"
avisynth_demuxer_select="riffdec"
eac3_at_decoder_deps="audiotoolbox"
eac3_at_decoder_select="ac3_parser"
gsm_ms_at_decoder_deps="audiotoolbox"
ilbc_at_decoder_deps="audiotoolbox"
mp1_at_decoder_deps="audiotoolbox"
mp2_at_decoder_deps="audiotoolbox"
mp3_at_decoder_deps="audiotoolbox"
pcm_alaw_at_decoder_deps="audiotoolbox"
pcm_mulaw_at_decoder_deps="audiotoolbox"
qdmc_at_decoder_deps="audiotoolbox"
qdm2_at_decoder_deps="audiotoolbox"
aac_at_encoder_deps="audiotoolbox"
aac_at_encoder_select="audio_frame_queue"
alac_at_encoder_deps="audiotoolbox"
alac_at_encoder_select="audio_frame_queue"
ilbc_at_encoder_deps="audiotoolbox"
ilbc_at_encoder_select="audio_frame_queue"
pcm_alaw_at_encoder_deps="audiotoolbox"
pcm_alaw_at_encoder_select="audio_frame_queue"
pcm_mulaw_at_encoder_deps="audiotoolbox"
pcm_mulaw_at_encoder_select="audio_frame_queue"
chromaprint_muxer_deps="chromaprint"
h264_videotoolbox_encoder_deps="videotoolbox_encoder pthreads"
libcelt_decoder_deps="libcelt"
libfdk_aac_decoder_deps="libfdk_aac"
libfdk_aac_encoder_deps="libfdk_aac"
libfdk_aac_encoder_select="audio_frame_queue"
libgme_demuxer_deps="libgme"
libgsm_decoder_deps="libgsm"
libgsm_encoder_deps="libgsm"
libgsm_ms_decoder_deps="libgsm"
libgsm_ms_encoder_deps="libgsm"
libilbc_decoder_deps="libilbc"
libilbc_encoder_deps="libilbc"
libkvazaar_encoder_deps="libkvazaar"
libmodplug_demuxer_deps="libmodplug"
libmp3lame_encoder_deps="libmp3lame"
libmp3lame_encoder_select="audio_frame_queue"
libopencore_amrnb_decoder_deps="libopencore_amrnb"
libopencore_amrnb_encoder_deps="libopencore_amrnb"
libopencore_amrnb_encoder_select="audio_frame_queue"
libopencore_amrwb_decoder_deps="libopencore_amrwb"
libopenh264_decoder_deps="libopenh264"
libopenh264_decoder_select="h264_mp4toannexb_bsf"
libopenh264_encoder_deps="libopenh264"
libopenjpeg_decoder_deps="libopenjpeg"
libopenjpeg_encoder_deps="libopenjpeg"
libopenmpt_demuxer_deps="libopenmpt"
libopus_decoder_deps="libopus"
libopus_encoder_deps="libopus"
libopus_encoder_select="audio_frame_queue"
libschroedinger_decoder_deps="libschroedinger"
libschroedinger_encoder_deps="libschroedinger"
libshine_encoder_deps="libshine"
libshine_encoder_select="audio_frame_queue"
libspeex_decoder_deps="libspeex"
libspeex_encoder_deps="libspeex"
libspeex_encoder_select="audio_frame_queue"
libtheora_encoder_deps="libtheora"
libtwolame_encoder_deps="libtwolame"
libvo_amrwbenc_encoder_deps="libvo_amrwbenc"
libvorbis_decoder_deps="libvorbis"
libvorbis_encoder_deps="libvorbis"
libvorbis_encoder_select="audio_frame_queue"
libvpx_vp8_decoder_deps="libvpx"
libvpx_vp8_encoder_deps="libvpx"
libvpx_vp9_decoder_deps="libvpx"
libvpx_vp9_encoder_deps="libvpx"
libwavpack_encoder_deps="libwavpack"
libwebp_encoder_deps="libwebp"
libwebp_anim_encoder_deps="libwebp"
libx262_encoder_deps="libx262"
libx264_encoder_deps="libx264"
libx264rgb_encoder_deps="libx264 x264_csp_bgr"
libx264rgb_encoder_select="libx264_encoder"
libx265_encoder_deps="libx265"
libxavs_encoder_deps="libxavs"
libxvid_encoder_deps="libxvid"
libzvbi_teletext_decoder_deps="libzvbi"
videotoolbox_deps="VideoToolbox_VideoToolbox_h"
videotoolbox_extralibs="-framework CoreFoundation -framework VideoToolbox -framework CoreMedia -framework CoreVideo"
videotoolbox_encoder_deps="videotoolbox VTCompressionSessionPrepareToEncodeFrames"
videotoolbox_encoder_suggest="vda_framework vt_bt2020"
vt_bt2020_deps="kCVImageBufferColorPrimaries_ITU_R_2020"

# demuxers / muxers
ac3_demuxer_select="ac3_parser"
aiff_muxer_select="iso_media"
asf_demuxer_select="riffdec"
asf_o_demuxer_select="riffdec"
asf_muxer_select="riffenc"
asf_stream_muxer_select="asf_muxer"
avi_demuxer_select="iso_media riffdec exif"
avi_muxer_select="riffenc"
caf_demuxer_select="iso_media riffdec"
caf_muxer_select="iso_media"
dash_muxer_select="mp4_muxer"
dirac_demuxer_select="dirac_parser"
dts_demuxer_select="dca_parser"
dtshd_demuxer_select="dca_parser"
dv_demuxer_select="dvprofile"
dv_muxer_select="dvprofile"
dxa_demuxer_select="riffdec"
eac3_demuxer_select="ac3_parser"
f4v_muxer_select="mov_muxer"
fifo_muxer_deps="threads"
flac_demuxer_select="flac_parser"
hds_muxer_select="flv_muxer"
hls_muxer_select="mpegts_muxer"
image2_alias_pix_demuxer_select="image2_demuxer"
image2_brender_pix_demuxer_select="image2_demuxer"
ipod_muxer_select="mov_muxer"
ismv_muxer_select="mov_muxer"
libnut_demuxer_deps="libnut"
libnut_muxer_deps="libnut"
matroska_audio_muxer_select="matroska_muxer"
matroska_demuxer_select="iso_media riffdec"
matroska_demuxer_suggest="bzlib lzo zlib"
matroska_muxer_select="iso_media riffenc"
mmf_muxer_select="riffenc"
mov_demuxer_select="iso_media riffdec"
mov_demuxer_suggest="zlib"
mov_muxer_select="iso_media riffenc rtpenc_chain"
mp3_demuxer_select="mpegaudio_parser"
mp4_muxer_select="mov_muxer"
mpegts_demuxer_select="iso_media"
mpegts_muxer_select="adts_muxer latm_muxer"
mpegtsraw_demuxer_select="mpegts_demuxer"
mxf_d10_muxer_select="mxf_muxer"
mxf_opatom_muxer_select="mxf_muxer"
nut_muxer_select="riffenc"
nuv_demuxer_select="riffdec"
oga_muxer_select="ogg_muxer"
ogg_demuxer_select="dirac_parse"
ogv_muxer_select="ogg_muxer"
opus_muxer_select="ogg_muxer"
psp_muxer_select="mov_muxer"
rtp_demuxer_select="sdp_demuxer"
rtp_muxer_select="golomb"
rtpdec_select="asf_demuxer jpegtables mov_demuxer mpegts_demuxer rm_demuxer rtp_protocol srtp"
rtsp_demuxer_select="http_protocol rtpdec"
rtsp_muxer_select="rtp_muxer http_protocol rtp_protocol rtpenc_chain"
sap_demuxer_select="sdp_demuxer"
sap_muxer_select="rtp_muxer rtp_protocol rtpenc_chain"
sdp_demuxer_select="rtpdec"
smoothstreaming_muxer_select="ismv_muxer"
spdif_muxer_select="aac_parser"
spx_muxer_select="ogg_muxer"
swf_demuxer_suggest="zlib"
tak_demuxer_select="tak_parser"
tg2_muxer_select="mov_muxer"
tgp_muxer_select="mov_muxer"
vobsub_demuxer_select="mpegps_demuxer"
w64_demuxer_select="wav_demuxer"
w64_muxer_select="wav_muxer"
wav_demuxer_select="riffdec"
wav_muxer_select="riffenc"
webm_muxer_select="iso_media riffenc"
webm_dash_manifest_demuxer_select="matroska_demuxer"
wtv_demuxer_select="mpegts_demuxer riffdec"
wtv_muxer_select="mpegts_muxer riffenc"
xmv_demuxer_select="riffdec"
xwma_demuxer_select="riffdec"

# indevs / outdevs
alsa_indev_deps="alsa_asoundlib_h snd_pcm_htimestamp"
alsa_outdev_deps="alsa_asoundlib_h"
avfoundation_indev_extralibs="-framework CoreVideo -framework Foundation -framework AVFoundation -framework CoreMedia"
avfoundation_indev_select="avfoundation"
bktr_indev_deps_any="dev_bktr_ioctl_bt848_h machine_ioctl_bt848_h dev_video_bktr_ioctl_bt848_h dev_ic_bt8xx_h"
caca_outdev_deps="libcaca"
decklink_indev_deps="decklink pthreads"
decklink_indev_extralibs="-lstdc++"
decklink_outdev_deps="decklink pthreads"
decklink_outdev_extralibs="-lstdc++"
dshow_indev_deps="IBaseFilter"
dshow_indev_extralibs="-lpsapi -lole32 -lstrmiids -luuid -loleaut32 -lshlwapi"
dv1394_indev_deps="dv1394"
dv1394_indev_select="dv_demuxer"
fbdev_indev_deps="linux_fb_h"
fbdev_outdev_deps="linux_fb_h"
gdigrab_indev_deps="CreateDIBSection"
gdigrab_indev_extralibs="-lgdi32"
gdigrab_indev_select="bmp_decoder"
iec61883_indev_deps="libiec61883"
jack_indev_deps="jack_jack_h"
jack_indev_deps_any="sem_timedwait dispatch_dispatch_h"
lavfi_indev_deps="avfilter"
libcdio_indev_deps="libcdio"
libdc1394_indev_deps="libdc1394"
libv4l2_indev_deps="libv4l2"
openal_indev_deps="openal"
opengl_outdev_deps="opengl"
oss_indev_deps_any="soundcard_h sys_soundcard_h"
oss_outdev_deps_any="soundcard_h sys_soundcard_h"
pulse_indev_deps="libpulse"
pulse_outdev_deps="libpulse"
qtkit_indev_extralibs="-framework QTKit -framework Foundation -framework QuartzCore"
qtkit_indev_select="qtkit"
sdl2_outdev_deps="sdl2"
sndio_indev_deps="sndio_h"
sndio_outdev_deps="sndio_h"
v4l_indev_deps="linux_videodev_h"
v4l2_indev_deps_any="linux_videodev2_h sys_videoio_h"
v4l2_outdev_deps_any="linux_videodev2_h sys_videoio_h"
vfwcap_indev_deps="capCreateCaptureWindow vfwcap_defines"
vfwcap_indev_extralibs="-lavicap32"
xcbgrab_indev_deps="libxcb"
xv_outdev_deps="X11_extensions_Xvlib_h XvGetPortAttribute"
xv_outdev_extralibs="-lXv -lX11 -lXext"

# protocols
async_protocol_deps="threads"
bluray_protocol_deps="libbluray"
ffrtmpcrypt_protocol_deps="!librtmp_protocol"
ffrtmpcrypt_protocol_deps_any="gcrypt gmp openssl"
ffrtmpcrypt_protocol_select="tcp_protocol"
ffrtmphttp_protocol_deps="!librtmp_protocol"
ffrtmphttp_protocol_select="http_protocol"
ftp_protocol_select="tcp_protocol"
gopher_protocol_select="network"
http_protocol_select="tcp_protocol"
httpproxy_protocol_select="tcp_protocol"
https_protocol_select="tls_protocol"
icecast_protocol_select="http_protocol"
librtmp_protocol_deps="librtmp"
librtmpe_protocol_deps="librtmp"
librtmps_protocol_deps="librtmp"
librtmpt_protocol_deps="librtmp"
librtmpte_protocol_deps="librtmp"
libsmbclient_protocol_deps="libsmbclient gplv3"
libssh_protocol_deps="libssh"
mmsh_protocol_select="http_protocol"
mmst_protocol_select="network"
rtmp_protocol_deps="!librtmp_protocol"
rtmp_protocol_select="tcp_protocol"
rtmpe_protocol_select="ffrtmpcrypt_protocol"
rtmps_protocol_deps="!librtmp_protocol"
rtmps_protocol_select="tls_protocol"
rtmpt_protocol_select="ffrtmphttp_protocol"
rtmpte_protocol_select="ffrtmpcrypt_protocol ffrtmphttp_protocol"
rtmpts_protocol_select="ffrtmphttp_protocol https_protocol"
rtp_protocol_select="udp_protocol"
sctp_protocol_deps="struct_sctp_event_subscribe struct_msghdr_msg_flags"
sctp_protocol_select="network"
srtp_protocol_select="rtp_protocol srtp"
tcp_protocol_select="network"
tls_gnutls_protocol_deps="gnutls !tls_schannel_protocol !tls_securetransport_protocol"
tls_gnutls_protocol_select="tcp_protocol"
tls_openssl_protocol_deps="openssl !tls_schannel_protocol !tls_securetransport_protocol !tls_gnutls_protocol"
tls_openssl_protocol_select="tcp_protocol"
tls_schannel_protocol_deps="schannel"
tls_schannel_protocol_select="tcp_protocol"
tls_securetransport_protocol_deps="securetransport"
tls_securetransport_protocol_select="tcp_protocol"
tls_protocol_deps_any="tls_schannel_protocol tls_securetransport_protocol tls_gnutls_protocol tls_openssl_protocol"
udp_protocol_select="network"
udplite_protocol_select="network"
unix_protocol_deps="sys_un_h"
unix_protocol_select="network"

# filters
afftfilt_filter_deps="avcodec"
afftfilt_filter_select="fft"
amovie_filter_deps="avcodec avformat"
aresample_filter_deps="swresample"
ass_filter_deps="libass"
atempo_filter_deps="avcodec"
atempo_filter_select="rdft"
azmq_filter_deps="libzmq"
blackframe_filter_deps="gpl"
boxblur_filter_deps="gpl"
bs2b_filter_deps="libbs2b"
colormatrix_filter_deps="gpl"
cover_rect_filter_deps="avcodec avformat gpl"
cropdetect_filter_deps="gpl"
deinterlace_qsv_filter_deps="libmfx"
deinterlace_vaapi_filter_deps="vaapi"
delogo_filter_deps="gpl"
deshake_filter_select="pixelutils"
drawtext_filter_deps="libfreetype"
eq_filter_deps="gpl"
fftfilt_filter_deps="avcodec"
fftfilt_filter_select="rdft"
find_rect_filter_deps="avcodec avformat gpl"
firequalizer_filter_deps="avcodec"
firequalizer_filter_select="rdft"
flite_filter_deps="libflite"
framerate_filter_select="pixelutils"
frei0r_filter_deps="frei0r dlopen"
frei0r_src_filter_deps="frei0r dlopen"
fspp_filter_deps="gpl"
geq_filter_deps="gpl"
histeq_filter_deps="gpl"
hqdn3d_filter_deps="gpl"
interlace_filter_deps="gpl"
kerndeint_filter_deps="gpl"
ladspa_filter_deps="ladspa dlopen"
mcdeint_filter_deps="avcodec gpl"
movie_filter_deps="avcodec avformat"
mpdecimate_filter_deps="gpl"
mpdecimate_filter_select="pixelutils"
mptestsrc_filter_deps="gpl"
negate_filter_deps="lut_filter"
nnedi_filter_deps="gpl"
ocr_filter_deps="libtesseract"
ocv_filter_deps="libopencv"
owdenoise_filter_deps="gpl"
pan_filter_deps="swresample"
perspective_filter_deps="gpl"
phase_filter_deps="gpl"
pp7_filter_deps="gpl"
pp_filter_deps="gpl postproc"
pullup_filter_deps="gpl"
removelogo_filter_deps="avcodec avformat swscale"
repeatfields_filter_deps="gpl"
resample_filter_deps="avresample"
rubberband_filter_deps="librubberband"
sab_filter_deps="gpl swscale"
scale2ref_filter_deps="swscale"
scale_filter_deps="swscale"
scale_qsv_filter_deps="libmfx"
select_filter_select="pixelutils"
showcqt_filter_deps="avcodec avformat swscale"
showcqt_filter_select="fft"
showfreqs_filter_deps="avcodec"
showfreqs_filter_select="fft"
showspectrum_filter_deps="avcodec"
showspectrum_filter_select="fft"
showspectrumpic_filter_deps="avcodec"
showspectrumpic_filter_select="fft"
signature_filter_deps="gpl avcodec avformat"
smartblur_filter_deps="gpl swscale"
sofalizer_filter_deps="netcdf avcodec"
sofalizer_filter_select="fft"
spectrumsynth_filter_deps="avcodec"
spectrumsynth_filter_select="fft"
spp_filter_deps="gpl avcodec"
spp_filter_select="fft idctdsp fdctdsp me_cmp pixblockdsp"
stereo3d_filter_deps="gpl"
subtitles_filter_deps="avformat avcodec libass"
super2xsai_filter_deps="gpl"
pixfmts_super2xsai_test_deps="super2xsai_filter"
tinterlace_filter_deps="gpl"
tinterlace_merge_test_deps="tinterlace_filter"
tinterlace_pad_test_deps="tinterlace_filter"
uspp_filter_deps="gpl avcodec"
vaguedenoiser_filter_deps="gpl"
vidstabdetect_filter_deps="libvidstab"
vidstabtransform_filter_deps="libvidstab"
zmq_filter_deps="libzmq"
zoompan_filter_deps="swscale"
zscale_filter_deps="libzimg"
scale_vaapi_filter_deps="vaapi VAProcPipelineParameterBuffer"

# examples
avio_dir_cmd_deps="avformat avutil"
avio_reading_deps="avformat avcodec avutil"
decode_audio_example_deps="avcodec avutil"
decode_video_example_deps="avcodec avutil"
demuxing_decoding_example_deps="avcodec avformat avutil"
encode_audio_example_deps="avcodec avutil"
encode_video_example_deps="avcodec avutil"
extract_mvs_example_deps="avcodec avformat avutil"
filter_audio_example_deps="avfilter avutil"
filtering_audio_example_deps="avfilter avcodec avformat avutil"
filtering_video_example_deps="avfilter avcodec avformat avutil"
http_multiclient_example_deps="avformat avutil fork"
metadata_example_deps="avformat avutil"
muxing_example_deps="avcodec avformat avutil swscale"
qsvdec_example_deps="avcodec avutil libmfx h264_qsv_decoder vaapi_x11"
remuxing_example_deps="avcodec avformat avutil"
resampling_audio_example_deps="avutil swresample"
scaling_video_example_deps="avutil swscale"
transcode_aac_example_deps="avcodec avformat swresample"
transcoding_example_deps="avfilter avcodec avformat avutil"

# libraries, in linking order
avcodec_deps="avutil"
avdevice_deps="avformat avcodec avutil"
avfilter_deps="avutil"
avformat_deps="avcodec avutil"
avresample_deps="avutil"
postproc_deps="avutil gpl"
swresample_deps="avutil"
swscale_deps="avutil"

# programs
ffmpeg_deps="avcodec avfilter avformat swresample"
ffmpeg_select="aformat_filter anull_filter atrim_filter format_filter
               null_filter
               trim_filter"
ffplay_deps="avcodec avformat swscale swresample sdl2"
ffplay_libs='$sdl2_libs'
ffplay_select="rdft crop_filter transpose_filter hflip_filter vflip_filter rotate_filter"
ffprobe_deps="avcodec avformat"
ffserver_deps="avformat fork sarestart"
ffserver_select="ffm_muxer rtp_protocol rtsp_demuxer"

# documentation
podpages_deps="perl"
manpages_deps="perl pod2man"
htmlpages_deps="perl"
htmlpages_deps_any="makeinfo_html texi2html"
txtpages_deps="perl makeinfo"
doc_deps_any="manpages htmlpages podpages txtpages"

# default parameters

logfile="config.log"

# installation paths
prefix_default="/usr/local"
bindir_default='${prefix}/bin'
datadir_default='${prefix}/share/ffmpeg'
docdir_default='${prefix}/share/doc/ffmpeg'
incdir_default='${prefix}/include'
libdir_default='${prefix}/lib'
mandir_default='${prefix}/share/man'

# toolchain
ar_default="ar"
cc_default="gcc"
cxx_default="g++"
host_cc_default="gcc"
cp_f="cp -f"
doxygen_default="doxygen"
install="install"
ln_s_default="ln -s -f"
nm_default="nm -g"
objformat="elf"
pkg_config_default=pkg-config
ranlib_default="ranlib"
strip_default="strip"
version_script='--version-script'
yasmexe_default="yasm"
windres_default="windres"

# OS
target_os_default=$(tolower $(uname -s))
host_os=$target_os_default

# machine
if test "$target_os_default" = aix; then
    arch_default=$(uname -p)
    strip_default="strip -X32_64"
else
    arch_default=$(uname -m)
fi
cpu="generic"
intrinsics="none"

# configurable options
enable $PROGRAM_LIST
enable $DOCUMENT_LIST
enable $EXAMPLE_LIST
enable $(filter_out avresample $LIBRARY_LIST)
enable stripping

enable asm
enable debug
enable doc
enable faan faandct faanidct
enable optimizations
enable runtime_cpudetect
enable safe_bitstream_reader
enable static
enable swscale_alpha
enable valgrind_backtrace

sws_max_filter_size_default=256
set_default sws_max_filter_size

# build settings
SHFLAGS='-shared -Wl,-soname,$$(@F)'
LIBPREF="lib"
LIBSUF=".a"
FULLNAME='$(NAME)$(BUILDSUF)'
LIBNAME='$(LIBPREF)$(FULLNAME)$(LIBSUF)'
SLIBPREF="lib"
SLIBSUF=".so"
SLIBNAME='$(SLIBPREF)$(FULLNAME)$(SLIBSUF)'
SLIBNAME_WITH_VERSION='$(SLIBNAME).$(LIBVERSION)'
SLIBNAME_WITH_MAJOR='$(SLIBNAME).$(LIBMAJOR)'
LIB_INSTALL_EXTRA_CMD='$$(RANLIB) "$(LIBDIR)/$(LIBNAME)"'
SLIB_INSTALL_NAME='$(SLIBNAME_WITH_VERSION)'
SLIB_INSTALL_LINKS='$(SLIBNAME_WITH_MAJOR) $(SLIBNAME)'
VERSION_SCRIPT_POSTPROCESS_CMD="cat"

asflags_filter=echo
cflags_filter=echo
ldflags_filter=echo

AS_C='-c'
AS_O='-o $@'
CC_C='-c'
CC_E='-E -o $@'
CC_O='-o $@'
CXX_C='-c'
CXX_O='-o $@'
OBJCC_C='-c'
OBJCC_E='-E -o $@'
OBJCC_O='-o $@'
LD_O='-o $@'
LD_LIB='-l%'
LD_PATH='-L'
HOSTCC_C='-c'
HOSTCC_E='-E -o $@'
HOSTCC_O='-o $@'
HOSTLD_O='-o $@'

host_libs='-lm'
host_cflags_filter=echo
host_ldflags_filter=echo

target_path='$(CURDIR)'

# since the object filename is not given with the -MM flag, the compiler
# is only able to print the basename, and we must add the path ourselves
DEPCMD='$(DEP$(1)) $(DEP$(1)FLAGS) $($(1)DEP_FLAGS) $< 2>/dev/null | sed -e "/^\#.*/d" -e "s,^[[:space:]]*$(@F),$(@D)/$(@F)," > $(@:.o=.d)'
DEPFLAGS='-MM'

# find source path
if test -f configure; then
    source_path=.
else
    source_path=$(cd $(dirname "$0"); pwd)
    case "$source_path" in
        *[[:blank:]]*) die "Out of tree builds are impossible with whitespace in source path." ;;
    esac
    test -e "$source_path/config.h" &&
        die "Out of tree builds are impossible with config.h in source dir."
fi

for v in "$@"; do
    r=${v#*=}
    l=${v%"$r"}
    r=$(sh_quote "$r")
    FFMPEG_CONFIGURATION="${FFMPEG_CONFIGURATION# } ${l}${r}"
done

find_things(){
    thing=$1
    pattern=$2
    file=$source_path/$3
    sed -n "s/^[^#]*$pattern.*([^,]*, *\([^,]*\)\(,.*\)*).*/\1_$thing/p" "$file"
}

ENCODER_LIST=$(find_things  encoder  ENC      libavcodec/allcodecs.c)
DECODER_LIST=$(find_things  decoder  DEC      libavcodec/allcodecs.c)
HWACCEL_LIST=$(find_things  hwaccel  HWACCEL  libavcodec/allcodecs.c)
PARSER_LIST=$(find_things   parser   PARSER   libavcodec/allcodecs.c)
MUXER_LIST=$(find_things    muxer    _MUX     libavformat/allformats.c)
DEMUXER_LIST=$(find_things  demuxer  DEMUX    libavformat/allformats.c)
OUTDEV_LIST=$(find_things   outdev   OUTDEV   libavdevice/alldevices.c)
INDEV_LIST=$(find_things    indev    _IN      libavdevice/alldevices.c)
FILTER_LIST=$(find_things   filter   FILTER   libavfilter/allfilters.c)

find_things_extern(){
    thing=$1
    pattern=$2
    file=$source_path/$3
    sed -n "s/^[^#]*extern.*$pattern *ff_\([^ ]*\)_$thing;/\1_$thing/p" "$file"
}

BSF_LIST=$(find_things_extern bsf AVBitStreamFilter libavcodec/bitstream_filters.c)
PROTOCOL_LIST=$(find_things_extern protocol URLProtocol libavformat/protocols.c)

ALL_COMPONENTS="
    $BSF_LIST
    $DECODER_LIST
    $DEMUXER_LIST
    $ENCODER_LIST
    $FILTER_LIST
    $HWACCEL_LIST
    $INDEV_LIST
    $MUXER_LIST
    $OUTDEV_LIST
    $PARSER_LIST
    $PROTOCOL_LIST
"

for n in $COMPONENT_LIST; do
    v=$(toupper ${n%s})_LIST
    eval enable \$$v
    eval ${n}_if_any="\$$v"
done

enable $ARCH_EXT_LIST

die_unknown(){
    echo "Unknown option \"$1\"."
    echo "See $0 --help for available options."
    exit 1
}

print_in_columns() {
    cols=$(expr $ncols / 24)
    cat | tr ' ' '\n' | sort | pr -r "-$cols" -w $ncols -t
}

show_list() {
    suffix=_$1
    shift
    echo $* | sed s/$suffix//g | print_in_columns
    exit 0
}

rand_list(){
    IFS=', '
    set -- $*
    unset IFS
    for thing; do
        comp=${thing%:*}
        prob=${thing#$comp}
        prob=${prob#:}
        is_in ${comp} $COMPONENT_LIST && eval comp=\$$(toupper ${comp%s})_LIST
        echo "prob ${prob:-0.5}"
        printf '%s\n' $comp
    done
}

do_random(){
    action=$1
    shift
    random_seed=$(awk "BEGIN { srand($random_seed); print srand() }")
    $action $(rand_list "$@" | awk "BEGIN { srand($random_seed) } \$1 == \"prob\" { prob = \$2; next } rand() < prob { print }")
}

for opt do
    optval="${opt#*=}"
    case "$opt" in
        --extra-ldflags=*)
            add_ldflags $optval
        ;;
        --extra-ldexeflags=*)
            add_ldexeflags $optval
        ;;
        --extra-ldlibflags=*)
            add_ldlibflags $optval
        ;;
        --extra-libs=*)
            add_extralibs $optval
        ;;
        --disable-devices)
            disable $INDEV_LIST $OUTDEV_LIST
        ;;
        --enable-debug=*)
            debuglevel="$optval"
        ;;
        --disable-programs)
            disable $PROGRAM_LIST
        ;;
        --disable-everything)
            map 'eval unset \${$(toupper ${v%s})_LIST}' $COMPONENT_LIST
        ;;
        --disable-all)
            map 'eval unset \${$(toupper ${v%s})_LIST}' $COMPONENT_LIST
            disable $LIBRARY_LIST $PROGRAM_LIST doc
            enable avutil
        ;;
        --enable-random|--disable-random)
            action=${opt%%-random}
            do_random ${action#--} $COMPONENT_LIST
        ;;
        --enable-random=*|--disable-random=*)
            action=${opt%%-random=*}
            do_random ${action#--} $optval
        ;;
        --enable-*=*|--disable-*=*)
            eval $(echo "${opt%%=*}" | sed 's/--/action=/;s/-/ thing=/')
            is_in "${thing}s" $COMPONENT_LIST || die_unknown "$opt"
            eval list=\$$(toupper $thing)_LIST
            name=$(echo "${optval}" | sed "s/,/_${thing}|/g")_${thing}
            list=$(filter "$name" $list)
            [ "$list" = "" ] && warn "Option $opt did not match anything"
            $action $list
        ;;
        --enable-?*|--disable-?*)
            eval $(echo "$opt" | sed 's/--/action=/;s/-/ option=/;s/-/_/g')
            if is_in $option $COMPONENT_LIST; then
                test $action = disable && action=unset
                eval $action \$$(toupper ${option%s})_LIST
            elif is_in $option $CMDLINE_SELECT; then
                $action $option
            else
                die_unknown $opt
            fi
        ;;
        --list-*)
            NAME="${opt#--list-}"
            is_in $NAME $COMPONENT_LIST || die_unknown $opt
            NAME=${NAME%s}
            eval show_list $NAME \$$(toupper $NAME)_LIST
        ;;
        --help|-h) show_help
        ;;
        --quiet|-q) quiet=yes
        ;;
        --fatal-warnings) enable fatal_warnings
        ;;
        *)
            optname="${opt%%=*}"
            optname="${optname#--}"
            optname=$(echo "$optname" | sed 's/-/_/g')
            if is_in $optname $CMDLINE_SET; then
                eval $optname='$optval'
            elif is_in $optname $CMDLINE_APPEND; then
                append $optname "$optval"
            else
                die_unknown $opt
            fi
        ;;
    esac
done

for e in $env; do
    eval "export $e"
done

# Mark specifically enabled, but normally autodetected libraries as requested.
for lib in $AUTODETECT_LIBS; do
    enabled $lib && request $lib
done

# Enable platform codecs by default.
enable_weak audiotoolbox

# Enable hwaccels by default.
enable_weak d3d11va dxva2 vaapi vda vdpau videotoolbox_hwaccel xvmc
enable_weak xlib

enable_weak cuda cuvid nvenc vda_framework videotoolbox videotoolbox_encoder

disabled logging && logfile=/dev/null

die_license_disabled() {
    enabled $1 || { enabled $v && die "$v is $1 and --enable-$1 is not specified."; }
}

die_license_disabled_gpl() {
    enabled $1 || { enabled $v && die "$v is incompatible with the gpl and --enable-$1 is not specified."; }
}

map "die_license_disabled gpl"      $EXTERNAL_LIBRARY_GPL_LIST $EXTERNAL_LIBRARY_GPLV3_LIST
map "die_license_disabled version3" $EXTERNAL_LIBRARY_VERSION3_LIST $EXTERNAL_LIBRARY_GPLV3_LIST

enabled gpl && map "die_license_disabled_gpl nonfree" $EXTERNAL_LIBRARY_NONFREE_LIST
map "die_license_disabled nonfree" $HWACCEL_LIBRARY_NONFREE_LIST

enabled version3 && { enabled gpl && enable gplv3 || enable lgplv3; }

# Disable all the library-specific components if the library itself
# is disabled, see AVCODEC_LIST and following _LIST variables.

disable_components(){
    disabled ${1} && disable $(
        eval components="\$$(toupper ${1})_COMPONENTS"
        map 'eval echo \${$(toupper ${v%s})_LIST}' $components
    )
}

map 'disable_components $v' $LIBRARY_LIST

echo "# $0 $FFMPEG_CONFIGURATION" > $logfile
set >> $logfile

test -n "$valgrind" && toolchain="valgrind-memcheck"

case "$toolchain" in
    *-asan)
        cc_default="${toolchain%-asan}"
        add_cflags  -fsanitize=address
        add_ldflags -fsanitize=address
    ;;
    *-msan)
        cc_default="${toolchain%-msan}"
        add_cflags  -fsanitize=memory -fsanitize-memory-track-origins
        add_ldflags -fsanitize=memory
    ;;
    *-tsan)
        cc_default="${toolchain%-tsan}"
        add_cflags  -fsanitize=thread -fPIE
        add_ldflags -fsanitize=thread -pie
        case "$toolchain" in
            gcc-tsan)
                add_cflags  -fPIC
                add_ldflags -fPIC
                ;;
        esac
    ;;
    *-usan)
        cc_default="${toolchain%-usan}"
        add_cflags  -fsanitize=undefined
        add_ldflags -fsanitize=undefined
    ;;
    valgrind-*)
        target_exec_default="valgrind"
        case "$toolchain" in
            valgrind-massif)
                target_exec_args="--tool=massif --alloc-fn=av_malloc --alloc-fn=av_mallocz --alloc-fn=av_calloc --alloc-fn=av_fast_padded_malloc --alloc-fn=av_fast_malloc --alloc-fn=av_realloc_f --alloc-fn=av_fast_realloc --alloc-fn=av_realloc"
                ;;
            valgrind-memcheck)
                target_exec_args="--error-exitcode=1 --malloc-fill=0x2a --track-origins=yes --leak-check=full --gen-suppressions=all --suppressions=$source_path/tests/fate-valgrind.supp"
                ;;
        esac
    ;;
    msvc)
        # Check whether the current MSVC version needs the C99 converter.
        # From MSVC 2013 (compiler major version 18) onwards, it does actually
        # support enough of C99 to build ffmpeg. Default to the new
        # behaviour if the regexp was unable to match anything, since this
        # successfully parses the version number of existing supported
        # versions that require the converter (MSVC 2010 and 2012).
        cl_major_ver=$(cl 2>&1 | sed -n 's/.*Version \([[:digit:]]\{1,\}\)\..*/\1/p')
        if [ -z "$cl_major_ver" ] || [ $cl_major_ver -ge 18 ]; then
            cc_default="cl"
        else
            cc_default="c99wrap cl"
        fi
        ld_default="$source_path/compat/windows/mslink"
        nm_default="dumpbin -symbols"
        ar_default="lib"
        case "$arch" in
        arm*)
            as_default="armasm"
            ;;
        esac
        target_os_default="win32"
        # Use a relative path for TMPDIR. This makes sure all the
        # ffconf temp files are written with a relative path, avoiding
        # issues with msys/win32 path conversion for MSVC parameters
        # such as -Fo<file> or -out:<file>.
        TMPDIR=.
    ;;
    icl)
        cc_default="icl"
        ld_default="xilink"
        nm_default="dumpbin -symbols"
        ar_default="xilib"
        target_os_default="win32"
        TMPDIR=.
    ;;
    gcov)
        add_cflags  -fprofile-arcs -ftest-coverage
        add_ldflags -fprofile-arcs -ftest-coverage
    ;;
    llvm-cov)
        add_cflags -fprofile-arcs -ftest-coverage
        add_ldflags --coverage
    ;;
    hardened)
        add_cppflags -U_FORTIFY_SOURCE -D_FORTIFY_SOURCE=2
        add_cflags   -fno-strict-overflow -fstack-protector-all
        add_ldflags  -Wl,-z,relro -Wl,-z,now
        add_cflags   -fPIE
        add_ldexeflags -fPIE -pie
    ;;
    ?*)
        die "Unknown toolchain $toolchain"
    ;;
esac

test -n "$cross_prefix" && enable cross_compile

if enabled cross_compile; then
    test -n "$arch" && test -n "$target_os" ||
        die "Must specify target arch and OS when cross-compiling"
fi

ar_default="${cross_prefix}${ar_default}"
cc_default="${cross_prefix}${cc_default}"
cxx_default="${cross_prefix}${cxx_default}"
nm_default="${cross_prefix}${nm_default}"
pkg_config_default="${cross_prefix}${pkg_config_default}"
if ${cross_prefix}${ranlib_default} 2>&1 | grep -q "\-D "; then
    ranlib_default="${cross_prefix}${ranlib_default} -D"
else
    ranlib_default="${cross_prefix}${ranlib_default}"
fi
strip_default="${cross_prefix}${strip_default}"
windres_default="${cross_prefix}${windres_default}"

sysinclude_default="${sysroot}/usr/include"

set_default arch cc cxx doxygen pkg_config ranlib strip sysinclude \
    target_exec target_os yasmexe
enabled cross_compile || host_cc_default=$cc
set_default host_cc

pkg_config_fail_message=""
if ! $pkg_config --version >/dev/null 2>&1; then
    warn "$pkg_config not found, library detection may fail."
    pkg_config=false
elif is_in -static $cc $LDFLAGS && ! is_in --static $pkg_config $pkg_config_flags; then
    pkg_config_fail_message="
Note: When building a static binary, add --pkg-config-flags=\"--static\"."
fi

if test $doxygen != $doxygen_default && \
  ! $doxygen --version >/dev/null 2>&1; then
    warn "Specified doxygen \"$doxygen\" not found, API documentation will fail to build."
fi

exesuf() {
    case $1 in
        mingw32*|mingw64*|win32|win64|cygwin*|*-dos|freedos|opendos|os/2*|symbian) echo .exe ;;
    esac
}

EXESUF=$(exesuf $target_os)
HOSTEXESUF=$(exesuf $host_os)

# set temporary file name
: ${TMPDIR:=$TEMPDIR}
: ${TMPDIR:=$TMP}
: ${TMPDIR:=/tmp}

if [ -n "$tempprefix" ] ; then
    mktemp(){
        echo $tempprefix.${HOSTNAME}.${UID}
    }
elif ! check_cmd mktemp -u XXXXXX; then
    # simple replacement for missing mktemp
    # NOT SAFE FOR GENERAL USE
    mktemp(){
        echo "${2%%XXX*}.${HOSTNAME}.${UID}.$$"
    }
fi

tmpfile(){
    tmp=$(mktemp -u "${TMPDIR}/ffconf.XXXXXXXX")$2 &&
        (set -C; exec > $tmp) 2>/dev/null ||
        die "Unable to create temporary file in $TMPDIR."
    append TMPFILES $tmp
    eval $1=$tmp
}

trap 'rm -f -- $TMPFILES' EXIT

tmpfile TMPASM .asm
tmpfile TMPC   .c
tmpfile TMPCPP .cpp
tmpfile TMPE   $EXESUF
tmpfile TMPH   .h
tmpfile TMPM   .m
tmpfile TMPO   .o
tmpfile TMPS   .S
tmpfile TMPSH  .sh
tmpfile TMPV   .ver

unset -f mktemp

chmod +x $TMPE

# make sure we can execute files in $TMPDIR
cat > $TMPSH 2>> $logfile <<EOF
#! /bin/sh
EOF
chmod +x $TMPSH >> $logfile 2>&1
if ! $TMPSH >> $logfile 2>&1; then
    cat <<EOF
Unable to create and execute files in $TMPDIR.  Set the TMPDIR environment
variable to another directory and make sure that it is not mounted noexec.
EOF
    die "Sanity test failed."
fi

armasm_flags(){
    for flag; do
        case $flag in
            # Filter out MSVC cl.exe options from cflags that shouldn't
            # be passed to gas-preprocessor
            -M[TD]*)                                            ;;
            *)                  echo $flag                      ;;
        esac
   done
}

ccc_flags(){
    for flag; do
        case $flag in
            -std=c99)           echo -c99                       ;;
            -mcpu=*)            echo -arch ${flag#*=}           ;;
            -mieee)             echo -ieee                      ;;
            -O*|-fast)          echo $flag                      ;;
            -fno-math-errno)    echo -assume nomath_errno       ;;
            -g)                 echo -g3                        ;;
            -Wall)              echo -msg_enable level2         ;;
            -Wno-pointer-sign)  echo -msg_disable ptrmismatch1  ;;
            -Wl,*)              echo $flag                      ;;
            -f*|-W*)                                            ;;
            *)                  echo $flag                      ;;
        esac
   done
}

cparser_flags(){
    for flag; do
        case $flag in
            -Wno-switch)             echo -Wno-switch-enum ;;
            -Wno-format-zero-length) ;;
            -Wdisabled-optimization) ;;
            -Wno-pointer-sign)       echo -Wno-other ;;
            *)                       echo $flag ;;
        esac
    done
}

msvc_common_flags(){
    for flag; do
        case $flag in
            # In addition to specifying certain flags under the compiler
            # specific filters, they must be specified here as well or else the
            # generic catch all at the bottom will print the original flag.
            -Wall)                ;;
            -std=c99)             ;;
            # Common flags
            -fomit-frame-pointer) ;;
            -g)                   echo -Z7 ;;
            -fno-math-errno)      ;;
            -fno-common)          ;;
            -fno-signed-zeros)    ;;
            -fPIC)                ;;
            -mthumb)              ;;
            -march=*)             ;;
            -lz)                  echo zlib.lib ;;
            -lavifil32)           echo vfw32.lib ;;
            -lavicap32)           echo vfw32.lib user32.lib ;;
            -lx264)               echo libx264.lib ;;
            -l*)                  echo ${flag#-l}.lib ;;
            -LARGEADDRESSAWARE)   echo $flag ;;
            -L*)                  echo -libpath:${flag#-L} ;;
            *)                    echo $flag ;;
        esac
    done
}

msvc_flags(){
    msvc_common_flags "$@"
    for flag; do
        case $flag in
            -Wall)                echo -W4 -wd4244 -wd4127 -wd4018 -wd4389     \
                                       -wd4146 -wd4057 -wd4204 -wd4706 -wd4305 \
                                       -wd4152 -wd4324 -we4013 -wd4100 -wd4214 \
                                       -wd4307 \
                                       -wd4273 -wd4554 -wd4701 ;;
        esac
    done
}

icl_flags(){
    msvc_common_flags "$@"
    for flag; do
        case $flag in
            # Despite what Intel's documentation says -Wall, which is supported
            # on Windows, does enable remarks so disable them here.
            -Wall)                echo $flag -Qdiag-disable:remark ;;
            -std=c99)             echo -Qstd=c99 ;;
            -flto)                echo -ipo ;;
        esac
    done
}

icc_flags(){
    for flag; do
        case $flag in
            -flto)                echo -ipo ;;
            *)                    echo $flag ;;
        esac
    done
}

pgi_flags(){
    for flag; do
        case $flag in
            -flto)                echo -Mipa=fast,libopt,libinline,vestigial ;;
            -fomit-frame-pointer) echo -Mnoframe ;;
            -g)                   echo -gopt ;;
            *)                    echo $flag ;;
        esac
    done
}

suncc_flags(){
    for flag; do
        case $flag in
            -march=*|-mcpu=*)
                case "${flag#*=}" in
                    native)                   echo -xtarget=native       ;;
                    v9|niagara)               echo -xarch=sparc          ;;
                    ultrasparc)               echo -xarch=sparcvis       ;;
                    ultrasparc3|niagara2)     echo -xarch=sparcvis2      ;;
                    i586|pentium)             echo -xchip=pentium        ;;
                    i686|pentiumpro|pentium2) echo -xtarget=pentium_pro  ;;
                    pentium3*|c3-2)           echo -xtarget=pentium3     ;;
                    pentium-m)          echo -xarch=sse2 -xchip=pentium3 ;;
                    pentium4*)          echo -xtarget=pentium4           ;;
                    prescott|nocona)    echo -xarch=sse3 -xchip=pentium4 ;;
                    *-sse3)             echo -xarch=sse3                 ;;
                    core2)              echo -xarch=ssse3 -xchip=core2   ;;
                    bonnell)                   echo -xarch=ssse3         ;;
                    corei7|nehalem)            echo -xtarget=nehalem     ;;
                    westmere)                  echo -xtarget=westmere    ;;
                    silvermont)                echo -xarch=sse4_2        ;;
                    corei7-avx|sandybridge)    echo -xtarget=sandybridge ;;
                    core-avx*|ivybridge|haswell|broadwell|skylake*|knl)
                                               echo -xarch=avx           ;;
                    amdfam10|barcelona)        echo -xtarget=barcelona   ;;
                    btver1)                    echo -xarch=amdsse4a      ;;
                    btver2|bdver*|znver*)      echo -xarch=avx           ;;
                    athlon-4|athlon-[mx]p)     echo -xarch=ssea          ;;
                    k8|opteron|athlon64|athlon-fx)
                                               echo -xarch=sse2a         ;;
                    athlon*)                   echo -xarch=pentium_proa  ;;
                esac
                ;;
            -std=c99)             echo -xc99              ;;
            -fomit-frame-pointer) echo -xregs=frameptr    ;;
            -fPIC)                echo -KPIC -xcode=pic32 ;;
            -W*,*)                echo $flag              ;;
            -f*-*|-W*|-mimpure-text)                      ;;
            -shared)              echo -G                 ;;
            *)                    echo $flag              ;;
        esac
    done
}

tms470_flags(){
    for flag; do
        case $flag in
            -march=*|-mcpu=*)
                case "${flag#*=}" in
                    armv7-a|cortex-a*)      echo -mv=7a8 ;;
                    armv7-r|cortex-r*)      echo -mv=7r4 ;;
                    armv7-m|cortex-m*)      echo -mv=7m3 ;;
                    armv6*|arm11*)          echo -mv=6   ;;
                    armv5*e|arm[79]*e*|arm9[24]6*|arm96*|arm102[26])
                                            echo -mv=5e  ;;
                    armv4*|arm7*|arm9[24]*) echo -mv=4   ;;
                esac
                ;;
            -mfpu=neon)     echo --float_support=vfpv3 --neon ;;
            -mfpu=vfp)      echo --float_support=vfpv2        ;;
            -mfpu=vfpv3)    echo --float_support=vfpv3        ;;
            -mfpu=vfpv3-d16) echo --float_support=vfpv3d16    ;;
            -msoft-float)   echo --float_support=vfplib       ;;
            -O[0-3]|-mf=*)  echo $flag                        ;;
            -g)             echo -g -mn                       ;;
            -pds=*)         echo $flag                        ;;
            -D*|-I*)        echo $flag                        ;;
            --gcc|--abi=*)  echo $flag                        ;;
            -me)            echo $flag                        ;;
        esac
    done
}

probe_cc(){
    pfx=$1
    _cc=$2
    first=$3

    unset _type _ident _cc_c _cc_e _cc_o _flags _cflags
    unset _ld_o _ldflags _ld_lib _ld_path
    unset _depflags _DEPCMD _DEPFLAGS
    _flags_filter=echo

    if $_cc --version 2>&1 | grep -q '^GNU assembler'; then
        true # no-op to avoid reading stdin in following checks
    elif $_cc -v 2>&1 | grep -q '^gcc.*LLVM'; then
        _type=llvm_gcc
        gcc_extra_ver=$(expr "$($_cc --version 2>/dev/null | head -n1)" : '.*\((.*)\)')
        _ident="llvm-gcc $($_cc -dumpversion 2>/dev/null) $gcc_extra_ver"
        _depflags='-MMD -MF $(@:.o=.d) -MT $@'
        _cflags_speed='-O3'
        _cflags_size='-Os'
    elif $_cc -v 2>&1 | grep -qi ^gcc; then
        _type=gcc
        gcc_version=$($_cc --version | head -n1)
        gcc_basever=$($_cc -dumpversion)
        gcc_pkg_ver=$(expr "$gcc_version" : '[^ ]* \(([^)]*)\)')
        gcc_ext_ver=$(expr "$gcc_version" : ".*$gcc_pkg_ver $gcc_basever \\(.*\\)")
        _ident=$(cleanws "gcc $gcc_basever $gcc_pkg_ver $gcc_ext_ver")
        case $gcc_basever in
            2) ;;
            2.*) ;;
            *) _depflags='-MMD -MF $(@:.o=.d) -MT $@' ;;
        esac
        if [ "$first" = true ]; then
            case $gcc_basever in
                4.2*)
                warn "gcc 4.2 is outdated and may miscompile FFmpeg. Please use a newer compiler." ;;
            esac
        fi
        _cflags_speed='-O3'
        _cflags_size='-Os'
    elif $_cc --version 2>/dev/null | grep -q ^icc; then
        _type=icc
        _ident=$($_cc --version | head -n1)
        _depflags='-MMD'
        _cflags_speed='-O3'
        _cflags_size='-Os'
        _cflags_noopt='-O1'
        _flags_filter=icc_flags
    elif $_cc -v 2>&1 | grep -q xlc; then
        _type=xlc
        _ident=$($_cc -qversion 2>/dev/null | head -n1)
        _cflags_speed='-O5'
        _cflags_size='-O5 -qcompact'
    elif $_cc -V 2>/dev/null | grep -q Compaq; then
        _type=ccc
        _ident=$($_cc -V | head -n1 | cut -d' ' -f1-3)
        _DEPFLAGS='-M'
        _cflags_speed='-fast'
        _cflags_size='-O1'
        _flags_filter=ccc_flags
    elif $_cc --vsn 2>/dev/null | grep -Eq "ARM (C/C\+\+ )?Compiler"; then
        test -d "$sysroot" || die "No valid sysroot specified."
        _type=armcc
        _ident=$($_cc --vsn | grep -i build | head -n1 | sed 's/.*: //')
        armcc_conf="$PWD/armcc.conf"
        $_cc --arm_linux_configure                 \
             --arm_linux_config_file="$armcc_conf" \
             --configure_sysroot="$sysroot"        \
             --configure_cpp_headers="$sysinclude" >>$logfile 2>&1 ||
             die "Error creating armcc configuration file."
        $_cc --vsn | grep -q RVCT && armcc_opt=rvct || armcc_opt=armcc
        _flags="--arm_linux_config_file=$armcc_conf --translate_gcc"
        as_default="${cross_prefix}gcc"
        _depflags='-MMD'
        _cflags_speed='-O3'
        _cflags_size='-Os'
    elif $_cc -version 2>/dev/null | grep -Eq 'TMS470|TI ARM'; then
        _type=tms470
        _ident=$($_cc -version | head -n1 | tr -s ' ')
        _flags='--gcc --abi=eabi -me'
        _cc_e='-ppl -fe=$@'
        _cc_o='-fe=$@'
        _depflags='-ppa -ppd=$(@:.o=.d)'
        _cflags_speed='-O3 -mf=5'
        _cflags_size='-O3 -mf=2'
        _flags_filter=tms470_flags
    elif $_cc -v 2>&1 | grep -q clang; then
        _type=clang
        _ident=$($_cc --version 2>/dev/null | head -n1)
        _depflags='-MMD -MF $(@:.o=.d) -MT $@'
        _cflags_speed='-O3'
        _cflags_size='-Oz'
    elif $_cc -V 2>&1 | grep -q Sun; then
        _type=suncc
        _ident=$($_cc -V 2>&1 | head -n1 | cut -d' ' -f 2-)
        _DEPCMD='$(DEP$(1)) $(DEP$(1)FLAGS) $($(1)DEP_FLAGS) $< | sed -e "1s,^.*: ,$@: ," -e "\$$!s,\$$, \\\," -e "1!s,^.*: , ," > $(@:.o=.d)'
        _DEPFLAGS='-xM1 -xc99'
        _ldflags='-std=c99'
        _cflags_speed='-O5'
        _cflags_size='-O5 -xspace'
        _flags_filter=suncc_flags
    elif $_cc -v 2>&1 | grep -q 'PathScale\|Path64'; then
        _type=pathscale
        _ident=$($_cc -v 2>&1 | head -n1 | tr -d :)
        _depflags='-MMD -MF $(@:.o=.d) -MT $@'
        _cflags_speed='-O2'
        _cflags_size='-Os'
        _flags_filter='filter_out -Wdisabled-optimization'
    elif $_cc -v 2>&1 | grep -q Open64; then
        _type=open64
        _ident=$($_cc -v 2>&1 | head -n1 | tr -d :)
        _depflags='-MMD -MF $(@:.o=.d) -MT $@'
        _cflags_speed='-O2'
        _cflags_size='-Os'
        _flags_filter='filter_out -Wdisabled-optimization|-Wtype-limits|-fno-signed-zeros'
    elif $_cc -V 2>&1 | grep -q Portland; then
        _type=pgi
        _ident="PGI $($_cc -V 2>&1 | awk '/^pgcc/ { print $2; exit }')"
        opt_common='-alias=ansi -Mdse -Mlre -Mpre'
        _cflags_speed="-O3 -Mautoinline -Munroll=c:4 $opt_common"
        _cflags_size="-O2 -Munroll=c:1 $opt_common"
        _cflags_noopt="-O"
        _flags_filter=pgi_flags
    elif $_cc 2>&1 | grep -q 'Microsoft.*ARM.*Assembler'; then
        _type=armasm
        _ident=$($_cc | head -n1)
        # 4509: "This form of conditional instruction is deprecated"
        _flags="-nologo -ignore 4509"
        _flags_filter=armasm_flags
    elif $_cc 2>&1 | grep -q Intel; then
        _type=icl
        _ident=$($_cc 2>&1 | head -n1)
        _depflags='-QMMD -QMF$(@:.o=.d) -QMT$@'
        # Not only is O3 broken on 13.x+ but it is slower on all previous
        # versions (tested) as well.
        _cflags_speed="-O2"
        _cflags_size="-O1 -Oi" # -O1 without -Oi miscompiles stuff
        if $_cc 2>&1 | grep -q Linker; then
            _ld_o='-out:$@'
        else
            _ld_o='-Fe$@'
        fi
        _cc_o='-Fo$@'
        _cc_e='-P'
        _flags_filter=icl_flags
        _ld_lib='lib%.a'
        _ld_path='-libpath:'
        # -Qdiag-error to make icl error when seeing certain unknown arguments
        _flags='-nologo -Qdiag-error:4044,10157'
        # -Qvec- -Qsimd- to prevent miscompilation, -GS, fp:precise for consistency
        # with MSVC which enables it by default.
        _cflags='-Qms0 -Qvec- -Qsimd- -GS -fp:precise'
        disable stripping
    elif $_cc -? 2>/dev/null | grep -q 'LLVM.*Linker'; then
        # lld can emulate multiple different linkers; in ms link.exe mode,
        # the -? parameter gives the help output which contains an identifyable
        # string, while it gives an error in other modes.
        _type=lld-link
        # The link.exe mode doesn't have a switch for getting the version,
        # but we can force it back to gnu mode and get the version from there.
        _ident=$($_cc -flavor gnu --version 2>/dev/null)
        _ld_o='-out:$@'
        _flags_filter=msvc_flags
        _ld_lib='lib%.a'
        _ld_path='-libpath:'
    elif $_cc -nologo- 2>&1 | grep -q Microsoft; then
        _type=msvc
        _ident=$($_cc 2>&1 | head -n1)
        _DEPCMD='$(DEP$(1)) $(DEP$(1)FLAGS) $($(1)DEP_FLAGS) $< 2>&1 | awk '\''/including/ { sub(/^.*file: */, ""); gsub(/\\/, "/"); if (!match($$0, / /)) print "$@:", $$0 }'\'' > $(@:.o=.d)'
        _DEPFLAGS='$(CPPFLAGS) $(CFLAGS) -showIncludes -Zs'
        _cflags_speed="-O2"
        _cflags_size="-O1"
        if $_cc -nologo- 2>&1 | grep -q Linker; then
            _ld_o='-out:$@'
        else
            _ld_o='-Fe$@'
        fi
        _cc_o='-Fo$@'
        _cc_e='-P -Fi$@'
        _flags_filter=msvc_flags
        _ld_lib='lib%.a'
        _ld_path='-libpath:'
        _flags='-nologo'
        disable stripping
    elif $_cc --version 2>/dev/null | grep -q ^cparser; then
        _type=cparser
        _ident=$($_cc --version | head -n1)
        _depflags='-MMD'
        _cflags_speed='-O4'
        _cflags_size='-O2'
        _flags_filter=cparser_flags
    fi

    eval ${pfx}_type=\$_type
    eval ${pfx}_ident=\$_ident
}

set_ccvars(){
    eval ${1}_C=\${_cc_c-\${${1}_C}}
    eval ${1}_E=\${_cc_e-\${${1}_E}}
    eval ${1}_O=\${_cc_o-\${${1}_O}}

    if [ -n "$_depflags" ]; then
        eval ${1}_DEPFLAGS=\$_depflags
    else
        eval ${1}DEP=\${_DEPCMD:-\$DEPCMD}
        eval ${1}DEP_FLAGS=\${_DEPFLAGS:-\$DEPFLAGS}
        eval DEP${1}FLAGS=\$_flags
    fi
}

probe_cc cc "$cc" "true"
cflags_filter=$_flags_filter
cflags_speed=$_cflags_speed
cflags_size=$_cflags_size
cflags_noopt=$_cflags_noopt
add_cflags $_flags $_cflags
cc_ldflags=$_ldflags
set_ccvars CC

probe_cc hostcc "$host_cc"
host_cflags_filter=$_flags_filter
add_host_cflags  $_flags $_cflags
set_ccvars HOSTCC

test -n "$cc_type" && enable $cc_type ||
    warn "Unknown C compiler $cc, unable to select optimal CFLAGS"

: ${as_default:=$cc}
: ${objcc_default:=$cc}
: ${dep_cc_default:=$cc}
: ${ld_default:=$cc}
: ${host_ld_default:=$host_cc}
set_default ar as objcc dep_cc ld ln_s host_ld windres

probe_cc as "$as"
asflags_filter=$_flags_filter
add_asflags $_flags $_cflags
set_ccvars AS

probe_cc objcc "$objcc"
objcflags_filter=$_flags_filter
add_objcflags $_flags $_cflags
set_ccvars OBJC

probe_cc ld "$ld"
ldflags_filter=$_flags_filter
add_ldflags $_flags $_ldflags
test "$cc_type" != "$ld_type" && add_ldflags $cc_ldflags
LD_O=${_ld_o-$LD_O}
LD_LIB=${_ld_lib-$LD_LIB}
LD_PATH=${_ld_path-$LD_PATH}

probe_cc hostld "$host_ld"
host_ldflags_filter=$_flags_filter
add_host_ldflags $_flags $_ldflags
HOSTLD_O=${_ld_o-$HOSTLD_O}

if [ -z "$CC_DEPFLAGS" ] && [ "$dep_cc" != "$cc" ]; then
    probe_cc depcc "$dep_cc"
    CCDEP=${_DEPCMD:-$DEPCMD}
    CCDEP_FLAGS=${_DEPFLAGS:=$DEPFLAGS}
    DEPCCFLAGS=$_flags
fi

if $ar 2>&1 | grep -q Microsoft; then
    arflags="-nologo"
    ar_o='-out:$@'
elif $ar 2>&1 | grep -q 'Texas Instruments'; then
    arflags="rq"
    ar_o='$@'
elif $ar 2>&1 | grep -q 'Usage: ar.*-X.*any'; then
    arflags='-Xany -r -c'
    ar_o='$@'
elif $ar 2>&1 | grep -q "\[D\] "; then
    arflags="rcD"
    ar_o='$@'
else
    arflags="rc"
    ar_o='$@'
fi

add_cflags $extra_cflags
add_cxxflags $extra_cxxflags
add_objcflags $extra_objcflags
add_asflags $extra_cflags

if test -n "$sysroot"; then
    case "$cc_type" in
        gcc|llvm_gcc|clang)
            add_cppflags --sysroot="$sysroot"
            add_ldflags --sysroot="$sysroot"
# On Darwin --sysroot may be ignored, -isysroot always affects headers and linking
            add_cppflags -isysroot "$sysroot"
            add_ldflags -isysroot "$sysroot"
        ;;
        tms470)
            add_cppflags -I"$sysinclude"
            add_ldflags  --sysroot="$sysroot"
        ;;
    esac
fi

if test "$cpu" = host; then
    enabled cross_compile &&
        die "--cpu=host makes no sense when cross-compiling."

    case "$cc_type" in
        gcc|llvm_gcc)
            check_native(){
                $cc $1=native -v -c -o $TMPO $TMPC >$TMPE 2>&1 || return
                sed -n "/cc1.*$1=/{
                            s/.*$1=\\([^ ]*\\).*/\\1/
                            p
                            q
                        }" $TMPE
            }
            cpu=$(check_native -march || check_native -mcpu)
        ;;
        clang)
            check_native(){
                $cc $1=native -v -c -o $TMPO $TMPC >$TMPE 2>&1 || return
                sed -n "/cc1.*-target-cpu /{
                            s/.*-target-cpu \\([^ ]*\\).*/\\1/
                            p
                            q
                        }" $TMPE
            }
            cpu=$(check_native -march)
        ;;
    esac

    test "${cpu:-host}" = host &&
        die "--cpu=host not supported with compiler $cc"
fi

# Deal with common $arch aliases
case "$arch" in
    aarch64|arm64)
        arch="aarch64"
    ;;
    arm*|iPad*|iPhone*)
        arch="arm"
    ;;
    mips*|IP*)
        case "$arch" in
        *el)
            add_cppflags -EL
            add_ldflags -EL
        ;;
        *eb)
            add_cppflags -EB
            add_ldflags -EB
        ;;
        esac
        arch="mips"
    ;;
    parisc*|hppa*)
        arch="parisc"
    ;;
    "Power Macintosh"|ppc*|powerpc*)
        arch="ppc"
    ;;
    s390|s390x)
        arch="s390"
    ;;
    sh4|sh)
        arch="sh4"
    ;;
    sun4*|sparc*)
        arch="sparc"
    ;;
    tilegx|tile-gx)
        arch="tilegx"
    ;;
    i[3-6]86*|i86pc|BePC|x86pc|x86_64|x86_32|amd64)
        arch="x86"
    ;;
esac

is_in $arch $ARCH_LIST || warn "unknown architecture $arch"
enable $arch

# Add processor-specific flags
if enabled aarch64; then

    case $cpu in
        armv*)
            cpuflags="-march=$cpu"
        ;;
        *)
            cpuflags="-mcpu=$cpu"
        ;;
    esac

elif enabled alpha; then

    cpuflags="-mcpu=$cpu"

elif enabled arm; then

    check_arm_arch() {
        check_cpp_condition stddef.h \
            "defined __ARM_ARCH_${1}__ || defined __TARGET_ARCH_${2:-$1}" \
            $cpuflags
    }

    probe_arm_arch() {
        if   check_arm_arch 4;        then echo armv4
        elif check_arm_arch 4T;       then echo armv4t
        elif check_arm_arch 5;        then echo armv5
        elif check_arm_arch 5E;       then echo armv5e
        elif check_arm_arch 5T;       then echo armv5t
        elif check_arm_arch 5TE;      then echo armv5te
        elif check_arm_arch 5TEJ;     then echo armv5te
        elif check_arm_arch 6;        then echo armv6
        elif check_arm_arch 6J;       then echo armv6j
        elif check_arm_arch 6K;       then echo armv6k
        elif check_arm_arch 6Z;       then echo armv6z
        elif check_arm_arch 6ZK;      then echo armv6zk
        elif check_arm_arch 6T2;      then echo armv6t2
        elif check_arm_arch 7;        then echo armv7
        elif check_arm_arch 7A  7_A;  then echo armv7-a
        elif check_arm_arch 7S;       then echo armv7-a
        elif check_arm_arch 7R  7_R;  then echo armv7-r
        elif check_arm_arch 7M  7_M;  then echo armv7-m
        elif check_arm_arch 7EM 7E_M; then echo armv7-m
        elif check_arm_arch 8A  8_A;  then echo armv8-a
        fi
    }

    [ "$cpu" = generic ] && cpu=$(probe_arm_arch)

    case $cpu in
        armv*)
            cpuflags="-march=$cpu"
            subarch=$(echo $cpu | sed 's/[^a-z0-9]//g')
        ;;
        *)
            cpuflags="-mcpu=$cpu"
            case $cpu in
                cortex-a*)                               subarch=armv7a  ;;
                cortex-r*)                               subarch=armv7r  ;;
                cortex-m*)                 enable thumb; subarch=armv7m  ;;
                arm11*)                                  subarch=armv6   ;;
                arm[79]*e*|arm9[24]6*|arm96*|arm102[26]) subarch=armv5te ;;
                armv4*|arm7*|arm9[24]*)                  subarch=armv4   ;;
                *)                             subarch=$(probe_arm_arch) ;;
            esac
        ;;
    esac

    case "$subarch" in
        armv5t*)    enable fast_clz                ;;
        armv[6-8]*)
            enable fast_clz
            disabled fast_unaligned || enable fast_unaligned
            ;;
    esac

elif enabled avr32; then

    case $cpu in
        ap7[02]0[0-2])
            subarch="avr32_ap"
            cpuflags="-mpart=$cpu"
        ;;
        ap)
            subarch="avr32_ap"
            cpuflags="-march=$cpu"
        ;;
        uc3[ab]*)
            subarch="avr32_uc"
            cpuflags="-mcpu=$cpu"
        ;;
        uc)
            subarch="avr32_uc"
            cpuflags="-march=$cpu"
        ;;
    esac

elif enabled bfin; then

    cpuflags="-mcpu=$cpu"

elif enabled mips; then

    cpuflags="-march=$cpu"

    if [ "$cpu" != "generic" ]; then
        disable mips32r2
        disable mips32r5
        disable mips64r2
        disable mips32r6
        disable mips64r6
        disable loongson2
        disable loongson3

        case $cpu in
            24kc|24kf*|24kec|34kc|1004kc|24kef*|34kf*|1004kf*|74kc|74kf)
                enable mips32r2
                disable msa
            ;;
            p5600|i6400|p6600)
                disable mipsdsp
                disable mipsdspr2
            ;;
            loongson*)
                enable loongson2
                enable loongson3
                enable local_aligned_8 local_aligned_16 local_aligned_32
                enable simd_align_16
                enable fast_64bit
                enable fast_clz
                enable fast_cmov
                enable fast_unaligned
                disable aligned_stack
                disable mipsfpu
                disable mipsdsp
                disable mipsdspr2
                case $cpu in
                    loongson3*)
                        cpuflags="-march=loongson3a -mhard-float -fno-expensive-optimizations"
                    ;;
                    loongson2e)
                        cpuflags="-march=loongson2e -mhard-float -fno-expensive-optimizations"
                    ;;
                    loongson2f)
                        cpuflags="-march=loongson2f -mhard-float -fno-expensive-optimizations"
                    ;;
                esac
            ;;
            *)
                # Unknown CPU. Disable everything.
                warn "unknown CPU. Disabling all MIPS optimizations."
                disable mipsfpu
                disable mipsdsp
                disable mipsdspr2
                disable msa
                disable mmi
            ;;
        esac

        case $cpu in
            24kc)
                disable mipsfpu
                disable mipsdsp
                disable mipsdspr2
            ;;
            24kf*)
                disable mipsdsp
                disable mipsdspr2
            ;;
            24kec|34kc|1004kc)
                disable mipsfpu
                disable mipsdspr2
            ;;
            24kef*|34kf*|1004kf*)
                disable mipsdspr2
            ;;
            74kc)
                disable mipsfpu
            ;;
            p5600)
                enable mips32r5
                check_cflags "-mtune=p5600" && check_cflags "-msched-weight -mload-store-pairs -funroll-loops"
            ;;
            i6400)
                enable mips64r6
                check_cflags "-mtune=i6400 -mabi=64" && check_cflags "-msched-weight -mload-store-pairs -funroll-loops" && check_ldflags "-mabi=64"
            ;;
            p6600)
                enable mips64r6
                check_cflags "-mtune=p6600 -mabi=64" && check_cflags "-msched-weight -mload-store-pairs -funroll-loops" && check_ldflags "-mabi=64"
            ;;
        esac
    else
        # We do not disable anything. Is up to the user to disable the unwanted features.
        warn 'generic cpu selected'
    fi

elif enabled ppc; then

    disable ldbrx

    case $(tolower $cpu) in
        601|ppc601|powerpc601)
            cpuflags="-mcpu=601"
            disable altivec
        ;;
        603*|ppc603*|powerpc603*)
            cpuflags="-mcpu=603"
            disable altivec
        ;;
        604*|ppc604*|powerpc604*)
            cpuflags="-mcpu=604"
            disable altivec
        ;;
        g3|75*|ppc75*|powerpc75*)
            cpuflags="-mcpu=750"
            disable altivec
        ;;
        g4|745*|ppc745*|powerpc745*)
            cpuflags="-mcpu=7450"
            disable vsx
        ;;
        74*|ppc74*|powerpc74*)
            cpuflags="-mcpu=7400"
            disable vsx
        ;;
        g5|970|ppc970|powerpc970)
            cpuflags="-mcpu=970"
            disable vsx
        ;;
        power[3-6]*)
            cpuflags="-mcpu=$cpu"
            disable vsx
        ;;
        power[7-8]*)
            cpuflags="-mcpu=$cpu"
        ;;
        cell)
            cpuflags="-mcpu=cell"
            enable ldbrx
            disable vsx
        ;;
        e500mc)
            cpuflags="-mcpu=e500mc"
            disable altivec
        ;;
        e500v2)
            cpuflags="-mcpu=8548 -mhard-float -mfloat-gprs=double"
            disable altivec
            disable dcbzl
        ;;
        e500)
            cpuflags="-mcpu=8540 -mhard-float"
            disable altivec
            disable dcbzl
        ;;
    esac

elif enabled sparc; then

    case $cpu in
        cypress|f93[04]|tsc701|sparcl*|supersparc|hypersparc|niagara|v[789])
            cpuflags="-mcpu=$cpu"
        ;;
        ultrasparc*|niagara[234])
            cpuflags="-mcpu=$cpu"
        ;;
    esac

elif enabled x86; then

    case $cpu in
        i[345]86|pentium)
            cpuflags="-march=$cpu"
            disable i686
            disable mmx
        ;;
        # targets that do NOT support nopl and conditional mov (cmov)
        pentium-mmx|k6|k6-[23]|winchip-c6|winchip2|c3)
            cpuflags="-march=$cpu"
            disable i686
        ;;
        # targets that do support nopl and conditional mov (cmov)
        i686|pentiumpro|pentium[23]|pentium-m|athlon|athlon-tbird|athlon-4|athlon-[mx]p|athlon64*|k8*|opteron*|athlon-fx\
        |core*|atom|bonnell|nehalem|westmere|silvermont|sandybridge|ivybridge|haswell|broadwell|skylake*|knl\
        |amdfam10|barcelona|b[dt]ver*|znver*)
            cpuflags="-march=$cpu"
            enable i686
            enable fast_cmov
        ;;
        # targets that do support conditional mov but on which it's slow
        pentium4|pentium4m|prescott|nocona)
            cpuflags="-march=$cpu"
            enable i686
            disable fast_cmov
        ;;
    esac

fi

if [ "$cpu" != generic ]; then
    add_cflags  $cpuflags
    add_asflags $cpuflags
    test "$cc_type" = "$ld_type" && add_ldflags $cpuflags
fi

# compiler sanity check
check_exec <<EOF
int main(void){ return 0; }
EOF
if test "$?" != 0; then
    echo "$cc is unable to create an executable file."
    if test -z "$cross_prefix" && ! enabled cross_compile ; then
        echo "If $cc is a cross-compiler, use the --enable-cross-compile option."
        echo "Only do this if you know what cross compiling means."
    fi
    die "C compiler test failed."
fi

add_cppflags -D_ISOC99_SOURCE
add_cxxflags -D__STDC_CONSTANT_MACROS
check_cxxflags -std=c++11 || check_cxxflags -std=c++0x

# some compilers silently accept -std=c11, so we also need to check that the
# version macro is defined properly
if test_cflags_cc -std=c11 ctype.h "__STDC_VERSION__ >= 201112L"; then
    add_cflags -std=c11
else
    check_cflags -std=c99
fi

check_cc -D_FILE_OFFSET_BITS=64 <<EOF && add_cppflags -D_FILE_OFFSET_BITS=64
#include <stdlib.h>
EOF
check_cc -D_LARGEFILE_SOURCE <<EOF && add_cppflags -D_LARGEFILE_SOURCE
#include <stdlib.h>
EOF

add_host_cppflags -D_ISOC99_SOURCE
check_host_cflags -std=c99
check_host_cflags -Wall
check_host_cflags -O3

check_64bit(){
    arch32=$1
    arch64=$2
    expr=$3
    check_code cc "" "int test[2*($expr) - 1]" &&
        subarch=$arch64 || subarch=$arch32
}

case "$arch" in
    aarch64|alpha|ia64)
        spic=$shared
    ;;
    mips)
        check_64bit mips mips64 '_MIPS_SIM > 1'
        spic=$shared
    ;;
    parisc)
        check_64bit parisc parisc64 'sizeof(void *) > 4'
        spic=$shared
    ;;
    ppc)
        check_64bit ppc ppc64 'sizeof(void *) > 4'
        spic=$shared
    ;;
    s390)
        check_64bit s390 s390x 'sizeof(void *) > 4'
        spic=$shared
    ;;
    sparc)
        check_64bit sparc sparc64 'sizeof(void *) > 4'
        spic=$shared
    ;;
    x86)
        check_64bit x86_32 x86_64 'sizeof(void *) > 4'
        # Treat x32 as x64 for now. Note it also needs spic=$shared
        test "$subarch" = "x86_32" && check_cpp_condition stddef.h 'defined(__x86_64__)' &&
            subarch=x86_64
        if test "$subarch" = "x86_64"; then
            spic=$shared
        fi
    ;;
    ppc)
        check_cc <<EOF && subarch="ppc64"
        int test[(int)sizeof(char*) - 7];
EOF
    ;;
esac

enable $subarch
enabled spic && enable_weak pic

# OS specific
case $target_os in
    aix)
        SHFLAGS=-shared
        add_cppflags '-I\$(SRC_PATH)/compat/aix'
        enabled shared && add_ldflags -Wl,-brtl
        ;;
    android)
        disable symver
        enable section_data_rel_ro
        SLIB_INSTALL_NAME='$(SLIBNAME)'
        SLIB_INSTALL_LINKS=
        SHFLAGS='-shared -Wl,-soname,$(SLIBNAME)'
        ;;
    haiku)
        prefix_default="/boot/common"
        network_extralibs="-lnetwork"
        host_libs=
        ;;
    sunos)
        SHFLAGS='-shared -Wl,-h,$$(@F)'
        enabled x86 && SHFLAGS="-mimpure-text $SHFLAGS"
        network_extralibs="-lsocket -lnsl"
        add_cppflags -D__EXTENSIONS__
        # When using suncc to build, the Solaris linker will mark
        # an executable with each instruction set encountered by
        # the Solaris assembler.  As our libraries contain their own
        # guards for processor-specific code, instead suppress
        # generation of the HWCAPS ELF section on Solaris x86 only.
        enabled_all suncc x86 &&
            echo "hwcap_1 = OVERRIDE;" > mapfile &&
            add_ldflags -Wl,-M,mapfile
        nm_default='nm -P -g'
        version_script='-M'
        VERSION_SCRIPT_POSTPROCESS_CMD='perl $(SRC_PATH)/compat/solaris/make_sunver.pl - $(OBJS)'
        ;;
    netbsd)
        disable symver
        oss_indev_extralibs="-lossaudio"
        oss_outdev_extralibs="-lossaudio"
        enabled gcc || check_ldflags -Wl,-zmuldefs
        ;;
    openbsd|bitrig)
        disable symver
        SHFLAGS='-shared'
        SLIB_INSTALL_NAME='$(SLIBNAME).$(LIBMAJOR).$(LIBMINOR)'
        SLIB_INSTALL_LINKS=
        oss_indev_extralibs="-lossaudio"
        oss_outdev_extralibs="-lossaudio"
        ;;
    dragonfly)
        disable symver
        ;;
    freebsd)
        ;;
    bsd/os)
        add_extralibs -lpoll -lgnugetopt
        strip="strip -d"
        ;;
    darwin)
        enabled ppc && add_asflags -force_cpusubtype_ALL
        install_name_dir_default='$(SHLIBDIR)'
        SHFLAGS='-dynamiclib -Wl,-single_module -Wl,-install_name,$(INSTALL_NAME_DIR)/$(SLIBNAME_WITH_MAJOR),-current_version,$(LIBVERSION),-compatibility_version,$(LIBMAJOR)'
        enabled x86_32 && append SHFLAGS -Wl,-read_only_relocs,suppress
        strip="${strip} -x"
        add_ldflags -Wl,-dynamic,-search_paths_first
        SLIBSUF=".dylib"
        SLIBNAME_WITH_VERSION='$(SLIBPREF)$(FULLNAME).$(LIBVERSION)$(SLIBSUF)'
        SLIBNAME_WITH_MAJOR='$(SLIBPREF)$(FULLNAME).$(LIBMAJOR)$(SLIBSUF)'
        objformat="macho"
        enabled x86_64 && objformat="macho64"
        enabled_any pic shared x86_64 ||
            { check_cflags -mdynamic-no-pic && add_asflags -mdynamic-no-pic; }
        check_header dispatch/dispatch.h &&
            add_cppflags '-I\$(SRC_PATH)/compat/dispatch_semaphore'
        version_script='-exported_symbols_list'
        VERSION_SCRIPT_POSTPROCESS_CMD='tr " " "\n" | sed -n /global:/,/local:/p | grep ";" | tr ";" "\n" | sed -E "s/(.+)/_\1/g" | sed -E "s/(.+[^*])$$$$/\1*/"'
        ;;
    msys*)
        die "Native MSYS builds are discouraged, please use the MINGW environment."
        ;;
    mingw32*|mingw64*)
        if test $target_os = "mingw32ce"; then
            disable network
        else
            target_os=mingw32
        fi
        decklink_outdev_extralibs="$decklink_outdev_extralibs -lole32 -loleaut32"
        decklink_indev_extralibs="$decklink_indev_extralibs -lole32 -loleaut32"
        LIBTARGET=i386
        if enabled x86_64; then
            LIBTARGET="i386:x86-64"
        elif enabled arm; then
            LIBTARGET=arm-wince
        fi
        enabled shared && ! enabled small && check_cmd $windres --version && enable gnu_windres
        enabled x86_32 && check_ldflags -Wl,--large-address-aware
        shlibdir_default="$bindir_default"
        SLIBPREF=""
        SLIBSUF=".dll"
        SLIBNAME_WITH_VERSION='$(SLIBPREF)$(FULLNAME)-$(LIBVERSION)$(SLIBSUF)'
        SLIBNAME_WITH_MAJOR='$(SLIBPREF)$(FULLNAME)-$(LIBMAJOR)$(SLIBSUF)'
        dlltool="${cross_prefix}dlltool"
        if check_cmd lib.exe -list; then
            SLIB_EXTRA_CMD=-'sed -e "s/ @[^ ]*//" $$(@:$(SLIBSUF)=.orig.def) > $$(@:$(SLIBSUF)=.def); lib.exe -nologo -machine:$(LIBTARGET) -def:$$(@:$(SLIBSUF)=.def) -out:$(SUBDIR)$(SLIBNAME:$(SLIBSUF)=.lib)'
            if enabled x86_64; then
                LIBTARGET=x64
            fi
        elif check_cmd $dlltool --version; then
            SLIB_EXTRA_CMD=-'sed -e "s/ @[^ ]*//" $$(@:$(SLIBSUF)=.orig.def) > $$(@:$(SLIBSUF)=.def); $(DLLTOOL) -m $(LIBTARGET) -d $$(@:$(SLIBSUF)=.def) -l $(SUBDIR)$(SLIBNAME:$(SLIBSUF)=.lib) -D $(SLIBNAME_WITH_MAJOR)'
        fi
        SLIB_INSTALL_NAME='$(SLIBNAME_WITH_MAJOR)'
        SLIB_INSTALL_LINKS=
        SLIB_INSTALL_EXTRA_SHLIB='$(SLIBNAME:$(SLIBSUF)=.lib)'
        SLIB_INSTALL_EXTRA_LIB='lib$(SLIBNAME:$(SLIBSUF)=.dll.a) $(SLIBNAME_WITH_MAJOR:$(SLIBSUF)=.def)'
        SHFLAGS='-shared -Wl,--output-def,$$(@:$(SLIBSUF)=.orig.def) -Wl,--out-implib,$(SUBDIR)lib$(SLIBNAME:$(SLIBSUF)=.dll.a) -Wl,--enable-runtime-pseudo-reloc -Wl,--disable-auto-image-base'
        objformat="win32"
        ranlib=:
        enable dos_paths
        check_ldflags -Wl,--nxcompat,--dynamicbase
        # Lets work around some stupidity in binutils.
        # ld will strip relocations from executables even though we need them
        # for dynamicbase (ASLR).  Using -pie does retain the reloc section
        # however ld then forgets what the entry point should be (oops) so we
        # have to manually (re)set it.
        if enabled x86_32; then
            disabled debug && add_ldexeflags -Wl,--pic-executable,-e,_mainCRTStartup
        elif enabled x86_64; then
            disabled debug && add_ldexeflags -Wl,--pic-executable,-e,mainCRTStartup
            check_ldflags -Wl,--high-entropy-va # binutils 2.25
            # Set image base >4GB for extra entropy with HEASLR
            add_ldexeflags -Wl,--image-base,0x140000000
            append SHFLAGS -Wl,--image-base,0x180000000
        fi
        ;;
    win32|win64)
        disable symver
        if enabled shared; then
            # Link to the import library instead of the normal static library
            # for shared libs.
            LD_LIB='%.lib'
            # Cannot build both shared and static libs with MSVC or icl.
            disable static
        fi
        enabled x86_32 && check_ldflags -LARGEADDRESSAWARE
        shlibdir_default="$bindir_default"
        SLIBPREF=""
        SLIBSUF=".dll"
        SLIBNAME_WITH_VERSION='$(SLIBPREF)$(FULLNAME)-$(LIBVERSION)$(SLIBSUF)'
        SLIBNAME_WITH_MAJOR='$(SLIBPREF)$(FULLNAME)-$(LIBMAJOR)$(SLIBSUF)'
        SLIB_CREATE_DEF_CMD='$(SRC_PATH)/compat/windows/makedef $(SUBDIR)lib$(NAME).ver $(OBJS) > $$(@:$(SLIBSUF)=.def)'
        SLIB_INSTALL_NAME='$(SLIBNAME_WITH_MAJOR)'
        SLIB_INSTALL_LINKS=
        SLIB_INSTALL_EXTRA_SHLIB='$(SLIBNAME:$(SLIBSUF)=.lib)'
        SLIB_INSTALL_EXTRA_LIB='$(SLIBNAME_WITH_MAJOR:$(SLIBSUF)=.def)'
        SHFLAGS='-dll -def:$$(@:$(SLIBSUF)=.def) -implib:$(SUBDIR)$(SLIBNAME:$(SLIBSUF)=.lib)'
        objformat="win32"
        ranlib=:
        enable dos_paths
        ;;
    cygwin*)
        target_os=cygwin
        shlibdir_default="$bindir_default"
        SLIBPREF="cyg"
        SLIBSUF=".dll"
        SLIBNAME_WITH_VERSION='$(SLIBPREF)$(FULLNAME)-$(LIBVERSION)$(SLIBSUF)'
        SLIBNAME_WITH_MAJOR='$(SLIBPREF)$(FULLNAME)-$(LIBMAJOR)$(SLIBSUF)'
        SLIB_INSTALL_NAME='$(SLIBNAME_WITH_MAJOR)'
        SLIB_INSTALL_LINKS=
        SLIB_INSTALL_EXTRA_LIB='lib$(FULLNAME).dll.a'
        SHFLAGS='-shared -Wl,--out-implib,$(SUBDIR)lib$(FULLNAME).dll.a'
        objformat="win32"
        enable dos_paths
        enabled shared && ! enabled small && check_cmd $windres --version && enable gnu_windres
        add_cppflags -D_POSIX_C_SOURCE=200112 -D_XOPEN_SOURCE=600
        ;;
    *-dos|freedos|opendos)
        network_extralibs="-lsocket"
        objformat="coff"
        enable dos_paths
        add_cppflags -U__STRICT_ANSI__
        ;;
    linux)
        enable dv1394
        enable section_data_rel_ro
        ;;
    irix*)
        target_os=irix
        ranlib="echo ignoring ranlib"
        ;;
    os/2*)
        strip="lxlite -CS"
        objformat="aout"
        add_cppflags -D_GNU_SOURCE
        add_ldflags -Zomf -Zbin-files -Zargs-wild -Zmap
        SHFLAGS='$(SUBDIR)$(NAME).def -Zdll -Zomf'
        LIBSUF="_s.a"
        SLIBPREF=""
        SLIBSUF=".dll"
        SLIBNAME_WITH_VERSION='$(SLIBPREF)$(FULLNAME)-$(LIBVERSION)$(SLIBSUF)'
        SLIBNAME_WITH_MAJOR='$(SLIBPREF)$(shell echo $(FULLNAME) | cut -c1-6)$(LIBMAJOR)$(SLIBSUF)'
        SLIB_CREATE_DEF_CMD='echo LIBRARY $(SLIBNAME_WITH_MAJOR:$(SLIBSUF)=) INITINSTANCE TERMINSTANCE > $(SUBDIR)$(FULLNAME).def; \
            echo CODE PRELOAD MOVEABLE DISCARDABLE >> $(SUBDIR)$(FULLNAME).def; \
            echo DATA PRELOAD MOVEABLE MULTIPLE NONSHARED >> $(SUBDIR)$(FULLNAME).def; \
            echo EXPORTS >> $(SUBDIR)$(FULLNAME).def; \
            emxexp $(OBJS) >> $(SUBDIR)$(FULLNAME).def'
        SLIB_EXTRA_CMD='emximp -o $(SUBDIR)$(LIBPREF)$(FULLNAME)_dll.a $(SUBDIR)$(FULLNAME).def; \
            emximp -o $(SUBDIR)$(LIBPREF)$(FULLNAME)_dll.lib $(SUBDIR)$(FULLNAME).def;'
        SLIB_INSTALL_NAME='$(SLIBNAME_WITH_MAJOR)'
        SLIB_INSTALL_LINKS=
        SLIB_INSTALL_EXTRA_LIB='$(LIBPREF)$(FULLNAME)_dll.a $(LIBPREF)$(FULLNAME)_dll.lib'
        enable dos_paths
        enable_weak os2threads
        ;;
    gnu/kfreebsd)
        add_cppflags -D_BSD_SOURCE
        ;;
    gnu)
        ;;
    qnx)
        add_cppflags -D_QNX_SOURCE
        network_extralibs="-lsocket"
        ;;
    symbian)
        SLIBSUF=".dll"
        enable dos_paths
        add_cflags --include=$sysinclude/gcce/gcce.h -fvisibility=default
        add_cppflags -D__GCCE__ -D__SYMBIAN32__ -DSYMBIAN_OE_POSIX_SIGNALS
        add_ldflags -Wl,--target1-abs,--no-undefined \
                    -Wl,-Ttext,0x80000,-Tdata,0x1000000 -shared \
                    -Wl,--entry=_E32Startup -Wl,-u,_E32Startup
        add_extralibs -l:eexe.lib -l:usrt2_2.lib -l:dfpaeabi.dso \
                      -l:drtaeabi.dso -l:scppnwdl.dso -lsupc++ -lgcc \
                      -l:libc.dso -l:libm.dso -l:euser.dso -l:libcrt0.lib
        ;;
    osf1)
        add_cppflags -D_OSF_SOURCE -D_POSIX_PII -D_REENTRANT
        ;;
    minix)
        ;;
    plan9)
        add_cppflags -D_C99_SNPRINTF_EXTENSION  \
                     -D_REENTRANT_SOURCE        \
                     -D_RESEARCH_SOURCE         \
                     -DFD_SETSIZE=96            \
                     -DHAVE_SOCK_OPTS
        add_compat strtod.o strtod=avpriv_strtod
        network_extralibs='-lbsd'
        exeobjs=compat/plan9/main.o
        disable ffserver
        cp_f='cp'
        ;;
    none)
        ;;
    *)
        die "Unknown OS '$target_os'."
        ;;
esac

# test if creating links works
link_dest=$(mktemp -u $TMPDIR/dest_XXXXXXXX)
link_name=$(mktemp -u $TMPDIR/name_XXXXXXXX)
mkdir "$link_dest"
$ln_s "$link_dest" "$link_name"
touch "$link_dest/test_file"
if [ "$source_path" != "." ] && ([ ! -d src ] || [ -L src ]) && [ -e "$link_name/test_file" ]; then
    # create link to source path
    [ -e src ] && rm src
    $ln_s "$source_path" src
    source_link=src
else
    # creating directory links doesn't work
    # fall back to using the full source path
    source_link="$source_path"
fi
# cleanup
rm -r "$link_dest"
rm -r "$link_name"

# determine libc flavour

probe_libc(){
    pfx=$1
    pfx_no_=${pfx%_}
    # uclibc defines __GLIBC__, so it needs to be checked before glibc.
    if check_${pfx}cpp_condition features.h "defined __UCLIBC__"; then
        eval ${pfx}libc_type=uclibc
        add_${pfx}cppflags -D_POSIX_C_SOURCE=200112 -D_XOPEN_SOURCE=600
    elif check_${pfx}cpp_condition features.h "defined __GLIBC__"; then
        eval ${pfx}libc_type=glibc
        add_${pfx}cppflags -D_POSIX_C_SOURCE=200112 -D_XOPEN_SOURCE=600
    # MinGW headers can be installed on Cygwin, so check for newlib first.
    elif check_${pfx}cpp_condition newlib.h "defined _NEWLIB_VERSION"; then
        eval ${pfx}libc_type=newlib
        add_${pfx}cppflags -U__STRICT_ANSI__
    # MinGW64 is backwards compatible with MinGW32, so check for it first.
    elif check_${pfx}cpp_condition _mingw.h "defined __MINGW64_VERSION_MAJOR"; then
        eval ${pfx}libc_type=mingw64
        if check_${pfx}cpp_condition _mingw.h "__MINGW64_VERSION_MAJOR < 3"; then
            add_compat msvcrt/snprintf.o
            add_cflags "-include $source_path/compat/msvcrt/snprintf.h"
        fi
        add_${pfx}cppflags -U__STRICT_ANSI__ -D__USE_MINGW_ANSI_STDIO=1
        eval test \$${pfx_no_}cc_type = "gcc" &&
            add_${pfx}cppflags -D__printf__=__gnu_printf__
    elif check_${pfx}cpp_condition _mingw.h "defined __MINGW_VERSION"  ||
         check_${pfx}cpp_condition _mingw.h "defined __MINGW32_VERSION"; then
        eval ${pfx}libc_type=mingw32
        check_${pfx}cpp_condition _mingw.h "__MINGW32_MAJOR_VERSION > 3 || \
            (__MINGW32_MAJOR_VERSION == 3 && __MINGW32_MINOR_VERSION >= 15)" ||
            die "ERROR: MinGW32 runtime version must be >= 3.15."
        add_${pfx}cppflags -U__STRICT_ANSI__ -D__USE_MINGW_ANSI_STDIO=1
        check_${pfx}cpp_condition _mingw.h "defined(_WIN32_WINNT) && _WIN32_WINNT >= 0x0502" ||
            add_${pfx}cppflags -D_WIN32_WINNT=0x0502
        check_${pfx}cpp_condition _mingw.h "__MSVCRT_VERSION__ < 0x0700__" &&
            add_${pfx}cppflags -D__MSVCRT_VERSION__=0x0700
        eval test \$${pfx_no_}cc_type = "gcc" &&
            add_${pfx}cppflags -D__printf__=__gnu_printf__
    elif check_${pfx}cpp_condition crtversion.h "defined _VC_CRT_MAJOR_VERSION"; then
        eval ${pfx}libc_type=msvcrt
        if check_${pfx}cpp_condition crtversion.h "_VC_CRT_MAJOR_VERSION < 14"; then
            if [ "$pfx" = host_ ]; then
                add_host_cppflags -Dsnprintf=_snprintf
            else
                add_compat strtod.o strtod=avpriv_strtod
                add_compat msvcrt/snprintf.o snprintf=avpriv_snprintf   \
                                             _snprintf=avpriv_snprintf  \
                                             vsnprintf=avpriv_vsnprintf
            fi
        fi
        add_${pfx}cppflags -D_USE_MATH_DEFINES -D_CRT_SECURE_NO_WARNINGS -D_CRT_NONSTDC_NO_WARNINGS
        # The MSVC 2010 headers (Win 7.0 SDK) set _WIN32_WINNT to
        # 0x601 by default unless something else is set by the user.
        # This can easily lead to us detecting functions only present
        # in such new versions and producing binaries requiring windows 7.0.
        # Therefore explicitly set the default to XP unless the user has
        # set something else on the command line.
        # Don't do this if WINAPI_FAMILY is set and is set to a non-desktop
        # family. For these cases, configure is free to use any functions
        # found in the SDK headers by default. (Alternatively, we could force
        # _WIN32_WINNT to 0x0602 in that case.)
        check_${pfx}cpp_condition stdlib.h "defined(_WIN32_WINNT)" ||
            { check_${pfx}cpp <<EOF && add_${pfx}cppflags -D_WIN32_WINNT=0x0502; }
#ifdef WINAPI_FAMILY
#include <winapifamily.h>
#if !WINAPI_FAMILY_PARTITION(WINAPI_PARTITION_DESKTOP)
#error not desktop
#endif
#endif
EOF
        if [ "$pfx" = "" ]; then
            check_func strtoll || add_cflags -Dstrtoll=_strtoi64
            check_func strtoull || add_cflags -Dstrtoull=_strtoui64
        fi
    elif check_${pfx}cpp_condition stddef.h "defined __KLIBC__"; then
        eval ${pfx}libc_type=klibc
    elif check_${pfx}cpp_condition sys/cdefs.h "defined __BIONIC__"; then
        eval ${pfx}libc_type=bionic
    elif check_${pfx}cpp_condition sys/brand.h "defined LABELED_BRAND_NAME"; then
        eval ${pfx}libc_type=solaris
        add_${pfx}cppflags -D__EXTENSIONS__ -D_XOPEN_SOURCE=600
    fi
    check_${pfx}cc <<EOF
#include <time.h>
void *v = localtime_r;
EOF
test "$?" != 0 && check_${pfx}cc -D_POSIX_C_SOURCE=200112 -D_XOPEN_SOURCE=600 <<EOF && add_${pfx}cppflags -D_POSIX_C_SOURCE=200112 -D_XOPEN_SOURCE=600
#include <time.h>
void *v = localtime_r;
EOF

}

probe_libc
test -n "$libc_type" && enable libc_$libc_type
probe_libc host_
test -n "$host_libc_type" && enable host_libc_$host_libc_type

case $libc_type in
    bionic)
        add_compat strtod.o strtod=avpriv_strtod
        ;;
esac

# hacks for compiler/libc/os combinations

if enabled_all tms470 libc_glibc; then
    CPPFLAGS="-I${source_path}/compat/tms470 ${CPPFLAGS}"
    add_cppflags -D__USER_LABEL_PREFIX__=
    add_cppflags -D__builtin_memset=memset
    add_cppflags -D__gnuc_va_list=va_list -D_VA_LIST_DEFINED
    add_cflags   -pds=48    # incompatible redefinition of macro
fi

if enabled_all ccc libc_glibc; then
    add_ldflags -Wl,-z,now  # calls to libots crash without this
fi

check_compile_assert flt_lim "float.h limits.h" "DBL_MAX == (double)DBL_MAX" ||
    add_cppflags '-I\$(SRC_PATH)/compat/float'

esc(){
    echo "$*" | sed 's/%/%25/g;s/:/%3a/g'
}

echo "config:$arch:$subarch:$cpu:$target_os:$(esc $cc_ident):$(esc $FFMPEG_CONFIGURATION)" >config.fate

check_cpp_condition stdlib.h "defined(__PIC__) || defined(__pic__) || defined(PIC)" && enable_weak pic

set_default libdir
: ${shlibdir_default:="$libdir"}
: ${pkgconfigdir_default:="$libdir/pkgconfig"}

set_default $PATHS_LIST
set_default nm

# we need to build at least one lib type
if ! enabled_any static shared; then
    cat <<EOF
At least one library type must be built.
Specify --enable-static to build the static libraries or --enable-shared to
build the shared libraries as well. To only build the shared libraries specify
--disable-static in addition to --enable-shared.
EOF
    exit 1
fi

disabled optimizations || check_cflags -fomit-frame-pointer

enable_weak_pic() {
    disabled pic && return
    enable pic
    add_cppflags -DPIC
    case "$target_os" in
    mingw*|cygwin*)
        ;;
    *)
        add_cflags -fPIC
        ;;
    esac
    add_asflags  -fPIC
}

enabled pic && enable_weak_pic

check_cc <<EOF || die "Symbol mangling check failed."
int ff_extern;
EOF
sym=$($nm $TMPO | awk '/ff_extern/{ print substr($0, match($0, /[^ \t]*ff_extern/)) }')
extern_prefix=${sym%%ff_extern*}

check_cc <<EOF && enable_weak inline_asm
void foo(void) { __asm__ volatile ("" ::); }
EOF

_restrict=
for restrict_keyword in restrict __restrict__ __restrict; do
    check_cc <<EOF && _restrict=$restrict_keyword && break
void foo(char * $restrict_keyword p);
EOF
done

check_cc <<EOF && enable pragma_deprecated
void foo(void) { _Pragma("GCC diagnostic ignored \"-Wdeprecated-declarations\"") }
EOF

check_cc <<EOF && enable attribute_packed
struct { int x; } __attribute__((packed)) x;
EOF

check_cc <<EOF && enable attribute_may_alias
union { int x; } __attribute__((may_alias)) x;
EOF

check_cc <<EOF || die "endian test failed"
unsigned int endian = 'B' << 24 | 'I' << 16 | 'G' << 8 | 'E';
EOF
od -t x1 $TMPO | grep -q '42 *49 *47 *45' && enable bigendian

if ! enabled ppc64 || enabled bigendian; then
    disable vsx
fi

check_gas() {
    log "check_gas using '$as' as AS"
    # :vararg is used on aarch64, arm and ppc altivec
    check_as <<EOF || return 1
.macro m n, y:vararg=0
\n: .int \y
.endm
m x
EOF
    # .altmacro is only used in arm asm
    ! enabled arm || check_as <<EOF || return 1
.altmacro
EOF
    enable gnu_as
    return 0
}

if enabled_any arm aarch64 || enabled_all ppc altivec && enabled asm; then
    nogas=:
    enabled_any arm aarch64 && nogas=die
    enabled_all ppc altivec && [ $target_os_default != aix ] && nogas=warn
    as_noop=-v

    case $as_type in
        arm*) gaspp_as_type=armasm; as_noop=-h ;;
        gcc)  gaspp_as_type=gas ;;
        *)    gaspp_as_type=$as_type ;;
    esac

    [ $target_os = "darwin" ] && gaspp_as_type="apple-$gaspp_as_type"

    test "${as#*gas-preprocessor.pl}" != "$as" ||
    check_cmd gas-preprocessor.pl -arch $arch -as-type $gaspp_as_type -- ${as:=$cc} $as_noop &&
        gas="${gas:=gas-preprocessor.pl} -arch $arch -as-type $gaspp_as_type -- ${as:=$cc}"

    if ! check_gas ; then
        as=${gas:=$as}
        check_gas || \
            $nogas "GNU assembler not found, install/update gas-preprocessor"
    fi

    check_as <<EOF && enable as_func
.func test
.endfunc
EOF
fi

check_inline_asm inline_asm_labels '"1:\n"'

check_inline_asm inline_asm_nonlocal_labels '"Label:\n"'

if enabled aarch64; then
    enabled armv8 && check_insn armv8 'prfm   pldl1strm, [x0]'
    # internal assembler in clang 3.3 does not support this instruction
    enabled neon && check_insn neon 'ext   v0.8B, v0.8B, v1.8B, #1'
    enabled vfp  && check_insn vfp  'fmadd d0,    d0,    d1,    d2'

    map 'enabled_any ${v}_external ${v}_inline || disable $v' $ARCH_EXT_LIST_ARM

elif enabled alpha; then

    check_cflags -mieee

elif enabled arm; then

    enabled msvc && check_cpp_condition stddef.h "defined _M_ARMT" && enable thumb

    check_cpp_condition stddef.h "defined __thumb__" && check_cc <<EOF && enable_weak thumb
float func(float a, float b){ return a+b; }
EOF

    enabled thumb && check_cflags -mthumb || check_cflags -marm

    if     check_cpp_condition stddef.h "defined __ARM_PCS_VFP"; then
        enable vfp_args
    elif check_cpp_condition stddef.h "defined _M_ARM_FP && _M_ARM_FP >= 30"; then
        enable vfp_args
    elif ! check_cpp_condition stddef.h "defined __ARM_PCS || defined __SOFTFP__" && [ $target_os != darwin ]; then
        case "${cross_prefix:-$cc}" in
            *hardfloat*)         enable vfp_args;   fpabi=vfp ;;
            *) check_ld "cc" <<EOF && enable vfp_args && fpabi=vfp || fpabi=soft ;;
__asm__ (".eabi_attribute 28, 1");
int main(void) { return 0; }
EOF
        esac
        warn "Compiler does not indicate floating-point ABI, guessing $fpabi."
    fi

    enabled armv5te && check_insn armv5te 'qadd r0, r0, r0'
    enabled armv6   && check_insn armv6   'sadd16 r0, r0, r0'
    enabled armv6t2 && check_insn armv6t2 'movt r0, #0'
    enabled neon    && check_insn neon    'vadd.i16 q0, q0, q0'
    enabled vfp     && check_insn vfp     'fadds s0, s0, s0'
    enabled vfpv3   && check_insn vfpv3   'vmov.f32 s0, #1.0'
    enabled setend  && check_insn setend  'setend be'

    [ $target_os = linux ] || [ $target_os = android ] ||
        map 'enabled_any ${v}_external ${v}_inline || disable $v' \
            $ARCH_EXT_LIST_ARM

    check_inline_asm asm_mod_q '"add r0, %Q0, %R0" :: "r"((long long)0)'

    check_as <<EOF && enable as_dn_directive
ra .dn d0.i16
.unreq ra
EOF
    check_as <<EOF && enable as_fpu_directive
.fpu neon
EOF

    # llvm's integrated assembler supports .object_arch from llvm 3.5
    [ "$objformat" = elf ] && check_as <<EOF && enable as_object_arch
.object_arch armv4
EOF

    [ $target_os != win32 ] && enabled_all armv6t2 shared !pic && enable_weak_pic

elif enabled mips; then

    enabled loongson2 && check_inline_asm loongson2 '"dmult.g $8, $9, $10"'
    enabled loongson3 && check_inline_asm loongson3 '"gsldxc1 $f0, 0($2, $3)"'
    enabled mmi && check_inline_asm mmi '"punpcklhw $f0, $f0, $f0"'

    # Enable minimum ISA based on selected options
    if enabled mips64; then
        enabled mips64r6 && check_inline_asm_flags mips64r6 '"dlsa $0, $0, $0, 1"' '-mips64r6'
        enabled mips64r2 && check_inline_asm_flags mips64r2 '"dext $0, $0, 0, 1"' '-mips64r2'
        disabled mips64r6 && disabled mips64r2 && check_inline_asm_flags mips64r1 '"daddi $0, $0, 0"' '-mips64'
    else
        enabled mips32r6 && check_inline_asm_flags mips32r6 '"aui $0, $0, 0"' '-mips32r6'
        enabled mips32r5 && check_inline_asm_flags mips32r5 '"eretnc"' '-mips32r5'
        enabled mips32r2 && check_inline_asm_flags mips32r2 '"ext $0, $0, 0, 1"' '-mips32r2'
        disabled mips32r6 && disabled mips32r5 && disabled mips32r2 && check_inline_asm_flags mips32r1 '"addi $0, $0, 0"' '-mips32'
    fi

    enabled mipsfpu && check_inline_asm_flags mipsfpu '"cvt.d.l $f0, $f2"' '-mhard-float'
    enabled mipsfpu && (enabled mips32r5 || enabled mips32r6 || enabled mips64r6) && check_inline_asm_flags mipsfpu '"cvt.d.l $f0, $f1"' '-mfp64'
    enabled mipsfpu && enabled msa && check_inline_asm_flags msa '"addvi.b $w0, $w1, 1"' '-mmsa' && check_header msa.h || disable msa
    enabled mipsdsp && check_inline_asm_flags mipsdsp '"addu.qb $t0, $t1, $t2"' '-mdsp'
    enabled mipsdspr2 && check_inline_asm_flags mipsdspr2 '"absq_s.qb $t0, $t1"' '-mdspr2'

elif enabled parisc; then

    if enabled gcc; then
        case $($cc -dumpversion) in
            4.[3-9].*) check_cflags -fno-optimize-sibling-calls ;;
        esac
    fi

elif enabled ppc; then

    enable local_aligned_8 local_aligned_16 local_aligned_32

    check_inline_asm dcbzl     '"dcbzl 0, %0" :: "r"(0)'
    check_inline_asm ibm_asm   '"add 0, 0, 0"'
    check_inline_asm ppc4xx    '"maclhw r10, r11, r12"'
    check_inline_asm xform_asm '"lwzx %1, %y0" :: "Z"(*(int*)0), "r"(0)'

    # AltiVec flags: The FSF version of GCC differs from the Apple version
    if enabled altivec; then
        check_cflags -maltivec -mabi=altivec &&
        { check_header altivec.h && inc_altivec_h="#include <altivec.h>" ; } ||
        check_cflags -faltivec

        # check if our compiler supports Motorola AltiVec C API
        check_cc <<EOF || disable altivec
$inc_altivec_h
int main(void) {
    vector signed int v1 = (vector signed int) { 0 };
    vector signed int v2 = (vector signed int) { 1 };
    v1 = vec_add(v1, v2);
    return 0;
}
EOF

        enabled altivec || warn "Altivec disabled, possibly missing --cpu flag"
    fi

    if enabled vsx; then
        check_cflags -mvsx &&
        check_builtin vec_vsx_ld "altivec.h" "__builtin_vec_vsx_ld" || disable vsx
    fi

    if enabled power8; then
        check_cpp_condition "altivec.h" "defined(_ARCH_PWR8)" || disable power8
    fi

elif enabled x86; then

    check_builtin rdtsc    intrin.h   "__rdtsc()"
    check_builtin mm_empty mmintrin.h "_mm_empty()"

    enable local_aligned_8 local_aligned_16 local_aligned_32

    # check whether EBP is available on x86
    # As 'i' is stored on the stack, this program will crash
    # if the base pointer is used to access it because the
    # base pointer is cleared in the inline assembly code.
    check_exec_crash <<EOF && enable ebp_available
volatile int i=0;
__asm__ volatile ("xorl %%ebp, %%ebp" ::: "%ebp");
return i;
EOF

    # check whether EBX is available on x86
    check_inline_asm ebx_available '""::"b"(0)' &&
        check_inline_asm ebx_available '"":::"%ebx"'

    # check whether xmm clobbers are supported
    check_inline_asm xmm_clobbers '"":::"%xmm0"'

    check_inline_asm inline_asm_direct_symbol_refs '"movl '$extern_prefix'test, %eax"' ||
        check_inline_asm inline_asm_direct_symbol_refs '"movl '$extern_prefix'test(%rip), %eax"'

    # check whether binutils is new enough to compile SSSE3/MMXEXT
    enabled ssse3  && check_inline_asm ssse3_inline  '"pabsw %xmm0, %xmm0"'
    enabled mmxext && check_inline_asm mmxext_inline '"pmaxub %mm0, %mm1"'

    if ! disabled_any asm mmx yasm; then
        if check_cmd $yasmexe --version; then
            enabled x86_64 && yasm_extra="-m amd64"
            yasm_debug="-g dwarf2"
        elif check_cmd nasm -v; then
            yasmexe=nasm
            yasm_debug="-g -F dwarf"
            if enabled x86_64; then
                case "$objformat" in
                    elf)   objformat=elf64 ;;
                    win32) objformat=win64 ;;
                esac
            fi
        fi

        YASMFLAGS="-f $objformat $yasm_extra"
        enabled pic               && append YASMFLAGS "-DPIC"
        test -n "$extern_prefix"  && append YASMFLAGS "-DPREFIX"
        case "$objformat" in
            elf*) enabled debug && append YASMFLAGS $yasm_debug ;;
        esac

        check_yasm "movbe ecx, [5]" && enable yasm ||
            die "yasm/nasm not found or too old. Use --disable-yasm for a crippled build."
        check_yasm "vextracti128 xmm0, ymm0, 0"      || disable avx2_external
        check_yasm "vpmacsdd xmm0, xmm1, xmm2, xmm3" || disable xop_external
        check_yasm "vfmaddps ymm0, ymm1, ymm2, ymm3" || disable fma4_external
        check_yasm "CPU amdnop" || disable cpunop
    fi

    case "$cpu" in
        athlon*|opteron*|k8*|pentium|pentium-mmx|prescott|nocona|atom|geode)
            disable fast_clz
        ;;
    esac

fi

check_code cc arm_neon.h "int16x8_t test = vdupq_n_s16(0)" && enable intrinsics_neon

check_ldflags -Wl,--as-needed
check_ldflags -Wl,-z,noexecstack

if check_func dlopen && check_func dlsym; then
    ldl=
elif check_func dlopen -ldl && check_func dlsym -ldl; then
    ldl=-ldl
fi

avisynth_demuxer_extralibs='$ldl'
cuda_extralibs='$ldl'
decklink_outdev_extralibs="$decklink_outdev_extralibs $ldl"
decklink_indev_extralibs="$decklink_indev_extralibs $ldl"
frei0r_filter_extralibs='$ldl'
frei0r_src_filter_extralibs='$ldl'
ladspa_filter_extralibs='$ldl'
nvenc_extralibs='$ldl'
coreimage_filter_extralibs="-framework QuartzCore -framework AppKit -framework OpenGL"
coreimagesrc_filter_extralibs="-framework QuartzCore -framework AppKit -framework OpenGL"

if ! disabled network; then
    check_func getaddrinfo $network_extralibs
    check_func inet_aton $network_extralibs

    check_type netdb.h "struct addrinfo"
    check_type netinet/in.h "struct group_source_req" -D_BSD_SOURCE
    check_type netinet/in.h "struct ip_mreq_source" -D_BSD_SOURCE
    check_type netinet/in.h "struct ipv6_mreq" -D_DARWIN_C_SOURCE
    check_type poll.h "struct pollfd"
    check_type netinet/sctp.h "struct sctp_event_subscribe"
    check_struct "sys/socket.h" "struct msghdr" msg_flags
    check_struct "sys/types.h sys/socket.h" "struct sockaddr" sa_len
    check_type netinet/in.h "struct sockaddr_in6"
    check_type "sys/types.h sys/socket.h" "struct sockaddr_storage"
    check_type "sys/types.h sys/socket.h" socklen_t

    # Prefer arpa/inet.h over winsock2
    if check_header arpa/inet.h ; then
        check_func closesocket
    elif check_header winsock2.h ; then
        check_func_headers winsock2.h closesocket -lws2 &&
            network_extralibs="-lws2" ||
        { check_func_headers winsock2.h closesocket -lws2_32 &&
            network_extralibs="-lws2_32"; } || disable winsock2_h network
        check_func_headers ws2tcpip.h getaddrinfo $network_extralibs

        check_type ws2tcpip.h socklen_t
        check_type ws2tcpip.h "struct addrinfo"
        check_type ws2tcpip.h "struct group_source_req"
        check_type ws2tcpip.h "struct ip_mreq_source"
        check_type ws2tcpip.h "struct ipv6_mreq"
        check_type winsock2.h "struct pollfd"
        check_struct winsock2.h "struct sockaddr" sa_len
        check_type ws2tcpip.h "struct sockaddr_in6"
        check_type ws2tcpip.h "struct sockaddr_storage"
    else
        disable network
    fi
fi

check_builtin atomic_cas_ptr atomic.h "void **ptr; void *oldval, *newval; atomic_cas_ptr(ptr, oldval, newval)"
check_builtin machine_rw_barrier mbarrier.h "__machine_rw_barrier()"
check_builtin MemoryBarrier windows.h "MemoryBarrier()"
check_builtin sarestart signal.h "SA_RESTART"
check_builtin sem_timedwait semaphore.h "sem_t *s; sem_init(s,0,0); sem_timedwait(s,0); sem_destroy(s)" -lpthread
check_builtin sync_val_compare_and_swap "" "int *ptr; int oldval, newval; __sync_val_compare_and_swap(ptr, oldval, newval)"
check_builtin gmtime_r time.h "time_t *time; struct tm *tm; gmtime_r(time, tm)"
check_builtin localtime_r time.h "time_t *time; struct tm *tm; localtime_r(time, tm)"
check_builtin x264_csp_bgr "stdint.h x264.h" "X264_CSP_BGR"

case "$custom_allocator" in
    jemalloc)
        # jemalloc by default does not use a prefix
        require libjemalloc jemalloc/jemalloc.h malloc -ljemalloc
    ;;
    tcmalloc)
        require_pkg_config libtcmalloc gperftools/tcmalloc.h tc_malloc
        malloc_prefix=tc_
    ;;
esac

check_func_headers malloc.h _aligned_malloc     && enable aligned_malloc
check_func  ${malloc_prefix}memalign            && enable memalign
check_func  ${malloc_prefix}posix_memalign      && enable posix_memalign

check_func  access
check_func_headers stdlib.h arc4random
check_func_headers time.h clock_gettime ||
    { check_lib time.h clock_gettime -lrt && LIBRT="-lrt"; }
check_func  fcntl
check_func  fork
check_func  gethrtime
check_func  getopt
check_func  getrusage
check_func  gettimeofday
check_func  isatty
check_func  mach_absolute_time
check_func  mkstemp
check_func  mmap
check_func  mprotect
# Solaris has nanosleep in -lrt, OpenSolaris no longer needs that
check_func_headers time.h nanosleep ||
    { check_lib time.h nanosleep -lrt && LIBRT="-lrt"; }
check_func  sched_getaffinity
check_func  setrlimit
check_struct "sys/stat.h" "struct stat" st_mtim.tv_nsec -D_BSD_SOURCE
check_func  strerror_r
check_func  sysconf
check_func  sysctl
check_func  usleep

check_func_headers conio.h kbhit
check_func_headers io.h setmode
check_func_headers lzo/lzo1x.h lzo1x_999_compress
check_func_headers stdlib.h getenv
check_func_headers sys/stat.h lstat

check_func_headers windows.h CoTaskMemFree -lole32
check_func_headers windows.h GetProcessAffinityMask
check_func_headers windows.h GetProcessTimes
check_func_headers windows.h GetSystemTimeAsFileTime
check_func_headers windows.h LoadLibrary
check_func_headers windows.h MapViewOfFile
check_func_headers windows.h PeekNamedPipe
check_func_headers windows.h SetConsoleTextAttribute
check_func_headers windows.h SetConsoleCtrlHandler
check_func_headers windows.h Sleep
check_func_headers windows.h VirtualAlloc
check_struct windows.h "CONDITION_VARIABLE" Ptr
check_func_headers glob.h glob
enabled xlib &&
    check_func_headers "X11/Xlib.h X11/extensions/Xvlib.h" XvGetPortAttribute -lXv -lX11 -lXext

check_header AudioToolbox/AudioToolbox.h
check_header direct.h
check_header dirent.h
check_header dlfcn.h
check_header d3d11.h
check_header dxva.h
check_header dxva2api.h -D_WIN32_WINNT=0x0600
check_header io.h
check_header libcrystalhd/libcrystalhd_if.h
check_header mach/mach_time.h
check_header malloc.h
check_header net/udplite.h
check_header poll.h
check_header sys/mman.h
check_header sys/param.h
check_header sys/resource.h
check_header sys/select.h
check_header sys/time.h
check_header sys/un.h
check_header termios.h
check_header unistd.h
check_header valgrind/valgrind.h
check_header vdpau/vdpau.h
check_header vdpau/vdpau_x11.h
check_header VideoDecodeAcceleration/VDADecoder.h
check_header VideoToolbox/VideoToolbox.h
check_func_headers VideoToolbox/VTCompressionSession.h VTCompressionSessionPrepareToEncodeFrames -framework VideoToolbox
enabled videotoolbox && check_func_headers CoreVideo/CVImageBuffer.h kCVImageBufferColorPrimaries_ITU_R_2020 -framework CoreVideo
check_header windows.h
check_header X11/extensions/XvMClib.h
check_header asm/types.h

# it seems there are versions of clang in some distros that try to use the
# gcc headers, which explodes for stdatomic
# so we also check that atomics actually work here
check_builtin stdatomic_h stdatomic.h "atomic_int foo, bar = ATOMIC_VAR_INIT(-1); atomic_store(&foo, 0)"

check_lib "windows.h shellapi.h" CommandLineToArgvW   -lshell32
check_lib "windows.h wincrypt.h" CryptGenRandom       -ladvapi32
check_lib "windows.h psapi.h"    GetProcessMemoryInfo -lpsapi

check_lib "CoreServices/CoreServices.h" UTGetOSTypeFromString "-framework CoreServices"

check_struct "sys/time.h sys/resource.h" "struct rusage" ru_maxrss

check_type "windows.h dxva.h" "DXVA_PicParams_HEVC" -DWINAPI_FAMILY=WINAPI_FAMILY_DESKTOP_APP -D_CRT_BUILD_DESKTOP_APP=0
check_type "windows.h dxva.h" "DXVA_PicParams_VP9" -DWINAPI_FAMILY=WINAPI_FAMILY_DESKTOP_APP -D_CRT_BUILD_DESKTOP_APP=0
check_type "windows.h d3d11.h" "ID3D11VideoDecoder"
check_type "windows.h d3d11.h" "ID3D11VideoContext"
check_type "d3d9.h dxva2api.h" DXVA2_ConfigPictureDecode -D_WIN32_WINNT=0x0602

check_type "va/va.h va/va_dec_hevc.h" "VAPictureParameterBufferHEVC"
check_struct "va/va.h" "VADecPictureParameterBufferVP9" bit_depth
check_type "va/va.h va/va_vpp.h" "VAProcPipelineParameterBuffer"
check_type "va/va.h va/va_enc_h264.h" "VAEncPictureParameterBufferH264"
check_type "va/va.h va/va_enc_hevc.h" "VAEncPictureParameterBufferHEVC"
check_type "va/va.h va/va_enc_jpeg.h" "VAEncPictureParameterBufferJPEG"
check_type "va/va.h va/va_enc_mpeg2.h" "VAEncPictureParameterBufferMPEG2"
check_type "va/va.h va/va_enc_vp8.h"  "VAEncPictureParameterBufferVP8"

check_type "vdpau/vdpau.h" "VdpPictureInfoHEVC"

check_cpp_condition windows.h "!WINAPI_FAMILY_PARTITION(WINAPI_PARTITION_DESKTOP)" && enable winrt || disable winrt

if ! disabled w32threads && ! enabled pthreads; then
    check_func_headers "windows.h process.h" _beginthreadex &&
        enable w32threads || disable w32threads
    if ! enabled w32threads && enabled winrt; then
        check_func_headers "windows.h" CreateThread &&
            enable w32threads || disable w32threads
    fi
fi

# check for some common methods of building with pthread support
# do this before the optional library checks as some of them require pthreads
if ! disabled pthreads && ! enabled w32threads && ! enabled os2threads; then
    enable pthreads
    if check_func pthread_join -pthread && check_func pthread_create -pthread; then
        add_cflags -pthread
        add_extralibs -pthread
    elif check_func pthread_join -pthreads && check_func pthread_create -pthreads; then
        add_cflags -pthreads
        add_extralibs -pthreads
    elif check_func pthread_join -ldl -pthread && check_func pthread_create -ldl -pthread; then
        add_cflags -ldl -pthread
        add_extralibs -ldl -pthread
    elif check_func pthread_join -lpthreadGC2 && check_func pthread_create -lpthreadGC2; then
        add_extralibs -lpthreadGC2
    elif check_lib pthread.h pthread_join -lpthread && check_lib pthread.h pthread_create -lpthread; then
        :
    elif ! check_func pthread_join && ! check_func pthread_create; then
        disable pthreads
    fi
    check_code cc "pthread.h" "static pthread_mutex_t atomic_lock = PTHREAD_MUTEX_INITIALIZER" || disable pthreads
fi


if enabled pthreads; then
  check_func pthread_cancel
fi

enabled pthreads &&
    check_builtin sem_timedwait semaphore.h "sem_t *s; sem_init(s,0,0); sem_timedwait(s,0); sem_destroy(s)"

disabled  zlib || check_lib  zlib.h      zlibVersion    -lz    || disable  zlib
disabled bzlib || check_lib bzlib.h BZ2_bzlibVersion    -lbz2  || disable bzlib
disabled  lzma || check_lib  lzma.h lzma_version_number -llzma || disable lzma

check_lib math.h sin -lm && LIBM="-lm"
disabled crystalhd || check_lib "stdint.h libcrystalhd/libcrystalhd_if.h" DtsCrystalHDVersion -lcrystalhd || disable crystalhd

atan2f_args=2
copysign_args=2
hypot_args=2
ldexpf_args=2
powf_args=2

for func in $MATH_FUNCS; do
    eval check_mathfunc $func \${${func}_args:-1}
done

for func in $COMPLEX_FUNCS; do
    eval check_complexfunc $func \${${func}_args:-1}
done

# these are off by default, so fail if requested and not available
enabled avfoundation_indev && { check_header_objcc AVFoundation/AVFoundation.h || disable avfoundation_indev; }
enabled avfoundation_indev && { check_lib CoreGraphics/CoreGraphics.h CGGetActiveDisplayList -framework CoreGraphics ||
                                check_lib ApplicationServices/ApplicationServices.h CGGetActiveDisplayList -framework ApplicationServices; }
enabled cuda              && check_header cuda.h # this is not a dependency
enabled cuvid             && { enabled cuda ||
                               die "ERROR: CUVID requires CUDA"; }
enabled chromaprint       && require chromaprint chromaprint.h chromaprint_get_version -lchromaprint
enabled coreimage_filter  && { check_header_objcc QuartzCore/CoreImage.h || disable coreimage_filter; }
enabled coreimagesrc_filter && { check_header_objcc QuartzCore/CoreImage.h || disable coreimagesrc_filter; }
enabled decklink          && { { check_header DeckLinkAPI.h || die "ERROR: DeckLinkAPI.h header not found"; } &&
                               { check_cpp_condition DeckLinkAPIVersion.h "BLACKMAGIC_DECKLINK_API_VERSION >= 0x0a060100" || die "ERROR: Decklink API version must be >= 10.6.1."; } }
enabled frei0r            && { check_header frei0r.h || die "ERROR: frei0r.h header not found"; }
enabled gmp               && require gmp gmp.h mpz_export -lgmp
enabled gnutls            && require_pkg_config gnutls gnutls/gnutls.h gnutls_global_init
enabled jni               && { [ $target_os = "android" ] && check_header jni.h && enabled pthreads &&
                               check_lib "dlfcn.h" dlopen -ldl || die "ERROR: jni not found"; }
enabled ladspa            && { check_header ladspa.h || die "ERROR: ladspa.h header not found"; }
enabled libiec61883       && require libiec61883 libiec61883/iec61883.h iec61883_cmp_connect -lraw1394 -lavc1394 -lrom1394 -liec61883
enabled libass            && require_pkg_config libass ass/ass.h ass_library_init
enabled libbluray         && require_pkg_config libbluray libbluray/bluray.h bd_open
enabled libbs2b           && require_pkg_config libbs2b bs2b.h bs2b_open
enabled libcelt           && require libcelt celt/celt.h celt_decode -lcelt0 &&
                             { check_lib celt/celt.h celt_decoder_create_custom -lcelt0 ||
                               die "ERROR: libcelt must be installed and version must be >= 0.11.0."; }
enabled libcaca           && require_pkg_config caca caca.h caca_create_canvas
enabled libfdk_aac        && { use_pkg_config fdk-aac "fdk-aac/aacenc_lib.h" aacEncOpen ||
                               { require libfdk_aac fdk-aac/aacenc_lib.h aacEncOpen -lfdk-aac &&
                                 warn "using libfdk without pkg-config"; } }
flite_libs="-lflite_cmu_time_awb -lflite_cmu_us_awb -lflite_cmu_us_kal -lflite_cmu_us_kal16 -lflite_cmu_us_rms -lflite_cmu_us_slt -lflite_usenglish -lflite_cmulex -lflite"
enabled libflite          && require libflite "flite/flite.h" flite_init $flite_libs
enabled fontconfig        && enable libfontconfig
enabled libfontconfig     && require_pkg_config fontconfig "fontconfig/fontconfig.h" FcInit
enabled libfreetype       && require_libfreetype
enabled libfribidi        && require_pkg_config fribidi fribidi.h fribidi_version_info
enabled libgme            && require  libgme gme/gme.h gme_new_emu -lgme -lstdc++
enabled libgsm            && { for gsm_hdr in "gsm.h" "gsm/gsm.h"; do
                                   check_lib "${gsm_hdr}" gsm_create -lgsm && break;
                               done || die "ERROR: libgsm not found"; }
enabled libilbc           && require libilbc ilbc.h WebRtcIlbcfix_InitDecode -lilbc
enabled libkvazaar        && require_pkg_config "kvazaar >= 0.8.1" kvazaar.h kvz_api_get
enabled libmfx            && require_pkg_config libmfx "mfx/mfxvideo.h" MFXInit
enabled libmodplug        && require_pkg_config libmodplug libmodplug/modplug.h ModPlug_Load
enabled libmp3lame        && require "libmp3lame >= 3.98.3" lame/lame.h lame_set_VBR_quality -lmp3lame
enabled libnut            && require libnut libnut.h nut_demuxer_init -lnut
enabled libnpp            && require libnpp npp.h nppGetLibVersion -lnppi -lnppc
enabled libopencore_amrnb && require libopencore_amrnb opencore-amrnb/interf_dec.h Decoder_Interface_init -lopencore-amrnb
enabled libopencore_amrwb && require libopencore_amrwb opencore-amrwb/dec_if.h D_IF_init -lopencore-amrwb
enabled libopencv         && { check_header opencv2/core/core_c.h &&
                               { use_pkg_config opencv opencv2/core/core_c.h cvCreateImageHeader ||
                                 require opencv opencv2/core/core_c.h cvCreateImageHeader -lopencv_core -lopencv_imgproc; } ||
                               require_pkg_config opencv opencv/cxcore.h cvCreateImageHeader; }
enabled libopenh264       && require_pkg_config openh264 wels/codec_api.h WelsGetCodecVersion
enabled libopenjpeg       && { { check_lib openjpeg-2.1/openjpeg.h opj_version -lopenjp2 -DOPJ_STATIC && add_cppflags -DOPJ_STATIC; } ||
                               check_lib openjpeg-2.1/openjpeg.h opj_version -lopenjp2 ||
                               { check_lib openjpeg-2.0/openjpeg.h opj_version -lopenjp2 -DOPJ_STATIC && add_cppflags -DOPJ_STATIC; } ||
                               { check_lib openjpeg-1.5/openjpeg.h opj_version -lopenjpeg -DOPJ_STATIC && add_cppflags -DOPJ_STATIC; } ||
                               { check_lib openjpeg.h opj_version -lopenjpeg -DOPJ_STATIC && add_cppflags -DOPJ_STATIC; } ||
                               die "ERROR: libopenjpeg not found"; }
enabled libopenmpt        && require_pkg_config "libopenmpt >= 0.2.6557" libopenmpt/libopenmpt.h openmpt_module_create
enabled libopus           && require_pkg_config opus opus_multistream.h opus_multistream_decoder_create
enabled libpulse          && require_pkg_config libpulse pulse/pulseaudio.h pa_context_new
enabled librtmp           && require_pkg_config librtmp librtmp/rtmp.h RTMP_Socket
enabled librubberband     && require_pkg_config "rubberband >= 1.8.1" rubberband/rubberband-c.h rubberband_new
enabled libschroedinger   && require_pkg_config schroedinger-1.0 schroedinger/schro.h schro_init
enabled libshine          && require_pkg_config shine shine/layer3.h shine_encode_buffer
enabled libsmbclient      && { use_pkg_config smbclient libsmbclient.h smbc_init ||
                               require smbclient libsmbclient.h smbc_init -lsmbclient; }
enabled libsnappy         && require snappy snappy-c.h snappy_compress -lsnappy
enabled libsoxr           && require libsoxr soxr.h soxr_create -lsoxr && LIBSOXR="-lsoxr"
enabled libssh            && require_pkg_config libssh libssh/sftp.h sftp_init
enabled libspeex          && require_pkg_config speex speex/speex.h speex_decoder_init -lspeex
enabled libtesseract      && require_pkg_config tesseract tesseract/capi.h TessBaseAPICreate
enabled libtheora         && require libtheora theora/theoraenc.h th_info_init -ltheoraenc -ltheoradec -logg
enabled libtwolame        && require libtwolame twolame.h twolame_init -ltwolame &&
                             { check_lib twolame.h twolame_encode_buffer_float32_interleaved -ltwolame ||
                               die "ERROR: libtwolame must be installed and version must be >= 0.3.10"; }
enabled libv4l2           && require_pkg_config libv4l2 libv4l2.h v4l2_ioctl
enabled libvidstab        && require_pkg_config "vidstab >= 0.98" vid.stab/libvidstab.h vsMotionDetectInit
enabled libvo_amrwbenc    && require libvo_amrwbenc vo-amrwbenc/enc_if.h E_IF_init -lvo-amrwbenc
enabled libvorbis         && require libvorbis vorbis/vorbisenc.h vorbis_info_init -lvorbisenc -lvorbis -logg

enabled libvpx            && {
    enabled libvpx_vp8_decoder && {
        use_pkg_config "vpx >= 0.9.1" "vpx/vpx_decoder.h vpx/vp8dx.h" vpx_codec_vp8_dx ||
            check_lib "vpx/vpx_decoder.h vpx/vp8dx.h" vpx_codec_dec_init_ver -lvpx ||
                die "ERROR: libvpx decoder version must be >=0.9.1";
    }
    enabled libvpx_vp8_encoder && {
        use_pkg_config "vpx >= 0.9.7" "vpx/vpx_encoder.h vpx/vp8cx.h" vpx_codec_vp8_cx ||
            check_lib "vpx/vpx_encoder.h vpx/vp8cx.h" "vpx_codec_enc_init_ver VP8E_SET_MAX_INTRA_BITRATE_PCT" -lvpx ||
                die "ERROR: libvpx encoder version must be >=0.9.7";
    }
    enabled libvpx_vp9_decoder && {
        use_pkg_config "vpx >= 1.3.0" "vpx/vpx_decoder.h vpx/vp8dx.h" vpx_codec_vp9_dx ||
            check_lib "vpx/vpx_decoder.h vpx/vp8dx.h" "vpx_codec_vp9_dx" -lvpx ||
                disable libvpx_vp9_decoder;
    }
    enabled libvpx_vp9_encoder && {
        use_pkg_config "vpx >= 1.3.0" "vpx/vpx_encoder.h vpx/vp8cx.h" vpx_codec_vp9_cx ||
            check_lib "vpx/vpx_encoder.h vpx/vp8cx.h" "vpx_codec_vp9_cx VP9E_SET_AQ_MODE" -lvpx ||
                disable libvpx_vp9_encoder;
    }
    if disabled_all libvpx_vp8_decoder libvpx_vp9_decoder libvpx_vp8_encoder libvpx_vp9_encoder; then
        die "libvpx enabled but no supported decoders found"
    fi
}

enabled libwavpack        && require libwavpack wavpack/wavpack.h WavpackOpenFileOutput  -lwavpack
enabled libwebp           && {
    enabled libwebp_encoder      && require_pkg_config "libwebp >= 0.2.0" webp/encode.h WebPGetEncoderVersion
    enabled libwebp_anim_encoder && { use_pkg_config "libwebpmux >= 0.4.0" webp/mux.h WebPAnimEncoderOptionsInit || disable libwebp_anim_encoder; } }
enabled libx264           && { use_pkg_config x264 "stdint.h x264.h" x264_encoder_encode ||
                               { require libx264 "stdint.h x264.h" x264_encoder_encode -lx264 &&
                                 warn "using libx264 without pkg-config"; } } &&
                             { check_cpp_condition x264.h "X264_BUILD >= 118" ||
                               die "ERROR: libx264 must be installed and version must be >= 0.118."; } &&
                             { check_cpp_condition x264.h "X264_MPEG2" &&
                               enable libx262; }
enabled libx265           && require_pkg_config x265 x265.h x265_api_get &&
                             { check_cpp_condition x265.h "X265_BUILD >= 68" ||
                               die "ERROR: libx265 version must be >= 68."; }
enabled libxavs           && require libxavs "stdint.h xavs.h" xavs_encoder_encode -lxavs
enabled libxvid           && require libxvid xvid.h xvid_global -lxvidcore
enabled libzimg           && require_pkg_config "zimg >= 2.3.0" zimg.h zimg_get_api_version
enabled libzmq            && require_pkg_config libzmq zmq.h zmq_ctx_new
enabled libzvbi           && require libzvbi libzvbi.h vbi_decoder_new -lzvbi &&
                             { check_cpp_condition libzvbi.h "VBI_VERSION_MAJOR > 0 || VBI_VERSION_MINOR > 2 || VBI_VERSION_MINOR == 2 && VBI_VERSION_MICRO >= 28" ||
                               enabled gpl || die "ERROR: libzvbi requires version 0.2.28 or --enable-gpl."; }
enabled mediacodec        && { enabled jni || die "ERROR: mediacodec requires --enable-jni"; }
enabled mmal              && { check_lib interface/mmal/mmal.h mmal_port_connect -lmmal_core -lmmal_util -lmmal_vc_client -lbcm_host ||
                                { ! enabled cross_compile && {
                                    add_cflags -isystem/opt/vc/include/ -isystem/opt/vc/include/interface/vmcs_host/linux -isystem/opt/vc/include/interface/vcos/pthreads -fgnu89-inline ;
                                    add_extralibs -L/opt/vc/lib/ -lmmal_core -lmmal_util -lmmal_vc_client -lbcm_host ;
                                    check_lib interface/mmal/mmal.h mmal_port_connect ; }
                                check_lib interface/mmal/mmal.h mmal_port_connect ; } ||
                               die "ERROR: mmal not found"; }
enabled mmal && check_func_headers interface/mmal/mmal.h "MMAL_PARAMETER_VIDEO_MAX_NUM_CALLBACKS"

enabled netcdf            && require_pkg_config netcdf netcdf.h nc_inq_libvers
enabled openal            && { { for al_libs in "${OPENAL_LIBS}" "-lopenal" "-lOpenAL32"; do
                               check_lib 'AL/al.h' alGetError "${al_libs}" && break; done } ||
                               die "ERROR: openal not found"; } &&
                             { check_cpp_condition "AL/al.h" "defined(AL_VERSION_1_1)" ||
                               die "ERROR: openal must be installed and version must be 1.1 or compatible"; }
enabled opencl            && { check_lib OpenCL/cl.h clEnqueueNDRangeKernel -Wl,-framework,OpenCL ||
                               check_lib CL/cl.h clEnqueueNDRangeKernel -lOpenCL ||
                               die "ERROR: opencl not found"; } &&
                             { check_cpp_condition "OpenCL/cl.h" "defined(CL_VERSION_1_2)" ||
                               check_cpp_condition "CL/cl.h" "defined(CL_VERSION_1_2)" ||
                               die "ERROR: opencl must be installed and version must be 1.2 or compatible"; }
enabled opengl            && { check_lib GL/glx.h glXGetProcAddress "-lGL" ||
                               check_lib windows.h wglGetProcAddress "-lopengl32 -lgdi32" ||
                               check_lib OpenGL/gl3.h glGetError "-Wl,-framework,OpenGL" ||
                               check_lib ES2/gl.h glGetError "-isysroot=${sysroot} -Wl,-framework,OpenGLES" ||
                               die "ERROR: opengl not found."
                             }
enabled omx_rpi && enable omx
enabled omx               && { check_header OMX_Core.h ||
                                { ! enabled cross_compile && enabled omx_rpi && {
                                    add_cflags -isystem/opt/vc/include/IL ; }
                                check_header OMX_Core.h ; } ||
                               die "ERROR: OpenMAX IL headers not found"; }
enabled openssl           && { use_pkg_config openssl openssl/ssl.h OPENSSL_init_ssl ||
                               use_pkg_config openssl openssl/ssl.h SSL_library_init ||
                               check_lib openssl/ssl.h SSL_library_init -lssl -lcrypto ||
                               check_lib openssl/ssl.h SSL_library_init -lssl32 -leay32 ||
                               check_lib openssl/ssl.h SSL_library_init -lssl -lcrypto -lws2_32 -lgdi32 ||
                               die "ERROR: openssl not found"; }
enabled qtkit_indev      && { check_header_objcc QTKit/QTKit.h || disable qtkit_indev; }

# libdc1394 check
if enabled libdc1394; then
    { require_pkg_config libdc1394-2 dc1394/dc1394.h dc1394_new &&
        enable libdc1394_2; } ||
    { check_lib libdc1394/dc1394_control.h dc1394_create_handle -ldc1394_control -lraw1394 &&
        enable libdc1394_1; } ||
    die "ERROR: No version of libdc1394 found "
fi

if enabled gcrypt; then
    GCRYPT_CONFIG="${cross_prefix}libgcrypt-config"
    if "${GCRYPT_CONFIG}" --version > /dev/null 2>&1; then
        gcrypt_cflags=$("${GCRYPT_CONFIG}" --cflags)
        gcrypt_libs=$("${GCRYPT_CONFIG}" --libs)
        check_func_headers gcrypt.h gcry_mpi_new $gcrypt_cflags $gcrypt_libs ||
            die "ERROR: gcrypt not found"
        add_cflags $gcrypt_cflags && add_extralibs $gcrypt_libs
    else
        require gcrypt gcrypt.h gcry_mpi_new -lgcrypt
    fi
fi

disabled sdl && disable sdl2
if ! disabled sdl2; then
    SDL2_CONFIG="${cross_prefix}sdl2-config"
    if check_pkg_config sdl2 SDL_events.h SDL_PollEvent; then
        check_cpp_condition SDL.h "(SDL_MAJOR_VERSION<<16 | SDL_MINOR_VERSION<<8 | SDL_PATCHLEVEL) >= 0x020001" $sdl2_cflags &&
        check_cpp_condition SDL.h "(SDL_MAJOR_VERSION<<16 | SDL_MINOR_VERSION<<8 | SDL_PATCHLEVEL) < 0x020100" $sdl2_cflags &&
        check_func SDL_Init $sdl2_libs $sdl2_cflags && enable sdl2
    else
      if "${SDL2_CONFIG}" --version > /dev/null 2>&1; then
        sdl2_cflags=$("${SDL2_CONFIG}" --cflags)
        sdl2_libs=$("${SDL2_CONFIG}" --libs)
        check_cpp_condition SDL.h "(SDL_MAJOR_VERSION<<16 | SDL_MINOR_VERSION<<8 | SDL_PATCHLEVEL) >= 0x020001" $sdl2_cflags &&
        check_cpp_condition SDL.h "(SDL_MAJOR_VERSION<<16 | SDL_MINOR_VERSION<<8 | SDL_PATCHLEVEL) < 0x020100" $sdl2_cflags &&
        check_func SDL_Init $sdl2_libs $sdl2_cflags && enable sdl2
      fi
    fi
    if test $target_os = "mingw32"; then
        sdl2_libs="$sdl2_libs -mconsole"
    fi
fi
enabled sdl2 && enable sdl && add_cflags $sdl2_cflags && add_extralibs $sdl2_libs

disabled securetransport || { check_func SecIdentityCreate "-Wl,-framework,CoreFoundation -Wl,-framework,Security" &&
    check_lib "Security/SecureTransport.h Security/Security.h" "SSLCreateContext SecItemImport" "-Wl,-framework,CoreFoundation -Wl,-framework,Security" &&
    enable securetransport; }

disabled schannel || { check_func_headers "windows.h security.h" InitializeSecurityContext -DSECURITY_WIN32 -lsecur32 &&
                       check_cpp_condition winerror.h "defined(SEC_I_CONTEXT_EXPIRED)" && enable schannel && add_extralibs -lsecur32; }

makeinfo --version > /dev/null 2>&1 && enable makeinfo  || disable makeinfo
enabled makeinfo \
    && [ 0$(makeinfo --version | grep "texinfo" | sed 's/.*texinfo[^0-9]*\([0-9]*\)\..*/\1/') -ge 5 ] \
    && enable makeinfo_html || disable makeinfo_html
disabled makeinfo_html && texi2html --help 2> /dev/null | grep -q 'init-file' && enable texi2html || disable texi2html
perl -v            > /dev/null 2>&1 && enable perl      || disable perl
pod2man --help     > /dev/null 2>&1 && enable pod2man   || disable pod2man
rsync --help 2> /dev/null | grep -q 'contimeout' && enable rsync_contimeout || disable rsync_contimeout

check_header linux/fb.h
check_header linux/videodev.h
check_header linux/videodev2.h
check_code cc linux/videodev2.h "struct v4l2_frmsizeenum vfse; vfse.discrete.width = 0;" && enable_safe struct_v4l2_frmivalenum_discrete

check_header sys/videoio.h
check_code cc sys/videoio.h "struct v4l2_frmsizeenum vfse; vfse.discrete.width = 0;" && enable_safe struct_v4l2_frmivalenum_discrete

check_func_headers "windows.h vfw.h" capCreateCaptureWindow "$vfwcap_indev_extralibs"
# check that WM_CAP_DRIVER_CONNECT is defined to the proper value
# w32api 3.12 had it defined wrong
check_cpp_condition vfw.h "WM_CAP_DRIVER_CONNECT > WM_USER" && enable vfwcap_defines

check_type "dshow.h" IBaseFilter

# check for ioctl_meteor.h, ioctl_bt848.h and alternatives
{ check_header dev/bktr/ioctl_meteor.h &&
  check_header dev/bktr/ioctl_bt848.h; } ||
{ check_header machine/ioctl_meteor.h &&
  check_header machine/ioctl_bt848.h; } ||
{ check_header dev/video/meteor/ioctl_meteor.h &&
  check_header dev/video/bktr/ioctl_bt848.h; } ||
check_header dev/ic/bt8xx.h

check_header sndio.h
if check_struct sys/soundcard.h audio_buf_info bytes; then
    enable_safe sys/soundcard.h
else
    check_cc -D__BSD_VISIBLE -D__XSI_VISIBLE <<EOF && add_cppflags -D__BSD_VISIBLE -D__XSI_VISIBLE && enable_safe sys/soundcard.h
    #include <sys/soundcard.h>
    audio_buf_info abc;
EOF
fi
check_header soundcard.h

enabled_any alsa_indev alsa_outdev &&
    check_lib alsa/asoundlib.h snd_pcm_htimestamp -lasound

enabled jack_indev && check_lib jack/jack.h jack_client_open -ljack &&
    check_func jack_port_get_latency_range -ljack

enabled_any sndio_indev sndio_outdev && check_lib sndio.h sio_open -lsndio

if enabled libcdio; then
    check_lib "cdio/cdda.h cdio/paranoia.h" cdio_cddap_open -lcdio_paranoia -lcdio_cdda -lcdio ||
    check_lib "cdio/paranoia/cdda.h cdio/paranoia/paranoia.h" cdio_cddap_open -lcdio_paranoia -lcdio_cdda -lcdio ||
    die "ERROR: No usable libcdio/cdparanoia found"
fi

if ! disabled libxcb; then
    check_pkg_config "xcb >= 1.4" xcb/xcb.h xcb_connect || {
        enabled libxcb && die "ERROR: libxcb >= 1.4 not found";
    } && enable libxcb

if enabled libxcb; then
    disabled libxcb_shm || {
        check_pkg_config xcb-shm xcb/shm.h xcb_shm_attach || {
            enabled libxcb_shm && die "ERROR: libxcb_shm not found";
        } && check_header sys/shm.h && enable libxcb_shm; }

    disabled libxcb_xfixes || {
        check_pkg_config xcb-xfixes xcb/xfixes.h xcb_xfixes_get_cursor_image || {
            enabled libxcb_xfixes && die "ERROR: libxcb_xfixes not found";
        } && enable libxcb_xfixes; }

    disabled libxcb_shape || {
        check_pkg_config xcb-shape xcb/shape.h xcb_shape_get_rectangles || {
            enabled libxcb_shape && die "ERROR: libxcb_shape not found";
        } && enable libxcb_shape; }

    add_cflags $xcb_cflags $xcb_shm_cflags $xcb_xfixes_cflags $xcb_shape_cflags
    add_extralibs $xcb_libs $xcb_shm_libs $xcb_xfixes_libs $xcb_shape_libs
fi
fi

check_func_headers "windows.h" CreateDIBSection "$gdigrab_indev_extralibs"

enabled dxva2api_h &&
    check_cc <<EOF && enable dxva2api_cobj
#define _WIN32_WINNT 0x0600
#define COBJMACROS
#include <windows.h>
#include <d3d9.h>
#include <dxva2api.h>
int main(void) { IDirectXVideoDecoder *o = NULL; IDirectXVideoDecoder_Release(o); return 0; }
EOF

enabled vaapi &&
    check_lib va/va.h vaInitialize -lva ||
    disable vaapi

enabled vaapi &&
    check_code cc "va/va.h" "vaCreateSurfaces(0, 0, 0, 0, 0, 0, 0, 0)" ||
    disable vaapi

enabled vaapi &&
    check_lib "va/va.h va/va_drm.h" vaGetDisplayDRM -lva -lva-drm &&
    enable vaapi_drm

enabled vdpau &&
    check_cpp_condition vdpau/vdpau.h "defined VDP_DECODER_PROFILE_MPEG4_PART2_ASP" ||
    disable vdpau

enabled_any vaapi vdpau && check_lib X11/Xlib.h XOpenDisplay -lX11 && enable xlib

enabled vaapi && enabled xlib &&
    check_lib "va/va.h va/va_x11.h" vaGetDisplay -lva -lva-x11 &&
    enable vaapi_x11

enabled vdpau && enabled xlib &&
    check_lib "vdpau/vdpau.h vdpau/vdpau_x11.h" vdp_device_create_x11 -lvdpau &&
    enable vdpau_x11

if enabled x86; then
    case $target_os in
        mingw32*|mingw64*|win32|win64|linux|cygwin*)
            ;;
        *)
            disable cuda cuvid nvenc
            ;;
    esac
else
    disable cuda cuvid nvenc
fi

enabled nvenc &&
    check_cc -I$source_path <<EOF || disable nvenc
#include "compat/nvenc/nvEncodeAPI.h"
NV_ENCODE_API_FUNCTION_LIST flist;
void f(void) { struct { const GUID guid; } s[] = { { NV_ENC_PRESET_HQ_GUID } }; }
int main(void) { return 0; }
EOF

# Funny iconv installations are not unusual, so check it after all flags have been set
disabled iconv || check_func_headers iconv.h iconv || check_lib iconv.h iconv -liconv || disable iconv

enabled debug && add_cflags -g"$debuglevel" && add_asflags -g"$debuglevel"

# add some useful compiler flags if supported
check_cflags -Wdeclaration-after-statement
check_cflags -Wall
check_cflags -Wdisabled-optimization
check_cflags -Wpointer-arith
check_cflags -Wredundant-decls
check_cflags -Wwrite-strings
check_cflags -Wtype-limits
check_cflags -Wundef
check_cflags -Wmissing-prototypes
check_cflags -Wno-pointer-to-int-cast
check_cflags -Wstrict-prototypes
check_cflags -Wempty-body
enabled extra_warnings && check_cflags -Winline
enabled extra_warnings && check_cflags -Wcast-qual

check_disable_warning(){
    warning_flag=-W${1#-Wno-}
    test_cflags $warning_flag && add_cflags $1
}

check_disable_warning -Wno-parentheses
check_disable_warning -Wno-switch
check_disable_warning -Wno-format-zero-length
check_disable_warning -Wno-pointer-sign
check_disable_warning -Wno-unused-const-variable

# add some linker flags
check_ldflags -Wl,--warn-common
check_ldflags -Wl,-rpath-link=libpostproc:libswresample:libswscale:libavfilter:libavdevice:libavformat:libavcodec:libavutil:libavresample
enabled rpath && add_ldexeflags -Wl,-rpath,$libdir
enabled rpath && add_ldlibflags -Wl,-rpath,$libdir
test_ldflags -Wl,-Bsymbolic && append SHFLAGS -Wl,-Bsymbolic

# add some strip flags
# -wN '..@*' is more selective than -x, but not available everywhere.
check_stripflags -wN \'..@*\' || check_stripflags -x

enabled neon_clobber_test &&
    check_ldflags -Wl,--wrap,avcodec_open2              \
                  -Wl,--wrap,avcodec_decode_audio4      \
                  -Wl,--wrap,avcodec_decode_video2      \
                  -Wl,--wrap,avcodec_decode_subtitle2   \
                  -Wl,--wrap,avcodec_encode_audio2      \
                  -Wl,--wrap,avcodec_encode_video2      \
                  -Wl,--wrap,avcodec_encode_subtitle    \
                  -Wl,--wrap,avcodec_send_packet        \
                  -Wl,--wrap,avcodec_receive_packet     \
                  -Wl,--wrap,avcodec_send_frame         \
                  -Wl,--wrap,avcodec_receive_frame      \
                  -Wl,--wrap,swr_convert                \
                  -Wl,--wrap,avresample_convert ||
    disable neon_clobber_test

enabled xmm_clobber_test &&
    check_ldflags -Wl,--wrap,avcodec_open2              \
                  -Wl,--wrap,avcodec_decode_audio4      \
                  -Wl,--wrap,avcodec_decode_video2      \
                  -Wl,--wrap,avcodec_decode_subtitle2   \
                  -Wl,--wrap,avcodec_encode_audio2      \
                  -Wl,--wrap,avcodec_encode_video2      \
                  -Wl,--wrap,avcodec_encode_subtitle    \
                  -Wl,--wrap,avcodec_send_packet        \
                  -Wl,--wrap,avcodec_receive_packet     \
                  -Wl,--wrap,avcodec_send_frame         \
                  -Wl,--wrap,avcodec_receive_frame      \
                  -Wl,--wrap,swr_convert                \
                  -Wl,--wrap,avresample_convert         \
                  -Wl,--wrap,sws_scale ||
    disable xmm_clobber_test

check_ld "cc" <<EOF && enable proper_dce
extern const int array[512];
static inline int func(void) { return array[0]; }
int main(void) { return 0; }
EOF

if enabled proper_dce; then
    echo "X { local: *; };" > $TMPV
    if test_ldflags -Wl,${version_script},$TMPV; then
        append SHFLAGS '-Wl,${version_script},\$(SUBDIR)lib\$(NAME).ver'
        check_cc <<EOF && enable symver_asm_label
void ff_foo(void) __asm__ ("av_foo@VERSION");
void ff_foo(void) { ${inline_asm+__asm__($quotes);} }
EOF
        check_cc <<EOF && enable symver_gnu_asm
__asm__(".symver ff_foo,av_foo@VERSION");
void ff_foo(void) {}
EOF
    fi
fi

if [ -z "$optflags" ]; then
    if enabled small; then
        optflags=$cflags_size
    elif enabled optimizations; then
        optflags=$cflags_speed
    else
        optflags=$cflags_noopt
    fi
fi

check_optflags(){
    check_cflags "$@"
    enabled lto && check_ldflags "$@"
}


if enabled lto; then
    test "$cc_type" != "$ld_type" && die "LTO requires same compiler and linker"
    check_cflags  -flto
    check_ldflags -flto $cpuflags
    disable inline_asm_direct_symbol_refs
fi

check_optflags $optflags
check_optflags -fno-math-errno
check_optflags -fno-signed-zeros

enabled ftrapv && check_cflags -ftrapv

check_cc -mno-red-zone <<EOF && noredzone_flags="-mno-red-zone"
int x;
EOF


if enabled icc; then
    # Just warnings, no remarks
    check_cflags -w1
    # -wd: Disable following warnings
    # 144, 167, 556: -Wno-pointer-sign
    # 188: enumerated type mixed with another type
    # 1292: attribute "foo" ignored
    # 1419: external declaration in primary source file
    # 10006: ignoring unknown option -fno-signed-zeros
    # 10148: ignoring unknown option -Wno-parentheses
    # 10156: ignoring option '-W'; no argument required
    # 13200: No EMMS instruction before call to function
    # 13203: No EMMS instruction before return from function
    check_cflags -wd144,167,188,556,1292,1419,10006,10148,10156,13200,13203
    # 11030: Warning unknown option --as-needed
    # 10156: ignoring option '-export'; no argument required
    check_ldflags -wd10156,11030
    # icc 11.0 and 11.1 work with ebp_available, but don't pass the test
    enable ebp_available
    # The test above does not test linking
    enabled lto && disable symver_asm_label
    if enabled x86_32; then
        icc_version=$($cc -dumpversion)
        test ${icc_version%%.*} -ge 11 &&
            check_cflags -falign-stack=maintain-16-byte ||
            disable aligned_stack
    fi
elif enabled ccc; then
    # disable some annoying warnings
    add_cflags -msg_disable bitnotint
    add_cflags -msg_disable mixfuncvoid
    add_cflags -msg_disable nonstandcast
    add_cflags -msg_disable unsupieee
elif enabled gcc; then
    check_optflags -fno-tree-vectorize
    check_cflags -Werror=format-security
    check_cflags -Werror=implicit-function-declaration
    check_cflags -Werror=missing-prototypes
    check_cflags -Werror=return-type
    check_cflags -Werror=vla
    check_cflags -Wformat
    check_cflags -fdiagnostics-color=auto
    enabled extra_warnings || check_disable_warning -Wno-maybe-uninitialized
elif enabled llvm_gcc; then
    check_cflags -mllvm -stack-alignment=16
elif enabled clang; then
    check_cflags -mllvm -stack-alignment=16
    check_cflags -mstack-alignment=16
    check_cflags -Qunused-arguments
    check_cflags -Werror=implicit-function-declaration
    check_cflags -Werror=missing-prototypes
    check_cflags -Werror=return-type
elif enabled cparser; then
    add_cflags -Wno-missing-variable-declarations
    add_cflags -Wno-empty-statement
elif enabled armcc; then
    add_cflags -W${armcc_opt},--diag_suppress=4343 # hardfp compat
    add_cflags -W${armcc_opt},--diag_suppress=3036 # using . as system include dir
    # 2523: use of inline assembly is deprecated
    add_cflags -W${armcc_opt},--diag_suppress=2523
    add_cflags -W${armcc_opt},--diag_suppress=1207
    add_cflags -W${armcc_opt},--diag_suppress=1293 # assignment in condition
    add_cflags -W${armcc_opt},--diag_suppress=3343 # hardfp compat
    add_cflags -W${armcc_opt},--diag_suppress=167  # pointer sign
    add_cflags -W${armcc_opt},--diag_suppress=513  # pointer sign
elif enabled tms470; then
    add_cflags -pds=824 -pds=837
    disable inline_asm
elif enabled pathscale; then
    add_cflags -fstrict-overflow -OPT:wrap_around_unsafe_opt=OFF
elif enabled_any msvc icl; then
    enabled x86_32 && disable aligned_stack
    enabled_all x86_32 debug && add_cflags -Oy-
    enabled debug && add_ldflags -debug
    enable pragma_deprecated
    if enabled icl; then
        # -Qansi-alias is basically -fstrict-aliasing, but does not work
        # (correctly) on icl 13.x.
        check_cpp_condition "windows.h" "__ICL < 1300 || __ICL >= 1400" &&
            add_cflags -Qansi-alias
        # Some inline asm is not compilable in debug
        if enabled debug; then
            disable ebp_available
            disable ebx_available
        fi
    fi
    # msvcrt10 x64 incorrectly enables log2, only msvcrt12 (MSVC 2013) onwards actually has log2.
    check_cpp_condition crtversion.h "_VC_CRT_MAJOR_VERSION >= 12" || disable log2
    # The CRT headers contain __declspec(restrict) in a few places, but if redefining
    # restrict, this might break. MSVC 2010 and 2012 fail with __declspec(__restrict)
    # (as it ends up if the restrict redefine is done before including stdlib.h), while
    # MSVC 2013 and newer can handle it fine.
    # If this declspec fails, force including stdlib.h before the restrict redefinition
    # happens in config.h.
    if [ $_restrict != restrict ]; then
        check_cc <<EOF || add_cflags -FIstdlib.h
__declspec($_restrict) void* foo(int);
EOF
    fi
    # the new SSA optimzer in VS2015 U3 is mis-optimizing some parts of the code
    # Issue has been fixed in MSVC v19.00.24218.
    check_cpp_condition windows.h "_MSC_FULL_VER >= 190024218" ||
        check_cflags -d2SSAOptimizer-
    # enable utf-8 source processing on VS2015 U2 and newer
    check_cpp_condition windows.h "_MSC_FULL_VER >= 190023918" &&
        add_cflags -utf-8
fi

for pfx in "" host_; do
    varname=${pfx%_}cc_type
    eval "type=\$$varname"
    if [ $type = "msvc" ]; then
        check_${pfx}cc <<EOF || add_${pfx}cflags -Dinline=__inline
static inline int foo(int a) { return a; }
EOF
    fi
done

case $as_type in
    clang)
        add_asflags -Qunused-arguments
    ;;
esac

case $ld_type in
    clang)
        check_ldflags -Qunused-arguments
    ;;
esac

case $target_os in
    osf1)
        enabled ccc && add_ldflags '-Wl,-expect_unresolved,*'
    ;;
    plan9)
        add_cppflags -Dmain=plan9_main
    ;;
esac

enable frame_thread_encoder

enabled asm || { arch=c; disable $ARCH_LIST $ARCH_EXT_LIST; }

check_deps $CONFIG_LIST       \
           $CONFIG_EXTRA      \
           $HAVE_LIST         \
           $ALL_COMPONENTS    \

enabled threads && ! enabled pthreads && ! enabled atomics_native && die "non pthread threading without atomics not supported, try adding --enable-pthreads or --cpu=i486 or higher if you are on x86"


if test $target_os = "haiku"; then
    disable memalign
    disable posix_memalign
fi

enabled_all dxva2 dxva2api_cobj CoTaskMemFree &&
    prepend ffmpeg_libs $($ldflags_filter "-lole32") &&
    enable dxva2_lib

# add_dep lib dep
# -> enable ${lib}_deps_${dep}
# -> add $dep to ${lib}_deps only once
add_dep() {
    lib=$1
    dep=$2
    enabled "${lib}_deps_${dep}" && return 0
    enable  "${lib}_deps_${dep}"
    prepend "${lib}_deps" $dep
}

# merge deps lib components
# merge all ${component}_deps into ${lib}_deps and ${lib}_deps_*
merge_deps() {
    lib=$1
    shift
    for comp in $*; do
        enabled $comp || continue
        eval "dep=\"\$${comp}_deps\""
        for d in $dep; do
            add_dep $lib $d
        done
    done
}

merge_deps libavfilter $FILTER_LIST

map 'enabled $v && intrinsics=${v#intrinsics_}' $INTRINSICS_LIST

for thread in $THREADS_LIST; do
    if enabled $thread; then
        test -n "$thread_type" &&
            die "ERROR: Only one thread type must be selected." ||
            thread_type="$thread"
    fi
done

if disabled stdatomic_h; then
    if enabled atomics_gcc; then
        add_cppflags '-I\$(SRC_PATH)/compat/atomics/gcc'
    elif enabled atomics_win32; then
        add_cppflags '-I\$(SRC_PATH)/compat/atomics/win32'
    elif enabled atomics_suncc; then
        add_cppflags '-I\$(SRC_PATH)/compat/atomics/suncc'
    elif enabled pthreads; then
        add_compat atomics/pthread/stdatomic.o
        add_cppflags '-I\$(SRC_PATH)/compat/atomics/pthread'
    else
        enabled threads && die "Threading is enabled, but no atomics are available"
        add_cppflags '-I\$(SRC_PATH)/compat/atomics/dummy'
    fi
fi

# Check if requested libraries were found.
for lib in $AUTODETECT_LIBS; do
    requested $lib && ! enabled $lib && die "ERROR: $lib requested but not found";
done

enabled zlib && add_cppflags -DZLIB_CONST

# conditional library dependencies, in linking order
enabled afftfilt_filter     && prepend avfilter_deps "avcodec"
enabled amovie_filter       && prepend avfilter_deps "avformat avcodec"
enabled aresample_filter    && prepend avfilter_deps "swresample"
enabled atempo_filter       && prepend avfilter_deps "avcodec"
enabled cover_rect_filter   && prepend avfilter_deps "avformat avcodec"
enabled ebur128_filter && enabled swresample && prepend avfilter_deps "swresample"
enabled elbg_filter         && prepend avfilter_deps "avcodec"
enabled fftfilt_filter      && prepend avfilter_deps "avcodec"
enabled find_rect_filter    && prepend avfilter_deps "avformat avcodec"
enabled mcdeint_filter      && prepend avfilter_deps "avcodec"
enabled movie_filter    && prepend avfilter_deps "avformat avcodec"
enabled pan_filter          && prepend avfilter_deps "swresample"
enabled pp_filter           && prepend avfilter_deps "postproc"
enabled removelogo_filter   && prepend avfilter_deps "avformat avcodec swscale"
enabled resample_filter && prepend avfilter_deps "avresample"
enabled sab_filter          && prepend avfilter_deps "swscale"
enabled scale_filter    && prepend avfilter_deps "swscale"
enabled scale2ref_filter    && prepend avfilter_deps "swscale"
enabled sofalizer_filter    && prepend avfilter_deps "avcodec"
enabled showcqt_filter      && prepend avfilter_deps "avformat avcodec swscale"
enabled showfreqs_filter    && prepend avfilter_deps "avcodec"
enabled showspectrum_filter && prepend avfilter_deps "avcodec"
enabled smartblur_filter    && prepend avfilter_deps "swscale"
enabled spectrumsynth_filter && prepend avfilter_deps "avcodec"
enabled subtitles_filter    && prepend avfilter_deps "avformat avcodec"
enabled uspp_filter         && prepend avfilter_deps "avcodec"

enabled lavfi_indev         && prepend avdevice_deps "avfilter"

enabled opus_decoder    && prepend avcodec_deps "swresample"

expand_deps(){
    lib_deps=${1}_deps
    eval "deps=\$$lib_deps"
    append $lib_deps $(map 'eval echo \$${v}_deps' $deps)
    unique $lib_deps
}

#we have to remove gpl from the deps here as some code assumes all lib deps are libs
postproc_deps="$(filter_out 'gpl' $postproc_deps)"

map 'expand_deps $v' $LIBRARY_LIST

license="LGPL version 2.1 or later"
if enabled nonfree; then
    license="nonfree and unredistributable"
elif enabled gplv3; then
    license="GPL version 3 or later"
elif enabled lgplv3; then
    license="LGPL version 3 or later"
elif enabled gpl; then
    license="GPL version 2 or later"
fi

if test "$quiet" != "yes"; then

echo "install prefix            $prefix"
echo "source path               $source_path"
echo "C compiler                $cc"
echo "C library                 $libc_type"
if test "$host_cc" != "$cc"; then
    echo "host C compiler           $host_cc"
    echo "host C library            $host_libc_type"
fi
echo "ARCH                      $arch ($cpu)"
if test "$build_suffix" != ""; then
    echo "build suffix              $build_suffix"
fi
if test "$progs_suffix" != ""; then
    echo "progs suffix              $progs_suffix"
fi
if test "$extra_version" != ""; then
    echo "version string suffix     $extra_version"
fi
echo "big-endian                ${bigendian-no}"
echo "runtime cpu detection     ${runtime_cpudetect-no}"
if enabled x86; then
    echo "${yasmexe}                      ${yasm-no}"
    echo "MMX enabled               ${mmx-no}"
    echo "MMXEXT enabled            ${mmxext-no}"
    echo "3DNow! enabled            ${amd3dnow-no}"
    echo "3DNow! extended enabled   ${amd3dnowext-no}"
    echo "SSE enabled               ${sse-no}"
    echo "SSSE3 enabled             ${ssse3-no}"
    echo "AESNI enabled             ${aesni-no}"
    echo "AVX enabled               ${avx-no}"
    echo "XOP enabled               ${xop-no}"
    echo "FMA3 enabled              ${fma3-no}"
    echo "FMA4 enabled              ${fma4-no}"
    echo "i686 features enabled     ${i686-no}"
    echo "CMOV is fast              ${fast_cmov-no}"
    echo "EBX available             ${ebx_available-no}"
    echo "EBP available             ${ebp_available-no}"
fi
if enabled aarch64; then
    echo "NEON enabled              ${neon-no}"
    echo "VFP enabled               ${vfp-no}"
fi
if enabled arm; then
    echo "ARMv5TE enabled           ${armv5te-no}"
    echo "ARMv6 enabled             ${armv6-no}"
    echo "ARMv6T2 enabled           ${armv6t2-no}"
    echo "VFP enabled               ${vfp-no}"
    echo "NEON enabled              ${neon-no}"
    echo "THUMB enabled             ${thumb-no}"
fi
if enabled mips; then
    echo "MIPS FPU enabled          ${mipsfpu-no}"
    echo "MIPS DSP R1 enabled       ${mipsdsp-no}"
    echo "MIPS DSP R2 enabled       ${mipsdspr2-no}"
    echo "MIPS MSA enabled          ${msa-no}"
    echo "LOONGSON MMI enabled      ${mmi-no}"
fi
if enabled ppc; then
    echo "AltiVec enabled           ${altivec-no}"
    echo "VSX enabled               ${vsx-no}"
    echo "POWER8 enabled            ${power8-no}"
    echo "PPC 4xx optimizations     ${ppc4xx-no}"
    echo "dcbzl available           ${dcbzl-no}"
fi
echo "debug symbols             ${debug-no}"
echo "strip symbols             ${stripping-no}"
echo "optimize for size         ${small-no}"
echo "optimizations             ${optimizations-no}"
echo "static                    ${static-no}"
echo "shared                    ${shared-no}"
echo "postprocessing support    ${postproc-no}"
echo "network support           ${network-no}"
echo "threading support         ${thread_type-no}"
echo "safe bitstream reader     ${safe_bitstream_reader-no}"
echo "texi2html enabled         ${texi2html-no}"
echo "perl enabled              ${perl-no}"
echo "pod2man enabled           ${pod2man-no}"
echo "makeinfo enabled          ${makeinfo-no}"
echo "makeinfo supports HTML    ${makeinfo_html-no}"
test -n "$random_seed" &&
    echo "random seed               ${random_seed}"
echo

echo "External libraries:"
print_enabled '' $EXTERNAL_LIBRARY_LIST | print_in_columns
echo

echo "External libraries providing hardware acceleration:"
print_enabled '' $HWACCEL_LIBRARY_LIST | print_in_columns
echo

echo "Libraries:"
print_enabled '' $LIBRARY_LIST | print_in_columns
echo

echo "Programs:"
print_enabled '' $PROGRAM_LIST | print_in_columns
echo

for type in decoder encoder hwaccel parser demuxer muxer protocol filter bsf indev outdev; do
    echo "Enabled ${type}s:"
    eval list=\$$(toupper $type)_LIST
    print_enabled '_*' $list | print_in_columns
    echo
done

echo "License: $license"

echo "Creating configuration files ..."

fi # test "$quiet" != "yes"

test -e Makefile || echo "include $source_path/Makefile" > Makefile

enabled stripping || strip="echo skipping strip"

config_files="$TMPH config.mak doc/config.texi"

cat > config.mak <<EOF
# Automatically generated by configure - do not modify!
ifndef FFMPEG_CONFIG_MAK
FFMPEG_CONFIG_MAK=1
FFMPEG_CONFIGURATION=$FFMPEG_CONFIGURATION
prefix=$prefix
LIBDIR=\$(DESTDIR)$libdir
SHLIBDIR=\$(DESTDIR)$shlibdir
INCDIR=\$(DESTDIR)$incdir
BINDIR=\$(DESTDIR)$bindir
DATADIR=\$(DESTDIR)$datadir
DOCDIR=\$(DESTDIR)$docdir
MANDIR=\$(DESTDIR)$mandir
PKGCONFIGDIR=\$(DESTDIR)$pkgconfigdir
INSTALL_NAME_DIR=$install_name_dir
SRC_PATH=$source_path
SRC_LINK=$source_link
ifndef MAIN_MAKEFILE
SRC_PATH:=\$(SRC_PATH:.%=..%)
endif
CC_IDENT=$cc_ident
ARCH=$arch
INTRINSICS=$intrinsics
CC=$cc
CXX=$cxx
AS=$as
OBJCC=$objcc
LD=$ld
DEPCC=$dep_cc
DEPCCFLAGS=$DEPCCFLAGS \$(CPPFLAGS)
DEPAS=$as
DEPASFLAGS=$DEPASFLAGS \$(CPPFLAGS)
YASM=$yasmexe
DEPYASM=$yasmexe
AR=$ar
ARFLAGS=$arflags
AR_O=$ar_o
RANLIB=$ranlib
STRIP=$strip
CP=cp -p
LN_S=$ln_s
CPPFLAGS=$CPPFLAGS
CFLAGS=$CFLAGS
CXXFLAGS=$CXXFLAGS
OBJCFLAGS=$OBJCFLAGS
ASFLAGS=$ASFLAGS
AS_C=$AS_C
AS_O=$AS_O
OBJCC_C=$OBJCC_C
OBJCC_E=$OBJCC_E
OBJCC_O=$OBJCC_O
CC_C=$CC_C
CC_E=$CC_E
CC_O=$CC_O
CXX_C=$CXX_C
CXX_O=$CXX_O
LD_O=$LD_O
LD_LIB=$LD_LIB
LD_PATH=$LD_PATH
DLLTOOL=$dlltool
WINDRES=$windres
DEPWINDRES=$dep_cc
DOXYGEN=$doxygen
LDFLAGS=$LDFLAGS
LDEXEFLAGS=$LDEXEFLAGS
LDLIBFLAGS=$LDLIBFLAGS
SHFLAGS=$(echo $($ldflags_filter $SHFLAGS))
ASMSTRIPFLAGS=$ASMSTRIPFLAGS
YASMFLAGS=$YASMFLAGS
BUILDSUF=$build_suffix
PROGSSUF=$progs_suffix
FULLNAME=$FULLNAME
LIBPREF=$LIBPREF
LIBSUF=$LIBSUF
LIBNAME=$LIBNAME
SLIBPREF=$SLIBPREF
SLIBSUF=$SLIBSUF
EXESUF=$EXESUF
EXTRA_VERSION=$extra_version
CCDEP=$CCDEP
CXXDEP=$CXXDEP
CCDEP_FLAGS=$CCDEP_FLAGS
ASDEP=$ASDEP
ASDEP_FLAGS=$ASDEP_FLAGS
CC_DEPFLAGS=$CC_DEPFLAGS
AS_DEPFLAGS=$AS_DEPFLAGS
HOSTCC=$host_cc
HOSTLD=$host_ld
HOSTCFLAGS=$host_cflags
HOSTCPPFLAGS=$host_cppflags
HOSTEXESUF=$HOSTEXESUF
HOSTLDFLAGS=$host_ldflags
HOSTLIBS=$host_libs
DEPHOSTCC=$host_cc
DEPHOSTCCFLAGS=$DEPHOSTCCFLAGS \$(HOSTCCFLAGS)
HOSTCCDEP=$HOSTCCDEP
HOSTCCDEP_FLAGS=$HOSTCCDEP_FLAGS
HOSTCC_DEPFLAGS=$HOSTCC_DEPFLAGS
HOSTCC_C=$HOSTCC_C
HOSTCC_O=$HOSTCC_O
HOSTLD_O=$HOSTLD_O
TARGET_EXEC=$target_exec $target_exec_args
TARGET_PATH=$target_path
TARGET_SAMPLES=${target_samples:-\$(SAMPLES)}
CFLAGS-ffplay=${sdl2_cflags}
ZLIB=$($ldflags_filter -lz)
LIB_INSTALL_EXTRA_CMD=$LIB_INSTALL_EXTRA_CMD
EXTRALIBS=$extralibs
COMPAT_OBJS=$compat_objs
EXEOBJS=$exeobjs
INSTALL=$install
LIBTARGET=${LIBTARGET}
SLIBNAME=${SLIBNAME}
SLIBNAME_WITH_VERSION=${SLIBNAME_WITH_VERSION}
SLIBNAME_WITH_MAJOR=${SLIBNAME_WITH_MAJOR}
SLIB_CREATE_DEF_CMD=${SLIB_CREATE_DEF_CMD}
SLIB_EXTRA_CMD=${SLIB_EXTRA_CMD}
SLIB_INSTALL_NAME=${SLIB_INSTALL_NAME}
SLIB_INSTALL_LINKS=${SLIB_INSTALL_LINKS}
SLIB_INSTALL_EXTRA_LIB=${SLIB_INSTALL_EXTRA_LIB}
SLIB_INSTALL_EXTRA_SHLIB=${SLIB_INSTALL_EXTRA_SHLIB}
VERSION_SCRIPT_POSTPROCESS_CMD=${VERSION_SCRIPT_POSTPROCESS_CMD}
SAMPLES:=${samples:-\$(FATE_SAMPLES)}
NOREDZONE_FLAGS=$noredzone_flags
EOF

get_version(){
    lcname=lib${1}
    name=$(toupper $lcname)
    file=$source_path/$lcname/version.h
    eval $(awk "/#define ${name}_VERSION_M/ { print \$2 \"=\" \$3 }" "$file")
    enabled raise_major && eval ${name}_VERSION_MAJOR=$((${name}_VERSION_MAJOR+100))
    eval ${name}_VERSION=\$${name}_VERSION_MAJOR.\$${name}_VERSION_MINOR.\$${name}_VERSION_MICRO
    eval echo "${lcname}_VERSION=\$${name}_VERSION" >> config.mak
    eval echo "${lcname}_VERSION_MAJOR=\$${name}_VERSION_MAJOR" >> config.mak
    eval echo "${lcname}_VERSION_MINOR=\$${name}_VERSION_MINOR" >> config.mak
}

map 'get_version $v' $LIBRARY_LIST

map 'eval echo "${v}_FFLIBS=\$${v}_deps" >> config.mak' $LIBRARY_LIST

print_program_libs(){
    eval "program_libs=\$${1}_libs"
    eval echo "LIBS-${1}=${program_libs}" >> config.mak
}

map 'print_program_libs $v' $PROGRAM_LIST

cat > $TMPH <<EOF
/* Automatically generated by configure - do not modify! */
#ifndef FFMPEG_CONFIG_H
#define FFMPEG_CONFIG_H
#define FFMPEG_CONFIGURATION "$(c_escape $FFMPEG_CONFIGURATION)"
#define FFMPEG_LICENSE "$(c_escape $license)"
#define CONFIG_THIS_YEAR 2017
#define FFMPEG_DATADIR "$(eval c_escape $datadir)"
#define AVCONV_DATADIR "$(eval c_escape $datadir)"
#define CC_IDENT "$(c_escape ${cc_ident:-Unknown compiler})"
#define av_restrict $_restrict
#define EXTERN_PREFIX "${extern_prefix}"
#define EXTERN_ASM ${extern_prefix}
#define BUILDSUF "$build_suffix"
#define SLIBSUF "$SLIBSUF"
#define HAVE_MMX2 HAVE_MMXEXT
#define SWS_MAX_FILTER_SIZE $sws_max_filter_size
EOF

test -n "$assert_level" &&
    echo "#define ASSERT_LEVEL $assert_level" >>$TMPH

test -n "$malloc_prefix" &&
    echo "#define MALLOC_PREFIX $malloc_prefix" >>$TMPH

if enabled yasm; then
    append config_files $TMPASM
    printf '' >$TMPASM
fi

enabled getenv || echo "#define getenv(x) NULL" >> $TMPH


mkdir -p doc
mkdir -p tests
mkdir -p tests/api
echo "@c auto-generated by configure - do not modify! " > doc/config.texi

print_config ARCH_   "$config_files" $ARCH_LIST
print_config HAVE_   "$config_files" $HAVE_LIST
print_config CONFIG_ "$config_files" $CONFIG_LIST       \
                                     $CONFIG_EXTRA      \
                                     $ALL_COMPONENTS    \

echo "#endif /* FFMPEG_CONFIG_H */" >> $TMPH
echo "endif # FFMPEG_CONFIG_MAK" >> config.mak

# Do not overwrite an unchanged config.h to avoid superfluous rebuilds.
cp_if_changed $TMPH config.h
touch .config

enabled yasm && cp_if_changed $TMPASM config.asm

cat > $TMPH <<EOF
/* Generated by ffconf */
#ifndef AVUTIL_AVCONFIG_H
#define AVUTIL_AVCONFIG_H
EOF

print_config AV_HAVE_ $TMPH $HAVE_LIST_PUB

echo "#endif /* AVUTIL_AVCONFIG_H */" >> $TMPH

cp_if_changed $TMPH libavutil/avconfig.h

# generate the lists of enabled components
print_enabled_components(){
    file=$1
    struct_name=$2
    name=$3
    shift 3
    echo "static const $struct_name *$name[] = {" > $TMPH
    for c in $*; do
        enabled $c && printf "    &ff_%s,\n" $c >> $TMPH
    done
    echo "    NULL };" >> $TMPH
    cp_if_changed $TMPH $file
}

print_enabled_components libavcodec/bsf_list.c AVBitStreamFilter bitstream_filters $BSF_LIST
print_enabled_components libavformat/protocol_list.c URLProtocol url_protocols $PROTOCOL_LIST

if test -n "$WARNINGS"; then
    printf "\n%s%s$WARNINGS%s" "$warn_color" "$bold_color" "$reset_color"
    enabled fatal_warnings && exit 1
fi

# build pkg-config files

lib_version(){
    eval printf "\"lib${1}${build_suffix} >= \$LIB$(toupper ${1})_VERSION, \""
}

pkgconfig_generate(){
    name=$1
    shortname=${name#lib}${build_suffix}
    comment=$2
    version=$3
    libs=$4
    requires=$(map 'lib_version $v' $(eval echo \$${name#lib}_deps))
    requires=${requires%, }
    enabled ${name#lib} || return 0
    mkdir -p $name
    cat <<EOF > $name/$name${build_suffix}.pc
prefix=$prefix
exec_prefix=\${prefix}
libdir=$libdir
includedir=$incdir

Name: $name
Description: $comment
Version: $version
Requires: $(enabled shared || echo $requires)
Requires.private: $(enabled shared && echo $requires)
Conflicts:
Libs: -L\${libdir} $(enabled rpath && echo "-Wl,-rpath,\${libdir}") -l${shortname} $(enabled shared || echo $libs)
Libs.private: $(enabled shared && echo $libs)
Cflags: -I\${includedir}
EOF

mkdir -p doc/examples/pc-uninstalled
includedir=${source_path}
[ "$includedir" = . ] && includedir="\${pcfiledir}/../../.."
    cat <<EOF > doc/examples/pc-uninstalled/${name}-uninstalled.pc
prefix=
exec_prefix=
libdir=\${pcfiledir}/../../../$name
includedir=${includedir}

Name: $name
Description: $comment
Version: $version
Requires: $requires
Conflicts:
Libs: -L\${libdir} -Wl,-rpath,\${libdir} -l${shortname} $(enabled shared || echo $libs)
Cflags: -I\${includedir}
EOF
}

pkgconfig_generate libavutil     "FFmpeg utility library"               "$LIBAVUTIL_VERSION"     "$LIBRT $LIBM"
pkgconfig_generate libavcodec    "FFmpeg codec library"                 "$LIBAVCODEC_VERSION"    "$extralibs"
pkgconfig_generate libavformat   "FFmpeg container format library"      "$LIBAVFORMAT_VERSION"   "$extralibs"
pkgconfig_generate libavdevice   "FFmpeg device handling library"       "$LIBAVDEVICE_VERSION"   "$extralibs"
pkgconfig_generate libavfilter   "FFmpeg audio/video filtering library" "$LIBAVFILTER_VERSION"   "$extralibs"
pkgconfig_generate libpostproc   "FFmpeg postprocessing library"        "$LIBPOSTPROC_VERSION"   ""
pkgconfig_generate libavresample "Libav audio resampling library"       "$LIBAVRESAMPLE_VERSION" "$LIBM"
pkgconfig_generate libswscale    "FFmpeg image rescaling library"       "$LIBSWSCALE_VERSION"    "$LIBM"
pkgconfig_generate libswresample "FFmpeg audio resampling library"      "$LIBSWRESAMPLE_VERSION" "$LIBM $LIBSOXR"<|MERGE_RESOLUTION|>--- conflicted
+++ resolved
@@ -1690,10 +1690,6 @@
     $PROGRAM_LIST
     $SUBSYSTEM_LIST
     fontconfig
-<<<<<<< HEAD
-    memalign_hack
-=======
->>>>>>> e1cc7f83
     memory_poisoning
     neon_clobber_test
     pic
