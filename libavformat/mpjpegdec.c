--- conflicted
+++ resolved
@@ -153,12 +153,8 @@
     int found_content_type = 0;
     int ret, size = -1;
 
-<<<<<<< HEAD
+    // get the CRLF as empty string
     ret = get_line(pb, line, sizeof(line));
-=======
-    // get the CRLF as empty string
-    ret = get_line(s->pb, line, sizeof(line));
->>>>>>> 18f9308e
     if (ret < 0)
         return ret;
 
@@ -166,7 +162,7 @@
      * initial CRLF (see rfc1341 7.2.1)
      */
     if (!line[0]) {
-        ret = get_line(s->pb, line, sizeof(line));
+        ret = get_line(pb, line, sizeof(line));
         if (ret < 0)
             return ret;
     }
