/*
 * MPEG-DASH ISO BMFF segmenter
 * Copyright (c) 2014 Martin Storsjo
 *
 * This file is part of FFmpeg.
 *
 * FFmpeg is free software; you can redistribute it and/or
 * modify it under the terms of the GNU Lesser General Public
 * License as published by the Free Software Foundation; either
 * version 2.1 of the License, or (at your option) any later version.
 *
 * FFmpeg is distributed in the hope that it will be useful,
 * but WITHOUT ANY WARRANTY; without even the implied warranty of
 * MERCHANTABILITY or FITNESS FOR A PARTICULAR PURPOSE.  See the GNU
 * Lesser General Public License for more details.
 *
 * You should have received a copy of the GNU Lesser General Public
 * License along with FFmpeg; if not, write to the Free Software
 * Foundation, Inc., 51 Franklin Street, Fifth Floor, Boston, MA 02110-1301 USA
 */

#include "config.h"
#if HAVE_UNISTD_H
#include <unistd.h>
#endif

#include "libavutil/avassert.h"
#include "libavutil/avstring.h"
#include "libavutil/intreadwrite.h"
#include "libavutil/mathematics.h"
#include "libavutil/opt.h"
#include "libavutil/rational.h"
#include "libavutil/time_internal.h"

#include "avc.h"
#include "avformat.h"
#include "avio_internal.h"
#include "internal.h"
#include "isom.h"
#include "os_support.h"
#include "url.h"

// See ISO/IEC 23009-1:2014 5.3.9.4.4
typedef enum {
    DASH_TMPL_ID_UNDEFINED = -1,
    DASH_TMPL_ID_ESCAPE,
    DASH_TMPL_ID_REP_ID,
    DASH_TMPL_ID_NUMBER,
    DASH_TMPL_ID_BANDWIDTH,
    DASH_TMPL_ID_TIME,
} DASHTmplId;

typedef struct Segment {
    char file[1024];
    int64_t start_pos;
    int range_length, index_length;
    int64_t time;
    int duration;
    int n;
} Segment;

typedef struct OutputStream {
    AVFormatContext *ctx;
    int ctx_inited;
    uint8_t iobuf[32768];
    AVIOContext *out;
    int packets_written;
    char initfile[1024];
    int64_t init_start_pos;
    int init_range_length;
    int nb_segments, segments_size, segment_index;
    Segment **segments;
    int64_t first_pts, start_pts, max_pts;
    int64_t last_dts;
    int bit_rate;
    char bandwidth_str[64];

    char codec_str[100];
} OutputStream;

typedef struct DASHContext {
    const AVClass *class;  /* Class for private options. */
    int window_size;
    int extra_window_size;
    int min_seg_duration;
    int remove_at_exit;
    int use_template;
    int use_timeline;
    int single_file;
    OutputStream *streams;
    int has_video, has_audio;
    int64_t last_duration;
    int64_t total_duration;
    char availability_start_time[100];
    char dirname[1024];
    const char *single_file_name;
    const char *init_seg_name;
    const char *media_seg_name;
    AVRational min_frame_rate, max_frame_rate;
    int ambiguous_frame_rate;
} DASHContext;

static int dash_write(void *opaque, uint8_t *buf, int buf_size)
{
    OutputStream *os = opaque;
    if (os->out)
        avio_write(os->out, buf, buf_size);
    return buf_size;
}

// RFC 6381
static void set_codec_str(AVFormatContext *s, AVCodecParameters *par,
                          char *str, int size)
{
    const AVCodecTag *tags[2] = { NULL, NULL };
    uint32_t tag;
    if (par->codec_type == AVMEDIA_TYPE_VIDEO)
        tags[0] = ff_codec_movvideo_tags;
    else if (par->codec_type == AVMEDIA_TYPE_AUDIO)
        tags[0] = ff_codec_movaudio_tags;
    else
        return;

    tag = av_codec_get_tag(tags, par->codec_id);
    if (!tag)
        return;
    if (size < 5)
        return;

    AV_WL32(str, tag);
    str[4] = '\0';
    if (!strcmp(str, "mp4a") || !strcmp(str, "mp4v")) {
        uint32_t oti;
        tags[0] = ff_mp4_obj_type;
        oti = av_codec_get_tag(tags, par->codec_id);
        if (oti)
            av_strlcatf(str, size, ".%02x", oti);
        else
            return;

        if (tag == MKTAG('m', 'p', '4', 'a')) {
            if (par->extradata_size >= 2) {
                int aot = par->extradata[0] >> 3;
                if (aot == 31)
                    aot = ((AV_RB16(par->extradata) >> 5) & 0x3f) + 32;
                av_strlcatf(str, size, ".%d", aot);
            }
        } else if (tag == MKTAG('m', 'p', '4', 'v')) {
            // Unimplemented, should output ProfileLevelIndication as a decimal number
            av_log(s, AV_LOG_WARNING, "Incomplete RFC 6381 codec string for mp4v\n");
        }
    } else if (!strcmp(str, "avc1")) {
        uint8_t *tmpbuf = NULL;
        uint8_t *extradata = par->extradata;
        int extradata_size = par->extradata_size;
        if (!extradata_size)
            return;
        if (extradata[0] != 1) {
            AVIOContext *pb;
            if (avio_open_dyn_buf(&pb) < 0)
                return;
            if (ff_isom_write_avcc(pb, extradata, extradata_size) < 0) {
                ffio_free_dyn_buf(&pb);
                return;
            }
            extradata_size = avio_close_dyn_buf(pb, &extradata);
            tmpbuf = extradata;
        }

        if (extradata_size >= 4)
            av_strlcatf(str, size, ".%02x%02x%02x",
                        extradata[1], extradata[2], extradata[3]);
        av_free(tmpbuf);
    }
}

static void dash_free(AVFormatContext *s)
{
    DASHContext *c = s->priv_data;
    int i, j;
    if (!c->streams)
        return;
    for (i = 0; i < s->nb_streams; i++) {
        OutputStream *os = &c->streams[i];
        if (os->ctx && os->ctx_inited)
            av_write_trailer(os->ctx);
        if (os->ctx && os->ctx->pb)
            av_free(os->ctx->pb);
        ff_format_io_close(s, &os->out);
        if (os->ctx)
            avformat_free_context(os->ctx);
        for (j = 0; j < os->nb_segments; j++)
            av_free(os->segments[j]);
        av_free(os->segments);
    }
    av_freep(&c->streams);
}

static void output_segment_list(OutputStream *os, AVIOContext *out, DASHContext *c)
{
    int i, start_index = 0, start_number = 1;
    if (c->window_size) {
        start_index  = FFMAX(os->nb_segments   - c->window_size, 0);
        start_number = FFMAX(os->segment_index - c->window_size, 1);
    }

    if (c->use_template) {
        int timescale = c->use_timeline ? os->ctx->streams[0]->time_base.den : AV_TIME_BASE;
        avio_printf(out, "\t\t\t\t<SegmentTemplate timescale=\"%d\" ", timescale);
        if (!c->use_timeline)
            avio_printf(out, "duration=\"%"PRId64"\" ", c->last_duration);
        avio_printf(out, "initialization=\"%s\" media=\"%s\" startNumber=\"%d\">\n", c->init_seg_name, c->media_seg_name, c->use_timeline ? start_number : 1);
        if (c->use_timeline) {
            int64_t cur_time = 0;
            avio_printf(out, "\t\t\t\t\t<SegmentTimeline>\n");
            for (i = start_index; i < os->nb_segments; ) {
                Segment *seg = os->segments[i];
                int repeat = 0;
                avio_printf(out, "\t\t\t\t\t\t<S ");
                if (i == start_index || seg->time != cur_time) {
                    cur_time = seg->time;
                    avio_printf(out, "t=\"%"PRId64"\" ", seg->time);
                }
                avio_printf(out, "d=\"%d\" ", seg->duration);
                while (i + repeat + 1 < os->nb_segments &&
                       os->segments[i + repeat + 1]->duration == seg->duration &&
                       os->segments[i + repeat + 1]->time == os->segments[i + repeat]->time + os->segments[i + repeat]->duration)
                    repeat++;
                if (repeat > 0)
                    avio_printf(out, "r=\"%d\" ", repeat);
                avio_printf(out, "/>\n");
                i += 1 + repeat;
                cur_time += (1 + repeat) * seg->duration;
            }
            avio_printf(out, "\t\t\t\t\t</SegmentTimeline>\n");
        }
        avio_printf(out, "\t\t\t\t</SegmentTemplate>\n");
    } else if (c->single_file) {
        avio_printf(out, "\t\t\t\t<BaseURL>%s</BaseURL>\n", os->initfile);
        avio_printf(out, "\t\t\t\t<SegmentList timescale=\"%d\" duration=\"%"PRId64"\" startNumber=\"%d\">\n", AV_TIME_BASE, c->last_duration, start_number);
        avio_printf(out, "\t\t\t\t\t<Initialization range=\"%"PRId64"-%"PRId64"\" />\n", os->init_start_pos, os->init_start_pos + os->init_range_length - 1);
        for (i = start_index; i < os->nb_segments; i++) {
            Segment *seg = os->segments[i];
            avio_printf(out, "\t\t\t\t\t<SegmentURL mediaRange=\"%"PRId64"-%"PRId64"\" ", seg->start_pos, seg->start_pos + seg->range_length - 1);
            if (seg->index_length)
                avio_printf(out, "indexRange=\"%"PRId64"-%"PRId64"\" ", seg->start_pos, seg->start_pos + seg->index_length - 1);
            avio_printf(out, "/>\n");
        }
        avio_printf(out, "\t\t\t\t</SegmentList>\n");
    } else {
        avio_printf(out, "\t\t\t\t<SegmentList timescale=\"%d\" duration=\"%"PRId64"\" startNumber=\"%d\">\n", AV_TIME_BASE, c->last_duration, start_number);
        avio_printf(out, "\t\t\t\t\t<Initialization sourceURL=\"%s\" />\n", os->initfile);
        for (i = start_index; i < os->nb_segments; i++) {
            Segment *seg = os->segments[i];
            avio_printf(out, "\t\t\t\t\t<SegmentURL media=\"%s\" />\n", seg->file);
        }
        avio_printf(out, "\t\t\t\t</SegmentList>\n");
    }
}

static DASHTmplId dash_read_tmpl_id(const char *identifier, char *format_tag,
                                    size_t format_tag_size, const char **ptr) {
    const char *next_ptr;
    DASHTmplId id_type = DASH_TMPL_ID_UNDEFINED;

    if (av_strstart(identifier, "$$", &next_ptr)) {
        id_type = DASH_TMPL_ID_ESCAPE;
        *ptr = next_ptr;
    } else if (av_strstart(identifier, "$RepresentationID$", &next_ptr)) {
        id_type = DASH_TMPL_ID_REP_ID;
        // default to basic format, as $RepresentationID$ identifiers
        // are not allowed to have custom format-tags.
        av_strlcpy(format_tag, "%d", format_tag_size);
        *ptr = next_ptr;
    } else { // the following identifiers may have an explicit format_tag
        if (av_strstart(identifier, "$Number", &next_ptr))
            id_type = DASH_TMPL_ID_NUMBER;
        else if (av_strstart(identifier, "$Bandwidth", &next_ptr))
            id_type = DASH_TMPL_ID_BANDWIDTH;
        else if (av_strstart(identifier, "$Time", &next_ptr))
            id_type = DASH_TMPL_ID_TIME;
        else
            id_type = DASH_TMPL_ID_UNDEFINED;

        // next parse the dash format-tag and generate a c-string format tag
        // (next_ptr now points at the first '%' at the beginning of the format-tag)
        if (id_type != DASH_TMPL_ID_UNDEFINED) {
            const char *number_format = (id_type == DASH_TMPL_ID_TIME) ? PRId64 : "d";
            if (next_ptr[0] == '$') { // no dash format-tag
                snprintf(format_tag, format_tag_size, "%%%s", number_format);
                *ptr = &next_ptr[1];
            } else {
                const char *width_ptr;
                // only tolerate single-digit width-field (i.e. up to 9-digit width)
                if (av_strstart(next_ptr, "%0", &width_ptr) &&
                    av_isdigit(width_ptr[0]) &&
                    av_strstart(&width_ptr[1], "d$", &next_ptr)) {
                    // yes, we're using a format tag to build format_tag.
                    snprintf(format_tag, format_tag_size, "%s%c%s", "%0", width_ptr[0], number_format);
                    *ptr = next_ptr;
                } else {
                    av_log(NULL, AV_LOG_WARNING, "Failed to parse format-tag beginning with %s. Expected either a "
                                                 "closing '$' character or a format-string like '%%0[width]d', "
                                                 "where width must be a single digit\n", next_ptr);
                    id_type = DASH_TMPL_ID_UNDEFINED;
                }
            }
        }
    }
    return id_type;
}

static void dash_fill_tmpl_params(char *dst, size_t buffer_size,
                                  const char *template, int rep_id,
                                  int number, int bit_rate,
                                  int64_t time) {
    int dst_pos = 0;
    const char *t_cur = template;
    while (dst_pos < buffer_size - 1 && *t_cur) {
        char format_tag[7]; // May be "%d", "%0Xd", or "%0Xlld" (for $Time$), where X is in [0-9]
        int n = 0;
        DASHTmplId id_type;
        const char *t_next = strchr(t_cur, '$'); // copy over everything up to the first '$' character
        if (t_next) {
            int num_copy_bytes = FFMIN(t_next - t_cur, buffer_size - dst_pos - 1);
            av_strlcpy(&dst[dst_pos], t_cur, num_copy_bytes + 1);
            // advance
            dst_pos += num_copy_bytes;
            t_cur = t_next;
        } else { // no more DASH identifiers to substitute - just copy the rest over and break
            av_strlcpy(&dst[dst_pos], t_cur, buffer_size - dst_pos);
            break;
        }

        if (dst_pos >= buffer_size - 1 || !*t_cur)
            break;

        // t_cur is now pointing to a '$' character
        id_type = dash_read_tmpl_id(t_cur, format_tag, sizeof(format_tag), &t_next);
        switch (id_type) {
        case DASH_TMPL_ID_ESCAPE:
            av_strlcpy(&dst[dst_pos], "$", 2);
            n = 1;
            break;
        case DASH_TMPL_ID_REP_ID:
            n = snprintf(&dst[dst_pos], buffer_size - dst_pos, format_tag, rep_id);
            break;
        case DASH_TMPL_ID_NUMBER:
            n = snprintf(&dst[dst_pos], buffer_size - dst_pos, format_tag, number);
            break;
        case DASH_TMPL_ID_BANDWIDTH:
            n = snprintf(&dst[dst_pos], buffer_size - dst_pos, format_tag, bit_rate);
            break;
        case DASH_TMPL_ID_TIME:
            n = snprintf(&dst[dst_pos], buffer_size - dst_pos, format_tag, time);
            break;
        case DASH_TMPL_ID_UNDEFINED:
            // copy over one byte and advance
            av_strlcpy(&dst[dst_pos], t_cur, 2);
            n = 1;
            t_next = &t_cur[1];
            break;
        }
        // t_next points just past the processed identifier
        // n is the number of bytes that were attempted to be written to dst
        // (may have failed to write all because buffer_size).

        // advance
        dst_pos += FFMIN(n, buffer_size - dst_pos - 1);
        t_cur = t_next;
    }
}

static char *xmlescape(const char *str) {
    int outlen = strlen(str)*3/2 + 6;
    char *out = av_realloc(NULL, outlen + 1);
    int pos = 0;
    if (!out)
        return NULL;
    for (; *str; str++) {
        if (pos + 6 > outlen) {
            char *tmp;
            outlen = 2 * outlen + 6;
            tmp = av_realloc(out, outlen + 1);
            if (!tmp) {
                av_free(out);
                return NULL;
            }
            out = tmp;
        }
        if (*str == '&') {
            memcpy(&out[pos], "&amp;", 5);
            pos += 5;
        } else if (*str == '<') {
            memcpy(&out[pos], "&lt;", 4);
            pos += 4;
        } else if (*str == '>') {
            memcpy(&out[pos], "&gt;", 4);
            pos += 4;
        } else if (*str == '\'') {
            memcpy(&out[pos], "&apos;", 6);
            pos += 6;
        } else if (*str == '\"') {
            memcpy(&out[pos], "&quot;", 6);
            pos += 6;
        } else {
            out[pos++] = *str;
        }
    }
    out[pos] = '\0';
    return out;
}

static void write_time(AVIOContext *out, int64_t time)
{
    int seconds = time / AV_TIME_BASE;
    int fractions = time % AV_TIME_BASE;
    int minutes = seconds / 60;
    int hours = minutes / 60;
    seconds %= 60;
    minutes %= 60;
    avio_printf(out, "PT");
    if (hours)
        avio_printf(out, "%dH", hours);
    if (hours || minutes)
        avio_printf(out, "%dM", minutes);
    avio_printf(out, "%d.%dS", seconds, fractions / (AV_TIME_BASE / 10));
}

static void format_date_now(char *buf, int size)
{
    time_t t = time(NULL);
    struct tm *ptm, tmbuf;
    ptm = gmtime_r(&t, &tmbuf);
    if (ptm) {
        if (!strftime(buf, size, "%Y-%m-%dT%H:%M:%S", ptm))
            buf[0] = '\0';
    }
}

static int write_manifest(AVFormatContext *s, int final)
{
    DASHContext *c = s->priv_data;
    AVIOContext *out;
    char temp_filename[1024];
    int ret, i;
    AVDictionaryEntry *title = av_dict_get(s->metadata, "title", NULL, 0);

    snprintf(temp_filename, sizeof(temp_filename), "%s.tmp", s->filename);
    ret = s->io_open(s, &out, temp_filename, AVIO_FLAG_WRITE, NULL);
    if (ret < 0) {
        av_log(s, AV_LOG_ERROR, "Unable to open %s for writing\n", temp_filename);
        return ret;
    }
    avio_printf(out, "<?xml version=\"1.0\" encoding=\"utf-8\"?>\n");
    avio_printf(out, "<MPD xmlns:xsi=\"http://www.w3.org/2001/XMLSchema-instance\"\n"
                "\txmlns=\"urn:mpeg:dash:schema:mpd:2011\"\n"
                "\txmlns:xlink=\"http://www.w3.org/1999/xlink\"\n"
                "\txsi:schemaLocation=\"urn:mpeg:DASH:schema:MPD:2011 http://standards.iso.org/ittf/PubliclyAvailableStandards/MPEG-DASH_schema_files/DASH-MPD.xsd\"\n"
                "\tprofiles=\"urn:mpeg:dash:profile:isoff-live:2011\"\n"
                "\ttype=\"%s\"\n", final ? "static" : "dynamic");
    if (final) {
        avio_printf(out, "\tmediaPresentationDuration=\"");
        write_time(out, c->total_duration);
        avio_printf(out, "\"\n");
    } else {
        int64_t update_period = c->last_duration / AV_TIME_BASE;
        char now_str[100];
        if (c->use_template && !c->use_timeline)
            update_period = 500;
        avio_printf(out, "\tminimumUpdatePeriod=\"PT%"PRId64"S\"\n", update_period);
        avio_printf(out, "\tsuggestedPresentationDelay=\"PT%"PRId64"S\"\n", c->last_duration / AV_TIME_BASE);
        if (!c->availability_start_time[0] && s->nb_streams > 0 && c->streams[0].nb_segments > 0) {
            format_date_now(c->availability_start_time, sizeof(c->availability_start_time));
        }
        if (c->availability_start_time[0])
            avio_printf(out, "\tavailabilityStartTime=\"%s\"\n", c->availability_start_time);
        format_date_now(now_str, sizeof(now_str));
        if (now_str[0])
            avio_printf(out, "\tpublishTime=\"%s\"\n", now_str);
        if (c->window_size && c->use_template) {
            avio_printf(out, "\ttimeShiftBufferDepth=\"");
            write_time(out, c->last_duration * c->window_size);
            avio_printf(out, "\"\n");
        }
    }
    avio_printf(out, "\tminBufferTime=\"");
    write_time(out, c->last_duration);
    avio_printf(out, "\">\n");
    avio_printf(out, "\t<ProgramInformation>\n");
    if (title) {
        char *escaped = xmlescape(title->value);
        avio_printf(out, "\t\t<Title>%s</Title>\n", escaped);
        av_free(escaped);
    }
    avio_printf(out, "\t</ProgramInformation>\n");
    if (c->window_size && s->nb_streams > 0 && c->streams[0].nb_segments > 0 && !c->use_template) {
        OutputStream *os = &c->streams[0];
        int start_index = FFMAX(os->nb_segments - c->window_size, 0);
        int64_t start_time = av_rescale_q(os->segments[start_index]->time, s->streams[0]->time_base, AV_TIME_BASE_Q);
        avio_printf(out, "\t<Period start=\"");
        write_time(out, start_time);
        avio_printf(out, "\">\n");
    } else {
        avio_printf(out, "\t<Period start=\"PT0.0S\">\n");
    }

    if (c->has_video) {
        avio_printf(out, "\t\t<AdaptationSet contentType=\"video\" segmentAlignment=\"true\" bitstreamSwitching=\"true\"");
        if (c->max_frame_rate.num && !c->ambiguous_frame_rate)
            avio_printf(out, " %s=\"%d/%d\"", (av_cmp_q(c->min_frame_rate, c->max_frame_rate) < 0) ? "maxFrameRate" : "frameRate", c->max_frame_rate.num, c->max_frame_rate.den);
        avio_printf(out, ">\n");

        for (i = 0; i < s->nb_streams; i++) {
            AVStream *st = s->streams[i];
            OutputStream *os = &c->streams[i];
<<<<<<< HEAD

            if (st->codec->codec_type != AVMEDIA_TYPE_VIDEO)
                continue;

            avio_printf(out, "\t\t\t<Representation id=\"%d\" mimeType=\"video/mp4\" codecs=\"%s\"%s width=\"%d\" height=\"%d\"", i, os->codec_str, os->bandwidth_str, st->codec->width, st->codec->height);
            if (st->avg_frame_rate.num)
                avio_printf(out, " frameRate=\"%d/%d\"", st->avg_frame_rate.num, st->avg_frame_rate.den);
            avio_printf(out, ">\n");

=======
            if (st->codecpar->codec_type != AVMEDIA_TYPE_VIDEO)
                continue;
            avio_printf(out, "\t\t\t<Representation id=\"%d\" mimeType=\"video/mp4\" codecs=\"%s\"%s width=\"%d\" height=\"%d\">\n", i, os->codec_str, os->bandwidth_str, st->codecpar->width, st->codecpar->height);
>>>>>>> 9200514a
            output_segment_list(&c->streams[i], out, c);
            avio_printf(out, "\t\t\t</Representation>\n");
        }
        avio_printf(out, "\t\t</AdaptationSet>\n");
    }
    if (c->has_audio) {
        avio_printf(out, "\t\t<AdaptationSet contentType=\"audio\" segmentAlignment=\"true\" bitstreamSwitching=\"true\">\n");
        for (i = 0; i < s->nb_streams; i++) {
            AVStream *st = s->streams[i];
            OutputStream *os = &c->streams[i];
<<<<<<< HEAD

            if (st->codec->codec_type != AVMEDIA_TYPE_AUDIO)
                continue;

            avio_printf(out, "\t\t\t<Representation id=\"%d\" mimeType=\"audio/mp4\" codecs=\"%s\"%s audioSamplingRate=\"%d\">\n", i, os->codec_str, os->bandwidth_str, st->codec->sample_rate);
            avio_printf(out, "\t\t\t\t<AudioChannelConfiguration schemeIdUri=\"urn:mpeg:dash:23003:3:audio_channel_configuration:2011\" value=\"%d\" />\n", st->codec->channels);
=======
            if (st->codecpar->codec_type != AVMEDIA_TYPE_AUDIO)
                continue;
            avio_printf(out, "\t\t\t<Representation id=\"%d\" mimeType=\"audio/mp4\" codecs=\"%s\"%s audioSamplingRate=\"%d\">\n", i, os->codec_str, os->bandwidth_str, st->codecpar->sample_rate);
            avio_printf(out, "\t\t\t\t<AudioChannelConfiguration schemeIdUri=\"urn:mpeg:dash:23003:3:audio_channel_configuration:2011\" value=\"%d\" />\n", st->codecpar->channels);
>>>>>>> 9200514a
            output_segment_list(&c->streams[i], out, c);
            avio_printf(out, "\t\t\t</Representation>\n");
        }
        avio_printf(out, "\t\t</AdaptationSet>\n");
    }
    avio_printf(out, "\t</Period>\n");
    avio_printf(out, "</MPD>\n");
    avio_flush(out);
    ff_format_io_close(s, &out);
    return avpriv_io_move(temp_filename, s->filename);
}

static int dash_write_header(AVFormatContext *s)
{
    DASHContext *c = s->priv_data;
    int ret = 0, i;
    AVOutputFormat *oformat;
    char *ptr;
    char basename[1024];

    if (c->single_file_name)
        c->single_file = 1;
    if (c->single_file)
        c->use_template = 0;
    c->ambiguous_frame_rate = 0;

    av_strlcpy(c->dirname, s->filename, sizeof(c->dirname));
    ptr = strrchr(c->dirname, '/');
    if (ptr) {
        av_strlcpy(basename, &ptr[1], sizeof(basename));
        ptr[1] = '\0';
    } else {
        c->dirname[0] = '\0';
        av_strlcpy(basename, s->filename, sizeof(basename));
    }

    ptr = strrchr(basename, '.');
    if (ptr)
        *ptr = '\0';

    oformat = av_guess_format("mp4", NULL, NULL);
    if (!oformat) {
        ret = AVERROR_MUXER_NOT_FOUND;
        goto fail;
    }

    c->streams = av_mallocz(sizeof(*c->streams) * s->nb_streams);
    if (!c->streams) {
        ret = AVERROR(ENOMEM);
        goto fail;
    }

    for (i = 0; i < s->nb_streams; i++) {
        OutputStream *os = &c->streams[i];
        AVFormatContext *ctx;
        AVStream *st;
        AVDictionary *opts = NULL;
        char filename[1024];

<<<<<<< HEAD
        os->bit_rate = s->streams[i]->codec->bit_rate ?
                       s->streams[i]->codec->bit_rate :
                       s->streams[i]->codec->rc_max_rate;
=======
        os->bit_rate = s->streams[i]->codecpar->bit_rate;
>>>>>>> 9200514a
        if (os->bit_rate) {
            snprintf(os->bandwidth_str, sizeof(os->bandwidth_str),
                     " bandwidth=\"%d\"", os->bit_rate);
        } else {
            int level = s->strict_std_compliance >= FF_COMPLIANCE_STRICT ?
                        AV_LOG_ERROR : AV_LOG_WARNING;
            av_log(s, level, "No bit rate set for stream %d\n", i);
            if (s->strict_std_compliance >= FF_COMPLIANCE_STRICT) {
                ret = AVERROR(EINVAL);
                goto fail;
            }
        }

        ctx = avformat_alloc_context();
        if (!ctx) {
            ret = AVERROR(ENOMEM);
            goto fail;
        }
        os->ctx = ctx;
        ctx->oformat = oformat;
        ctx->interrupt_callback = s->interrupt_callback;
        ctx->opaque             = s->opaque;
        ctx->io_close           = s->io_close;
        ctx->io_open            = s->io_open;

        if (!(st = avformat_new_stream(ctx, NULL))) {
            ret = AVERROR(ENOMEM);
            goto fail;
        }
        avcodec_parameters_copy(st->codecpar, s->streams[i]->codecpar);
        st->sample_aspect_ratio = s->streams[i]->sample_aspect_ratio;
        st->time_base = s->streams[i]->time_base;
        ctx->avoid_negative_ts = s->avoid_negative_ts;

        ctx->pb = avio_alloc_context(os->iobuf, sizeof(os->iobuf), AVIO_FLAG_WRITE, os, NULL, dash_write, NULL);
        if (!ctx->pb) {
            ret = AVERROR(ENOMEM);
            goto fail;
        }

        if (c->single_file) {
            if (c->single_file_name)
                dash_fill_tmpl_params(os->initfile, sizeof(os->initfile), c->single_file_name, i, 0, os->bit_rate, 0);
            else
                snprintf(os->initfile, sizeof(os->initfile), "%s-stream%d.m4s", basename, i);
        } else {
            dash_fill_tmpl_params(os->initfile, sizeof(os->initfile), c->init_seg_name, i, 0, os->bit_rate, 0);
        }
        snprintf(filename, sizeof(filename), "%s%s", c->dirname, os->initfile);
        ret = s->io_open(s, &os->out, filename, AVIO_FLAG_WRITE, NULL);
        if (ret < 0)
            goto fail;
        os->init_start_pos = 0;

        av_dict_set(&opts, "movflags", "frag_custom+dash+delay_moov", 0);
        if ((ret = avformat_write_header(ctx, &opts)) < 0) {
             goto fail;
        }
        os->ctx_inited = 1;
        avio_flush(ctx->pb);
        av_dict_free(&opts);

        av_log(s, AV_LOG_VERBOSE, "Representation %d init segment will be written to: %s\n", i, filename);

        s->streams[i]->time_base = st->time_base;
        // If the muxer wants to shift timestamps, request to have them shifted
        // already before being handed to this muxer, so we don't have mismatches
        // between the MPD and the actual segments.
        s->avoid_negative_ts = ctx->avoid_negative_ts;
<<<<<<< HEAD
        if (st->codec->codec_type == AVMEDIA_TYPE_VIDEO) {
            AVRational avg_frame_rate = s->streams[i]->avg_frame_rate;
            if (avg_frame_rate.num > 0) {
                if (av_cmp_q(avg_frame_rate, c->min_frame_rate) < 0)
                    c->min_frame_rate = avg_frame_rate;
                if (av_cmp_q(c->max_frame_rate, avg_frame_rate) < 0)
                    c->max_frame_rate = avg_frame_rate;
            } else {
                c->ambiguous_frame_rate = 1;
            }
            c->has_video = 1;
        } else if (st->codec->codec_type == AVMEDIA_TYPE_AUDIO) {
=======
        if (st->codecpar->codec_type == AVMEDIA_TYPE_VIDEO)
            c->has_video = 1;
        else if (st->codecpar->codec_type == AVMEDIA_TYPE_AUDIO)
>>>>>>> 9200514a
            c->has_audio = 1;
        }

        set_codec_str(s, st->codecpar, os->codec_str, sizeof(os->codec_str));
        os->first_pts = AV_NOPTS_VALUE;
        os->max_pts = AV_NOPTS_VALUE;
        os->last_dts = AV_NOPTS_VALUE;
        os->segment_index = 1;
    }

    if (!c->has_video && c->min_seg_duration <= 0) {
        av_log(s, AV_LOG_WARNING, "no video stream and no min seg duration set\n");
        ret = AVERROR(EINVAL);
    }
    ret = write_manifest(s, 0);
    if (!ret)
        av_log(s, AV_LOG_VERBOSE, "Manifest written to: %s\n", s->filename);

fail:
    if (ret)
        dash_free(s);
    return ret;
}

static int add_segment(OutputStream *os, const char *file,
                       int64_t time, int duration,
                       int64_t start_pos, int64_t range_length,
                       int64_t index_length)
{
    int err;
    Segment *seg;
    if (os->nb_segments >= os->segments_size) {
        os->segments_size = (os->segments_size + 1) * 2;
        if ((err = av_reallocp(&os->segments, sizeof(*os->segments) *
                               os->segments_size)) < 0) {
            os->segments_size = 0;
            os->nb_segments = 0;
            return err;
        }
    }
    seg = av_mallocz(sizeof(*seg));
    if (!seg)
        return AVERROR(ENOMEM);
    av_strlcpy(seg->file, file, sizeof(seg->file));
    seg->time = time;
    seg->duration = duration;
    if (seg->time < 0) { // If pts<0, it is expected to be cut away with an edit list
        seg->duration += seg->time;
        seg->time = 0;
    }
    seg->start_pos = start_pos;
    seg->range_length = range_length;
    seg->index_length = index_length;
    os->segments[os->nb_segments++] = seg;
    os->segment_index++;
    return 0;
}

static void write_styp(AVIOContext *pb)
{
    avio_wb32(pb, 24);
    ffio_wfourcc(pb, "styp");
    ffio_wfourcc(pb, "msdh");
    avio_wb32(pb, 0); /* minor */
    ffio_wfourcc(pb, "msdh");
    ffio_wfourcc(pb, "msix");
}

static void find_index_range(AVFormatContext *s, const char *full_path,
                             int64_t pos, int *index_length)
{
    uint8_t buf[8];
    AVIOContext *pb;
    int ret;

    ret = s->io_open(s, &pb, full_path, AVIO_FLAG_READ, NULL);
    if (ret < 0)
        return;
    if (avio_seek(pb, pos, SEEK_SET) != pos) {
        ff_format_io_close(s, &pb);
        return;
    }
    ret = avio_read(pb, buf, 8);
    ff_format_io_close(s, &pb);
    if (ret < 8)
        return;
    if (AV_RL32(&buf[4]) != MKTAG('s', 'i', 'd', 'x'))
        return;
    *index_length = AV_RB32(&buf[0]);
}

static int update_stream_extradata(AVFormatContext *s, OutputStream *os,
                                   AVCodecParameters *par)
{
    uint8_t *extradata;

    if (os->ctx->streams[0]->codecpar->extradata_size || !par->extradata_size)
        return 0;

    extradata = av_malloc(par->extradata_size);

    if (!extradata)
        return AVERROR(ENOMEM);

    memcpy(extradata, par->extradata, par->extradata_size);

    os->ctx->streams[0]->codecpar->extradata = extradata;
    os->ctx->streams[0]->codecpar->extradata_size = par->extradata_size;

    set_codec_str(s, par, os->codec_str, sizeof(os->codec_str));

    return 0;
}

static int dash_flush(AVFormatContext *s, int final, int stream)
{
    DASHContext *c = s->priv_data;
    int i, ret = 0;
    int cur_flush_segment_index = 0;
    if (stream >= 0)
        cur_flush_segment_index = c->streams[stream].segment_index;

    for (i = 0; i < s->nb_streams; i++) {
        OutputStream *os = &c->streams[i];
        char filename[1024] = "", full_path[1024], temp_path[1024];
        int64_t start_pos;
        int range_length, index_length = 0;

        if (!os->packets_written)
            continue;

        // Flush the single stream that got a keyframe right now.
        // Flush all audio streams as well, in sync with video keyframes,
        // but not the other video streams.
        if (stream >= 0 && i != stream) {
            if (s->streams[i]->codecpar->codec_type != AVMEDIA_TYPE_AUDIO)
                continue;
            // Make sure we don't flush audio streams multiple times, when
            // all video streams are flushed one at a time.
            if (c->has_video && os->segment_index > cur_flush_segment_index)
                continue;
        }

        if (!os->init_range_length) {
            av_write_frame(os->ctx, NULL);
            os->init_range_length = avio_tell(os->ctx->pb);
            if (!c->single_file)
                ff_format_io_close(s, &os->out);
        }

        start_pos = avio_tell(os->ctx->pb);

        if (!c->single_file) {
            dash_fill_tmpl_params(filename, sizeof(filename), c->media_seg_name, i, os->segment_index, os->bit_rate, os->start_pts);
            snprintf(full_path, sizeof(full_path), "%s%s", c->dirname, filename);
            snprintf(temp_path, sizeof(temp_path), "%s.tmp", full_path);
            ret = s->io_open(s, &os->out, temp_path, AVIO_FLAG_WRITE, NULL);
            if (ret < 0)
                break;
            write_styp(os->ctx->pb);
        } else {
            snprintf(full_path, sizeof(full_path), "%s%s", c->dirname, os->initfile);
        }

        av_write_frame(os->ctx, NULL);
        avio_flush(os->ctx->pb);
        os->packets_written = 0;

        range_length = avio_tell(os->ctx->pb) - start_pos;
        if (c->single_file) {
            find_index_range(s, full_path, start_pos, &index_length);
        } else {
            ff_format_io_close(s, &os->out);
            ret = avpriv_io_move(temp_path, full_path);
            if (ret < 0)
                break;
        }
        add_segment(os, filename, os->start_pts, os->max_pts - os->start_pts, start_pos, range_length, index_length);
        av_log(s, AV_LOG_VERBOSE, "Representation %d media segment %d written to: %s\n", i, os->segment_index, full_path);
    }

    if (c->window_size || (final && c->remove_at_exit)) {
        for (i = 0; i < s->nb_streams; i++) {
            OutputStream *os = &c->streams[i];
            int j;
            int remove = os->nb_segments - c->window_size - c->extra_window_size;
            if (final && c->remove_at_exit)
                remove = os->nb_segments;
            if (remove > 0) {
                for (j = 0; j < remove; j++) {
                    char filename[1024];
                    snprintf(filename, sizeof(filename), "%s%s", c->dirname, os->segments[j]->file);
                    unlink(filename);
                    av_free(os->segments[j]);
                }
                os->nb_segments -= remove;
                memmove(os->segments, os->segments + remove, os->nb_segments * sizeof(*os->segments));
            }
        }
    }

    if (ret >= 0)
        ret = write_manifest(s, final);
    return ret;
}

static int dash_write_packet(AVFormatContext *s, AVPacket *pkt)
{
    DASHContext *c = s->priv_data;
    AVStream *st = s->streams[pkt->stream_index];
    OutputStream *os = &c->streams[pkt->stream_index];
    int64_t seg_end_duration = (os->segment_index) * (int64_t) c->min_seg_duration;
    int ret;

    ret = update_stream_extradata(s, os, st->codecpar);
    if (ret < 0)
        return ret;

    // Fill in a heuristic guess of the packet duration, if none is available.
    // The mp4 muxer will do something similar (for the last packet in a fragment)
    // if nothing is set (setting it for the other packets doesn't hurt).
    // By setting a nonzero duration here, we can be sure that the mp4 muxer won't
    // invoke its heuristic (this doesn't have to be identical to that algorithm),
    // so that we know the exact timestamps of fragments.
    if (!pkt->duration && os->last_dts != AV_NOPTS_VALUE)
        pkt->duration = pkt->dts - os->last_dts;
    os->last_dts = pkt->dts;

    // If forcing the stream to start at 0, the mp4 muxer will set the start
    // timestamps to 0. Do the same here, to avoid mismatches in duration/timestamps.
    if (os->first_pts == AV_NOPTS_VALUE &&
        s->avoid_negative_ts == AVFMT_AVOID_NEG_TS_MAKE_ZERO) {
        pkt->pts -= pkt->dts;
        pkt->dts  = 0;
    }

    if (os->first_pts == AV_NOPTS_VALUE)
        os->first_pts = pkt->pts;

    if ((!c->has_video || st->codecpar->codec_type == AVMEDIA_TYPE_VIDEO) &&
        pkt->flags & AV_PKT_FLAG_KEY && os->packets_written &&
        av_compare_ts(pkt->pts - os->first_pts, st->time_base,
                      seg_end_duration, AV_TIME_BASE_Q) >= 0) {
        int64_t prev_duration = c->last_duration;

        c->last_duration = av_rescale_q(pkt->pts - os->start_pts,
                                        st->time_base,
                                        AV_TIME_BASE_Q);
        c->total_duration = av_rescale_q(pkt->pts - os->first_pts,
                                         st->time_base,
                                         AV_TIME_BASE_Q);

        if ((!c->use_timeline || !c->use_template) && prev_duration) {
            if (c->last_duration < prev_duration*9/10 ||
                c->last_duration > prev_duration*11/10) {
                av_log(s, AV_LOG_WARNING,
                       "Segment durations differ too much, enable use_timeline "
                       "and use_template, or keep a stricter keyframe interval\n");
            }
        }

        if ((ret = dash_flush(s, 0, pkt->stream_index)) < 0)
            return ret;
    }

    if (!os->packets_written) {
        // If we wrote a previous segment, adjust the start time of the segment
        // to the end of the previous one (which is the same as the mp4 muxer
        // does). This avoids gaps in the timeline.
        if (os->max_pts != AV_NOPTS_VALUE)
            os->start_pts = os->max_pts;
        else
            os->start_pts = pkt->pts;
    }
    if (os->max_pts == AV_NOPTS_VALUE)
        os->max_pts = pkt->pts + pkt->duration;
    else
        os->max_pts = FFMAX(os->max_pts, pkt->pts + pkt->duration);
    os->packets_written++;
    return ff_write_chained(os->ctx, 0, pkt, s, 0);
}

static int dash_write_trailer(AVFormatContext *s)
{
    DASHContext *c = s->priv_data;

    if (s->nb_streams > 0) {
        OutputStream *os = &c->streams[0];
        // If no segments have been written so far, try to do a crude
        // guess of the segment duration
        if (!c->last_duration)
            c->last_duration = av_rescale_q(os->max_pts - os->start_pts,
                                            s->streams[0]->time_base,
                                            AV_TIME_BASE_Q);
        c->total_duration = av_rescale_q(os->max_pts - os->first_pts,
                                         s->streams[0]->time_base,
                                         AV_TIME_BASE_Q);
    }
    dash_flush(s, 1, -1);

    if (c->remove_at_exit) {
        char filename[1024];
        int i;
        for (i = 0; i < s->nb_streams; i++) {
            OutputStream *os = &c->streams[i];
            snprintf(filename, sizeof(filename), "%s%s", c->dirname, os->initfile);
            unlink(filename);
        }
        unlink(s->filename);
    }

    dash_free(s);
    return 0;
}

#define OFFSET(x) offsetof(DASHContext, x)
#define E AV_OPT_FLAG_ENCODING_PARAM
static const AVOption options[] = {
    { "window_size", "number of segments kept in the manifest", OFFSET(window_size), AV_OPT_TYPE_INT, { .i64 = 0 }, 0, INT_MAX, E },
    { "extra_window_size", "number of segments kept outside of the manifest before removing from disk", OFFSET(extra_window_size), AV_OPT_TYPE_INT, { .i64 = 5 }, 0, INT_MAX, E },
    { "min_seg_duration", "minimum segment duration (in microseconds)", OFFSET(min_seg_duration), AV_OPT_TYPE_INT64, { .i64 = 5000000 }, 0, INT_MAX, E },
    { "remove_at_exit", "remove all segments when finished", OFFSET(remove_at_exit), AV_OPT_TYPE_BOOL, { .i64 = 0 }, 0, 1, E },
    { "use_template", "Use SegmentTemplate instead of SegmentList", OFFSET(use_template), AV_OPT_TYPE_BOOL, { .i64 = 1 }, 0, 1, E },
    { "use_timeline", "Use SegmentTimeline in SegmentTemplate", OFFSET(use_timeline), AV_OPT_TYPE_BOOL, { .i64 = 1 }, 0, 1, E },
    { "single_file", "Store all segments in one file, accessed using byte ranges", OFFSET(single_file), AV_OPT_TYPE_BOOL, { .i64 = 0 }, 0, 1, E },
    { "single_file_name", "DASH-templated name to be used for baseURL. Implies storing all segments in one file, accessed using byte ranges", OFFSET(single_file_name), AV_OPT_TYPE_STRING, { .str = NULL }, 0, 0, E },
    { "init_seg_name", "DASH-templated name to used for the initialization segment", OFFSET(init_seg_name), AV_OPT_TYPE_STRING, {.str = "init-stream$RepresentationID$.m4s"}, 0, 0, E },
    { "media_seg_name", "DASH-templated name to used for the media segments", OFFSET(media_seg_name), AV_OPT_TYPE_STRING, {.str = "chunk-stream$RepresentationID$-$Number%05d$.m4s"}, 0, 0, E },
    { NULL },
};

static const AVClass dash_class = {
    .class_name = "dash muxer",
    .item_name  = av_default_item_name,
    .option     = options,
    .version    = LIBAVUTIL_VERSION_INT,
};

AVOutputFormat ff_dash_muxer = {
    .name           = "dash",
    .long_name      = NULL_IF_CONFIG_SMALL("DASH Muxer"),
    .priv_data_size = sizeof(DASHContext),
    .audio_codec    = AV_CODEC_ID_AAC,
    .video_codec    = AV_CODEC_ID_H264,
    .flags          = AVFMT_GLOBALHEADER | AVFMT_NOFILE | AVFMT_TS_NEGATIVE,
    .write_header   = dash_write_header,
    .write_packet   = dash_write_packet,
    .write_trailer  = dash_write_trailer,
    .codec_tag      = (const AVCodecTag* const []){ ff_mp4_obj_type, 0 },
    .priv_class     = &dash_class,
};<|MERGE_RESOLUTION|>--- conflicted
+++ resolved
@@ -514,21 +514,15 @@
         for (i = 0; i < s->nb_streams; i++) {
             AVStream *st = s->streams[i];
             OutputStream *os = &c->streams[i];
-<<<<<<< HEAD
-
-            if (st->codec->codec_type != AVMEDIA_TYPE_VIDEO)
+
+            if (st->codecpar->codec_type != AVMEDIA_TYPE_VIDEO)
                 continue;
 
-            avio_printf(out, "\t\t\t<Representation id=\"%d\" mimeType=\"video/mp4\" codecs=\"%s\"%s width=\"%d\" height=\"%d\"", i, os->codec_str, os->bandwidth_str, st->codec->width, st->codec->height);
+            avio_printf(out, "\t\t\t<Representation id=\"%d\" mimeType=\"video/mp4\" codecs=\"%s\"%s width=\"%d\" height=\"%d\"", i, os->codec_str, os->bandwidth_str, st->codecpar->width, st->codecpar->height);
             if (st->avg_frame_rate.num)
                 avio_printf(out, " frameRate=\"%d/%d\"", st->avg_frame_rate.num, st->avg_frame_rate.den);
             avio_printf(out, ">\n");
 
-=======
-            if (st->codecpar->codec_type != AVMEDIA_TYPE_VIDEO)
-                continue;
-            avio_printf(out, "\t\t\t<Representation id=\"%d\" mimeType=\"video/mp4\" codecs=\"%s\"%s width=\"%d\" height=\"%d\">\n", i, os->codec_str, os->bandwidth_str, st->codecpar->width, st->codecpar->height);
->>>>>>> 9200514a
             output_segment_list(&c->streams[i], out, c);
             avio_printf(out, "\t\t\t</Representation>\n");
         }
@@ -539,19 +533,12 @@
         for (i = 0; i < s->nb_streams; i++) {
             AVStream *st = s->streams[i];
             OutputStream *os = &c->streams[i];
-<<<<<<< HEAD
-
-            if (st->codec->codec_type != AVMEDIA_TYPE_AUDIO)
-                continue;
-
-            avio_printf(out, "\t\t\t<Representation id=\"%d\" mimeType=\"audio/mp4\" codecs=\"%s\"%s audioSamplingRate=\"%d\">\n", i, os->codec_str, os->bandwidth_str, st->codec->sample_rate);
-            avio_printf(out, "\t\t\t\t<AudioChannelConfiguration schemeIdUri=\"urn:mpeg:dash:23003:3:audio_channel_configuration:2011\" value=\"%d\" />\n", st->codec->channels);
-=======
+
             if (st->codecpar->codec_type != AVMEDIA_TYPE_AUDIO)
                 continue;
+
             avio_printf(out, "\t\t\t<Representation id=\"%d\" mimeType=\"audio/mp4\" codecs=\"%s\"%s audioSamplingRate=\"%d\">\n", i, os->codec_str, os->bandwidth_str, st->codecpar->sample_rate);
             avio_printf(out, "\t\t\t\t<AudioChannelConfiguration schemeIdUri=\"urn:mpeg:dash:23003:3:audio_channel_configuration:2011\" value=\"%d\" />\n", st->codecpar->channels);
->>>>>>> 9200514a
             output_segment_list(&c->streams[i], out, c);
             avio_printf(out, "\t\t\t</Representation>\n");
         }
@@ -611,13 +598,7 @@
         AVDictionary *opts = NULL;
         char filename[1024];
 
-<<<<<<< HEAD
-        os->bit_rate = s->streams[i]->codec->bit_rate ?
-                       s->streams[i]->codec->bit_rate :
-                       s->streams[i]->codec->rc_max_rate;
-=======
         os->bit_rate = s->streams[i]->codecpar->bit_rate;
->>>>>>> 9200514a
         if (os->bit_rate) {
             snprintf(os->bandwidth_str, sizeof(os->bandwidth_str),
                      " bandwidth=\"%d\"", os->bit_rate);
@@ -687,8 +668,7 @@
         // already before being handed to this muxer, so we don't have mismatches
         // between the MPD and the actual segments.
         s->avoid_negative_ts = ctx->avoid_negative_ts;
-<<<<<<< HEAD
-        if (st->codec->codec_type == AVMEDIA_TYPE_VIDEO) {
+        if (st->codecpar->codec_type == AVMEDIA_TYPE_VIDEO) {
             AVRational avg_frame_rate = s->streams[i]->avg_frame_rate;
             if (avg_frame_rate.num > 0) {
                 if (av_cmp_q(avg_frame_rate, c->min_frame_rate) < 0)
@@ -699,12 +679,7 @@
                 c->ambiguous_frame_rate = 1;
             }
             c->has_video = 1;
-        } else if (st->codec->codec_type == AVMEDIA_TYPE_AUDIO) {
-=======
-        if (st->codecpar->codec_type == AVMEDIA_TYPE_VIDEO)
-            c->has_video = 1;
-        else if (st->codecpar->codec_type == AVMEDIA_TYPE_AUDIO)
->>>>>>> 9200514a
+        } else if (st->codecpar->codec_type == AVMEDIA_TYPE_AUDIO) {
             c->has_audio = 1;
         }
 
