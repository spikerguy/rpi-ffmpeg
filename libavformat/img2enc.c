--- conflicted
+++ resolved
@@ -136,12 +136,8 @@
 #define OFFSET(x) offsetof(VideoMuxData, x)
 #define ENC AV_OPT_FLAG_ENCODING_PARAM
 static const AVOption muxoptions[] = {
-<<<<<<< HEAD
-    { "updatefirst",  "", OFFSET(updatefirst),  AV_OPT_TYPE_INT,    {.dbl = 0},    0, 1, ENC },
-    { "start_number", "first number in the sequence", OFFSET(img_number), AV_OPT_TYPE_INT, {.dbl = 1}, 1, INT_MAX, ENC },
-=======
+    { "updatefirst",  "", OFFSET(updatefirst),  AV_OPT_TYPE_INT,    {.i64 = 0},    0, 1, ENC },
     { "start_number", "first number in the sequence", OFFSET(img_number), AV_OPT_TYPE_INT, {.i64 = 1}, 1, INT_MAX, ENC },
->>>>>>> e6153f17
     { NULL },
 };
 
