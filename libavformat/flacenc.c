--- conflicted
+++ resolved
@@ -98,9 +98,6 @@
     if (ret)
         return ret;
 
-<<<<<<< HEAD
-    ret = flac_write_block_comment(s->pb, &s->metadata, !padding,
-=======
     /* add the channel layout tag */
     if (codec->channel_layout &&
         !(codec->channel_layout & ~0x3ffffULL) &&
@@ -118,8 +115,7 @@
         }
     }
 
-    ret = flac_write_block_comment(s->pb, &s->metadata, 0,
->>>>>>> 54ed488b
+    ret = flac_write_block_comment(s->pb, &s->metadata, !padding,
                                    s->flags & AVFMT_FLAG_BITEXACT);
     if (ret)
         return ret;
