--- conflicted
+++ resolved
@@ -344,9 +344,8 @@
 int ff_interleave_packet_per_dts(AVFormatContext *s, AVPacket *out,
                                  AVPacket *pkt, int flush);
 
-<<<<<<< HEAD
 void ff_free_stream(AVFormatContext *s, AVStream *st);
-=======
+
 /**
  * Return the frame duration in seconds. Return 0 if not available.
  */
@@ -355,6 +354,5 @@
 
 int ff_get_audio_frame_size(AVCodecContext *enc, int size, int mux);
 
->>>>>>> 55f9037f
 
 #endif /* AVFORMAT_INTERNAL_H */