Never assume the API of libav* to be stable unless at least 1 month has passed
since the last major version increase or the API was added.

The last version increases were:
libavcodec:    2015-08-28
libavdevice:   2015-08-28
libavfilter:   2015-08-28
libavformat:   2015-08-28
libavresample: 2015-08-28
libpostproc:   2015-08-28
libswresample: 2015-08-28
libswscale:    2015-08-28
libavutil:     2015-08-28


API changes, most recent first:

<<<<<<< HEAD
=======
-------- 8< --------- FFmpeg 3.4 was cut here -------- 8< ---------

2017-09-28 - b6cf66ae1c - lavc 57.106.104 - avcodec.h
  Add AV_PKT_DATA_A53_CC packet side data, to export closed captions

2017-09-27 - 7aa6b8a68f - lavu 55.77.101 / lavu 55.31.1 - frame.h
  Allow passing the value of 0 (meaning "automatic") as the required alignment
  to av_frame_get_buffer().

2017-09-27 - 522f877086 - lavu 55.77.100 / lavu 55.31.0 - cpu.h
  Add av_cpu_max_align() for querying maximum required data alignment.

2017-09-26 - b1cf151c4d - lavc 57.106.102 - avcodec.h
  Deprecate AVCodecContext.refcounted_frames. This was useful for deprecated
  API only (avcodec_decode_video2/avcodec_decode_audio4). The new decode APIs
  (avcodec_send_packet/avcodec_receive_frame) always work with reference
  counted frames.

2017-09-21 - 6f15f1cdc8 - lavu 55.76.100 / 56.6.0 - pixdesc.h
  Add av_color_range_from_name(), av_color_primaries_from_name(),
  av_color_transfer_from_name(), av_color_space_from_name(), and
  av_chroma_location_from_name().

2017-09-13 - 82342cead1 - lavc 57.106.100 - avcodec.h
  Add AV_PKT_FLAG_TRUSTED.

2017-09-13 - 9cb23cd9fe - lavu 55.75.100 - hwcontext.h hwcontext_drm.h
  Add AV_HWDEVICE_TYPE_DRM and implementation.

2017-09-08 - 5ba2aef6ec - lavfi 6.103.100 - buffersrc.h
  Add av_buffersrc_close().

2017-09-04 - 6cadbb16e9 - lavc 57.105.100 - avcodec.h
  Add AV_HWACCEL_CODEC_CAP_EXPERIMENTAL, replacing the deprecated
  HWACCEL_CODEC_CAP_EXPERIMENTAL flag.

2017-09-01 - 5d76674756 - lavf 57.81.100 - avio.h
  Add avio_read_partial().

2017-09-01 - xxxxxxx - lavf 57.80.100 / 57.11.0 - avio.h
  Add avio_context_free(). From now on it must be used for freeing AVIOContext.

2017-08-08 - 1460408703 - lavu 55.74.100 - pixdesc.h
  Add AV_PIX_FMT_FLAG_FLOAT pixel format flag.

2017-08-08 - 463b81de2b - lavu 55.72.100 - imgutils.h
  Add av_image_fill_black().

2017-08-08 - caa12027ba - lavu 55.71.100 - frame.h
  Add av_frame_apply_cropping().

2017-07-25 - 24de4fddca - lavu 55.69.100 - frame.h
  Add AV_FRAME_DATA_ICC_PROFILE side data type.

2017-06-27 - 70143a3954 - lavc 57.100.100 - avcodec.h
  DXVA2 and D3D11 hardware accelerated decoding now supports the new hwaccel API,
  which can create the decoder context and allocate hardware frame automatically.
  See AVCodecContext.hw_device_ctx and AVCodecContext.hw_frames_ctx. For D3D11,
  the new AV_PIX_FMT_D3D11 pixfmt must be used with the new API.

2017-06-27 - 3303511f33 - lavu 56.67.100 - hwcontext.h
  Add AV_HWDEVICE_TYPE_D3D11VA and AV_PIX_FMT_D3D11.

2017-06-24 - 09891c5391 - lavf 57.75.100 - avio.h
  Add AVIO_DATA_MARKER_FLUSH_POINT to signal preferred flush points to aviobuf.

2017-06-14 - d59c6a3aeb - lavu 55.66.100 - hwcontext.h
  av_hwframe_ctx_create_derived() now takes some AV_HWFRAME_MAP_* combination
  as its flags argument (which was previously unused).

2017-06-14 - 49ae8a5e87 - lavc 57.99.100 - avcodec.h
  Add AV_HWACCEL_FLAG_ALLOW_PROFILE_MISMATCH.

2017-06-14 - 0b1794a43e - lavu 55.65.100 - hwcontext.h
  Add AV_HWDEVICE_TYPE_NONE, av_hwdevice_find_type_by_name(),
  av_hwdevice_get_type_name() and av_hwdevice_iterate_types().

2017-06-14 - b22172f6f3 - lavu 55.64.100 - hwcontext.h
  Add av_hwdevice_ctx_create_derived().

2017-05-15 - 532b23f079 - lavc 57.96.100 - avcodec.h
  VideoToolbox hardware-accelerated decoding now supports the new hwaccel API,
  which can create the decoder context and allocate hardware frames automatically.
  See AVCodecContext.hw_device_ctx and AVCodecContext.hw_frames_ctx.

2017-05-15 - 532b23f079 - lavu 57.63.100 - hwcontext.h
  Add AV_HWDEVICE_TYPE_VIDEOTOOLBOX and implementation.

2017-05-08 - f089e02fa2 - lavc 57.95.100 / 57.31.0 - avcodec.h
  Add AVCodecContext.apply_cropping to control whether cropping
  is handled by libavcodec or the caller.

2017-05-08 - a47bd5d77e - lavu 55.62.100 / 55.30.0 - frame.h
  Add AVFrame.crop_left/right/top/bottom fields for attaching cropping
  information to video frames.

2017-xx-xx - xxxxxxxxxx
  Change av_sha_update(), av_sha512_update() and av_md5_sum()/av_md5_update() length
  parameter type to size_t at next major bump.

2017-05-05 - c0f17a905f - lavc 57.94.100 - avcodec.h
  The cuvid decoders now support AVCodecContext.hw_device_ctx, which removes
  the requirement to set an incomplete AVCodecContext.hw_frames_ctx only to
  set the Cuda device handle.

2017-04-11 - 8378466507 - lavu 55.61.100 - avstring.h
  Add av_strireplace().

2016-04-06 - 157e57a181 - lavc 57.92.100 - avcodec.h
  Add AV_PKT_DATA_CONTENT_LIGHT_LEVEL packet side data.

2016-04-06 - b378f5bd64 - lavu 55.60.100 - mastering_display_metadata.h
  Add AV_FRAME_DATA_CONTENT_LIGHT_LEVEL value, av_content_light_metadata_alloc()
  and av_content_light_metadata_create_side_data() API, and AVContentLightMetadata
  type to export content light level video properties.

>>>>>>> 01e291a5
2017-03-31 - 9033e8723c - lavu 55.57.100 - spherical.h
  Add av_spherical_projection_name().
  Add av_spherical_from_name().

2017-03-30 - 4cda23f1f1 - lavu 55.53.100 / 55.27.0 - hwcontext.h
  Add av_hwframe_map() and associated AV_HWFRAME_MAP_* flags.
  Add av_hwframe_ctx_create_derived().

2017-03-29 - bfdcdd6d82 - lavu 55.52.100 - avutil.h
  add av_fourcc_make_string() function and av_fourcc2str() macro to replace
  av_get_codec_tag_string() from lavc.

2017-03-27 - ddef3d902f - lavf 57.68.100 - avformat.h
  Deprecate that demuxers export the stream rotation angle in AVStream.metadata
  (via an entry named "rotate"). Use av_stream_get_side_data() with
  AV_PKT_DATA_DISPLAYMATRIX instead, and read the rotation angle with
  av_display_rotation_get(). The same is done for muxing. Instead of adding a
  "rotate" entry to AVStream.metadata, AV_PKT_DATA_DISPLAYMATRIX side data has
  to be added to the AVStream.

2017-03-23 - 7e4ba776a2 - lavc 57.85.101 - avcodec.h
  vdpau hardware accelerated decoding now supports the new hwaccel API, which
  can create the decoder context and allocate hardware frame automatically.
  See AVCodecContext.hw_device_ctx and AVCodecContext.hw_frames_ctx.

2017-03-23 - 156bd8278f - lavc 57.85.100 - avcodec.h
  Add AVCodecContext.hwaccel_flags field. This will control some hwaccels at
  a later point.

2017-03-21 - fc9f14c7de - lavf 57.67.100 / 57.08.0 - avio.h
  Add AVIO_SEEKABLE_TIME flag.

2017-03-21 - d682ae70b4 - lavf 57.66.105, lavc 57.83.101 - avformat.h, avcodec.h
  Deprecate AVFMT_FLAG_KEEP_SIDE_DATA. It will be ignored after the next major
  bump, and libavformat will behave as if it were always set.
  Deprecate av_packet_merge_side_data() and av_packet_split_side_data().

2016-03-20 - 8200b16a9c - lavu 55.50.100 / 55.21.0 - imgutils.h
  Add av_image_copy_uc_from(), a version of av_image_copy() for copying
  from GPU mapped memory.

2017-03-20 - 9c2436e - lavu 55.49.100 - pixdesc.h
  Add AV_PIX_FMT_FLAG_BAYER pixel format flag.

2017-03-18 - 3796fb2692 - lavfi 6.77.100 - avfilter.h
  Deprecate AVFilterGraph.resample_lavr_opts
  It's never been used by avfilter nor passed to anything.

2017-02-10 - 1b7ffddb3a - lavu 55.48.100 / 55.33.0 - spherical.h
  Add AV_SPHERICAL_EQUIRECTANGULAR_TILE, av_spherical_tile_bounds(),
  and projection-specific properties (bound_left, bound_top, bound_right,
  bound_bottom, padding) to AVSphericalMapping.

2017-03-02 - ade7c1a232 - lavc 57.81.104 - videotoolbox.h
  AVVideotoolboxContext.cv_pix_fmt_type can now be set to 0 to output the
  native decoder format. (The default value is not changed.)

2017-03-02 - 554bc4eea8 - lavu 55.47.101, lavc 57.81.102, lavf 57.66.103
  Remove requirement to use AVOption or accessors to access certain fields
  in AVFrame, AVCodecContext, and AVFormatContext that were previously
  documented as "no direct access" allowed.

2017-02-13 - c1a5fca06f - lavc 57.80.100 - avcodec.h
  Add AVCodecContext.hw_device_ctx.

2017-02-11 - e3af49b14b - lavu 55.47.100 - frame.h
  Add AVFrame.opaque_ref.

2017-01-31 - 2eab48177d - lavu 55.46.100 / 55.20.0 - cpu.h
  Add AV_CPU_FLAG_SSSE3SLOW.

2017-01-24 - c4618f842a - lavu 55.45.100 - channel_layout.h
  Add av_get_extended_channel_layout()

2017-01-22 - 76c5a69e26 - lavu 55.44.100 - lfg.h
  Add av_lfg_init_from_data().

2017-01-17 - 2a4a8653b6 - lavc 57.74.100 - vaapi.h
  Deprecate struct vaapi_context and the vaapi.h installed header.
  Callers should set AVCodecContext.hw_frames_ctx instead.

2017-01-12 - dbe9dbed31 - lavfi 6.69.100 - buffersink.h
  Add av_buffersink_get_*() functions.

2017-01-06 - 9488032e10 - lavf 57.62.100 - avio.h
  Add avio_get_dyn_buf()

2016-12-10 - f542b152aa - lavu 55.43.100 - imgutils.h
  Add av_image_check_size2()

2016-12-07 - e7a6f8c972 - lavc 57.67.100 / 57.29.0 - avcodec.h
  Add AV_PKT_DATA_SPHERICAL packet side data to export AVSphericalMapping
  information from containers.

2016-12-07 - 8f58ecc344 - lavu 55.42.100 / 55.30.0 - spherical.h
  Add AV_FRAME_DATA_SPHERICAL value, av_spherical_alloc() API and
  AVSphericalMapping type to export and describe spherical video properties.

2016-11-18 - 2ab50647ff - lavf 57.58.100 - avformat.h
  Add av_stream_add_side_data().

2016-11-13 - 775a8477b7 - lavu 55.39.100 - hwcontext_vaapi.h
  Add AV_VAAPI_DRIVER_QUIRK_ATTRIB_MEMTYPE.

2016-11-13 - a8d51bb424 - lavu 55.38.100 - hwcontext_vaapi.h
  Add driver quirks field to VAAPI-specific hwdevice and enum with
  members AV_VAAPI_DRIVER_QUIRK_* to represent its values.

2016-11-10 - 638b216d4f - lavu 55.36.100 - pixfmt.h
  Add AV_PIX_FMT_GRAY12(LE/BE).

-------- 8< --------- FFmpeg 3.2 was cut here -------- 8< ---------

2016-10-24 - 73ead47 - lavf 57.55.100 - avformat.h
  Add AV_DISPOSITION_TIMED_THUMBNAILS

2016-10-24 - a246fef - lavf 57.54.100 - avformat.h
  Add avformat_init_output() and AVSTREAM_INIT_IN_ macros

2016-10-22 - f5495c9 - lavu 55.33.100 - avassert.h
  Add av_assert0_fpu() / av_assert2_fpu()

2016-10-07 - 3f9137c / 32c8359 - lavc 57.61.100 / 57.24.0 - avcodec.h
  Decoders now export the frame timestamp as AVFrame.pts. It was
  previously exported as AVFrame.pkt_pts, which is now deprecated.

  Note: When decoding, AVFrame.pts uses the stream/packet timebase,
  and not the codec timebase.

2016-09-28 - eba0414 - lavu 55.32.100 / 55.16.0 - hwcontext.h hwcontext_qsv.h
  Add AV_HWDEVICE_TYPE_QSV and a new installed header with QSV-specific
  hwcontext definitions.

2016-09-26 - 32c25f0 - lavc 57.59.100 / 57.23.0 - avcodec.h
  AVCodecContext.hw_frames_ctx now may be used by decoders.

2016-09-27 - f0b6f72 - lavf 57.51.100 - avformat.h
  Add av_stream_get_codec_timebase()

2016-09-27 - 23c0779 - lswr 2.2.100 - swresample.h
  Add swr_build_matrix().

2016-09-23 - 30d3e36 - lavc 57.58.100 - avcodec.h
  Add AV_CODEC_CAP_AVOID_PROBING codec capability flag.

2016-09-14 - ae1dd0c - lavf 57.49.100 - avformat.h
  Add avformat_transfer_internal_stream_timing_info helper to help with stream
  copy.

2016-08-29 - 4493390 - lavfi 6.58.100 - avfilter.h
  Add AVFilterContext.nb_threads.

2016-08-15 - c3c4c72 - lavc 57.53.100 - avcodec.h
  Add trailing_padding to AVCodecContext to match the corresponding
  field in AVCodecParameters.

2016-08-15 - b746ed7 - lavc 57.52.100 - avcodec.h
  Add a new API for chained BSF filters and passthrough (null) BSF --
  av_bsf_list_alloc(), av_bsf_list_free(), av_bsf_list_append(),
  av_bsf_list_append2(), av_bsf_list_finalize(), av_bsf_list_parse_str()
  and av_bsf_get_null_filter().

2016-08-04 - 82a33c8 - lavf 57.46.100 - avformat.h
  Add av_get_frame_filename2()

2016-07-09 - 775389f / 90f469a - lavc 57.50.100 / 57.20.0 - avcodec.h
  Add FF_PROFILE_H264_MULTIVIEW_HIGH and FF_PROFILE_H264_STEREO_HIGH.

2016-06-30 - c1c7e0ab - lavf 57.41.100 - avformat.h
  Moved codecpar field from AVStream to the end of the struct, so that
  the following private fields are in the same location as in FFmpeg 3.0 (lavf 57.25.100).

2016-06-30 - 042fb69d - lavu 55.28.100 - frame.h
  Moved hw_frames_ctx field from AVFrame to the end of the struct, so that
  the following private fields are in the same location as in FFmpeg 3.0 (lavu 55.17.103).

2016-06-29 - 1a751455 - lavfi 6.47.100 - avfilter.h
  Fix accidental ABI breakage in AVFilterContext.
  ABI was broken in 8688d3a, lavfi 6.42.100 and released as ffmpeg 3.1.

  Because of this, ffmpeg and ffplay built against lavfi>=6.42.100 will not be
  compatible with lavfi>=6.47.100. Potentially also affects other users of
  libavfilter if they are using one of the affected fields.

-------- 8< --------- FFmpeg 3.1 was cut here -------- 8< ---------

2016-06-26 - 481f320 / 1c9e861 - lavu 55.27.100 / 55.13.0 - hwcontext.h
  Add av_hwdevice_ctx_create().

2016-06-26 - b95534b / e47b8bb - lavc 57.48.101 / 57.19.1 - avcodec.h
  Adjust values for JPEG 2000 profiles.

2016-06-23 - 5d75e46 / db7968b - lavf 57.40.100 / 57.7.0 - avio.h
  Add AVIODataMarkerType, write_data_type, ignore_boundary_point and
  avio_write_marker.

2016-06-23 - abb3cc4 / 0c4468d - lavu 55.26.100 / 55.12.0 - opt.h
  Add av_stereo3d_type_name() and av_stereo3d_from_name().

2016-06-22 - 3689efe / c46db38 - lavu 55.25.100 / 55.11.0 - hwcontext_dxva2.h
  Add new installed header with DXVA2-specific hwcontext definitions.

2016-04-27 - fb91871 - lavu 55.23.100 - log.h
  Add a new function av_log_format_line2() which returns number of bytes
  written to the target buffer.

2016-04-21 - 7fc329e - lavc 57.37.100 - avcodec.h
  Add a new audio/video encoding and decoding API with decoupled input
  and output -- avcodec_send_packet(), avcodec_receive_frame(),
  avcodec_send_frame() and avcodec_receive_packet().

2016-04-17 - af9cac1 / 33d1898 - lavc 57.35.100 / 57.15.0 - avcodec.h
  Add a new bitstream filtering API working with AVPackets.
  Deprecate the old bitstream filtering API.

2016-04-14 - 8688d3a / 07a844f - lavfi 6.42.100 / 6.3.0 - avfilter.h
  Add AVFilterContext.hw_device_ctx.

2016-04-14 - 28abb21 / 551c677 - lavu 55.22.100 / 55.9.0 - hwcontext_vaapi.h
  Add new installed header with VAAPI-specific hwcontext definitions.

2016-04-14 - afccfaf / b1f01e8 - lavu 55.21.100 / 55.7.0 - hwcontext.h
  Add AVHWFramesConstraints and associated API.

2016-04-11 - 6f69f7a / 9200514 - lavf 57.33.100 / 57.5.0 - avformat.h
  Add AVStream.codecpar, deprecate AVStream.codec.

2016-04-02 - e8a9b64 - lavu 55.20.100 - base64.h
  Add AV_BASE64_DECODE_SIZE(x) macro.

2016-xx-xx - lavc 57.33.100 / 57.14.0 - avcodec.h
  f9b1cf1 / 998e1b8 - Add AVCodecParameters and its related API.
  e6053b3 / a806834 - Add av_get_audio_frame_duration2().

2016-03-11 - 6d8ab35 - lavf/lavc 57.28.101
  Add requirement to bitstream filtering API that returned packets with
  size == 0 and side_data_elems == 0 are to be skipped by the caller.

2016-03-04 - 9362973 - lavf 57.28.100
  Add protocol blacklisting API

2016-02-28 - 4dd4d53 - lavc 57.27.101
  Validate AVFrame returned by get_buffer2 to have required
  planes not NULL and unused planes set to NULL as crashes
  and buffer overflow are possible with certain streams if
  that is not the case.

2016-02-26 - 30e7685 - lavc 57.27.100 - avcodec.h
  "flags2" decoding option now allows the flag "ass_ro_flush_noop" preventing
  the reset of the ASS ReadOrder field on flush. This affects the content of
  AVSubtitles.rects[N]->ass when "sub_text_format" is set to "ass" (see
  previous entry).

2016-02-26 - 2941282 - lavc 57.26.100 - avcodec.h
  Add a "sub_text_format" subtitles decoding option allowing the values "ass"
  (recommended) and "ass_with_timings" (not recommended, deprecated, default).
  The default value for this option will change to "ass" at the next major
  libavcodec version bump.

  The current default is "ass_with_timings" for compatibility. This means that
  all subtitles text decoders currently still output ASS with timings printed
  as strings in the AVSubtitles.rects[N]->ass fields.

  Setting "sub_text_format" to "ass" allows a better timing accuracy (ASS
  timing is limited to a 1/100 time base, so this is relevant for any subtitles
  format needing a bigger one), ease timing adjustments, and prevents the need
  of removing the timing from the decoded string yourself. This form is also
  known as "the Matroska form". The timing information (start time, duration)
  can be found in the AVSubtitles fields.

2016-02-24 - 7e49cdd / 7b3214d0 - lavc 57.25.100 / 57.13.0 - avcodec.h
  Add AVCodecContext.hw_frames_ctx.

2016-02-24 - 1042402 / b3dd30d - lavfi 6.36.100 / 6.2.0 - avfilter.h
  avfilter.h - Add AVFilterLink.hw_frames_ctx.
  buffersrc.h - Add AVBufferSrcParameters and functions for handling it.

2016-02-23 - 14f7a3d - lavc 57.25.100
  Add AV_PKT_DATA_MPEGTS_STREAM_ID for exporting the MPEGTS stream ID.

2016-02-18 - 08acab8 - lavu 55.18.100 - audio_fifo.h
  Add av_audio_fifo_peek_at().

2016-xx-xx - lavu 55.18.100 / 55.6.0
  26abd51 / 721a4ef buffer.h - Add av_buffer_pool_init2().
  1a70878 / 89923e4 hwcontext.h - Add a new installed header hwcontext.h with a new API
                        for handling hwaccel frames.
  6992276 / ad884d1 hwcontext_cuda.h - Add a new installed header hwcontext_cuda.h with
                             CUDA-specific hwcontext definitions.
  d779d8d / a001ce3 hwcontext_vdpau.h - Add a new installed header hwcontext_vdpau.h with
                              VDPAU-specific hwcontext definitions.
  63c3e35 / 7bc780c pixfmt.h - Add AV_PIX_FMT_CUDA.

-------- 8< --------- FFmpeg 3.0 was cut here -------- 8< ---------

2016-02-10 - bc9a596 / 9f61abc - lavf 57.25.100 / 57.3.0 - avformat.h
  Add AVFormatContext.opaque, io_open and io_close, allowing custom IO

2016-02-01 - 1dba837 - lavf 57.24.100 - avformat.h, avio.h
  Add protocol_whitelist to AVFormatContext, AVIOContext

2016-01-31 - 66e9d2f - lavu 55.17.100 - frame.h
  Add AV_FRAME_DATA_GOP_TIMECODE for exporting MPEG1/2 GOP timecodes.

2016-01-01 - 5e8b053 / 2c68113 - lavc 57.21.100 / 57.12.0 - avcodec.h
  Add AVCodecDescriptor.profiles and avcodec_profile_name().

2015-12-28 - 1f9139b - lavf 57.21.100 - avformat.h
  Add automatic bitstream filtering; add av_apply_bitstream_filters()

2015-12-22 - 39a09e9 - lavfi 6.21.101 - avfilter.h
  Deprecate avfilter_link_set_closed().
  Applications are not supposed to mess with links,
  they should close the sinks.

2015-12-17 - lavc 57.18.100 / 57.11.0 - avcodec.h dirac.h
  xxxxxxx - Add av_packet_add_side_data().
  xxxxxxx - Add AVCodecContext.coded_side_data.
  xxxxxxx - Add AVCPBProperties API.
  xxxxxxx - Add a new public header dirac.h containing
            av_dirac_parse_sequence_header()

2015-12-11 - 676a93f - lavf 57.20.100 - avformat.h
  Add av_program_add_stream_index()

2015-11-29 - 93fb4a4 - lavc 57.16.101 - avcodec.h
  Deprecate rtp_callback without replacement, i.e. it won't be possible to
  get image slices before the full frame is encoded any more. The libavformat
  rtpenc muxer can still be used for RFC-2190 packetization.

2015-11-22 - fe20e34 - lavc 57.16.100 - avcodec.h
  Add AV_PKT_DATA_FALLBACK_TRACK for making fallback associations between
  streams.

2015-11-22 - ad317c9 - lavf 57.19.100 - avformat.h
  Add av_stream_new_side_data().

2015-11-22 - e12f403 - lavu 55.8.100 - xtea.h
    Add av_xtea_le_init and av_xtea_le_crypt

2015-11-18 - lavu 55.7.100 - mem.h
  Add av_fast_mallocz()

2015-10-29 - lavc 57.12.100 / 57.8.0 - avcodec.h
  xxxxxx - Deprecate av_free_packet(). Use av_packet_unref() as replacement,
           it resets the packet in a more consistent way.
  xxxxxx - Deprecate av_dup_packet(), it is a no-op for most cases.
           Use av_packet_ref() to make a non-refcounted AVPacket refcounted.
  xxxxxx - Add av_packet_alloc(), av_packet_clone(), av_packet_free().
           They match the AVFrame functions with the same name.

2015-10-27 - 1e477a9 - lavu 55.5.100 - cpu.h
  Add AV_CPU_FLAG_AESNI.

2015-10-22 - ee573b4 / a17a766 - lavc 57.9.100 / 57.5.0 - avcodec.h
  Add data and linesize array to AVSubtitleRect, to be used instead of
  the ones from the embedded AVPicture.

2015-10-22 - 866a417 / dc923bc - lavc 57.8.100 / 57.0.0 - qsv.h
  Add an API for allocating opaque surfaces.

2015-10-15 - 2c2d162 - lavf 57.4.100
  Remove the latm demuxer that was a duplicate of the loas demuxer.

2015-10-14 - b994788 / 11c5f43 - lavu 55.4.100 / 55.2.0 - dict.h
  Change return type of av_dict_copy() from void to int, so that a proper
  error code can be reported.

2015-09-29 - b01891a / 948f3c1 - lavc 57.3.100 / 57.2.0 - avcodec.h
  Change type of AVPacket.duration from int to int64_t.

2015-09-17 - 7c46f24 / e3d4784 - lavc 57.3.100 / 57.2.0 - d3d11va.h
  Add av_d3d11va_alloc_context(). This function must from now on be used for
  allocating AVD3D11VAContext.

2015-09-15 - lavf 57.2.100 - avformat.h
  probesize and max_analyze_duration switched to 64bit, both
  are only accessible through AVOptions

2015-09-15 - lavf 57.1.100 - avformat.h
  bit_rate was changed to 64bit, make sure you update any
  printf() or other type sensitive code

2015-09-15 - lavc 57.2.100 - avcodec.h
  bit_rate/rc_max_rate/rc_min_rate were changed to 64bit, make sure you update
  any printf() or other type sensitive code

2015-09-07 - lavu 55.0.100 / 55.0.0
  c734b34 / b8b5d82 - Change type of AVPixFmtDescriptor.flags from uint8_t to uint64_t.
  f53569a / 6b3ef7f - Change type of AVComponentDescriptor fields from uint16_t to int
            and drop bit packing.
  151aa2e / 2268db2 - Add step, offset, and depth to AVComponentDescriptor to replace
            the deprecated step_minus1, offset_plus1, and depth_minus1.

-------- 8< --------- FFmpeg 2.8 was cut here -------- 8< ---------

2015-08-27 - 1dd854e1 - lavc 56.58.100 - vaapi.h
  Deprecate old VA-API context (vaapi_context) fields that were only
  set and used by libavcodec. They are all managed internally now.

2015-08-19 - 9f8e57ef - lavu 54.31.100 - pixfmt.h
  Add a unique pixel format for VA-API (AV_PIX_FMT_VAAPI) that
  indicates the nature of the underlying storage: a VA surface. This
  yields the same value as AV_PIX_FMT_VAAPI_VLD.
  Deprecate old VA-API related pixel formats: AV_PIX_FMT_VAAPI_MOCO,
  AV_PIX_FMT_VAAPI_IDCT, AV_PIX_FMT_VAAPI_VLD.

2015-08-02 - lavu 54.30.100 / 54.17.0
  9ed59f1 / 7a7df34c -  Add av_blowfish_alloc().
  a130ec9 / ae365453 -  Add av_rc4_alloc().
  9ca1997 / 5d8bea3b -  Add av_xtea_alloc().
  3cf08e9 / d9e8b47e -  Add av_des_alloc().

2015-07-27 - lavc 56.56.100 / 56.35.0 - avcodec.h
  94d68a4 / 7c6eb0a1 - Rename CODEC_FLAG* defines to AV_CODEC_FLAG*.
  444e987 / def97856 - Rename CODEC_CAP_* defines to AV_CODEC_CAP_*.
  29d147c / 059a9348 - Rename FF_INPUT_BUFFER_PADDING_SIZE and FF_MIN_BUFFER_SIZE
              to AV_INPUT_BUFFER_PADDING_SIZE and AV_INPUT_BUFFER_MIN_SIZE.

2015-07-22 - c40ecff - lavc 56.51.100 - avcodec.h
  Add AV_PKT_DATA_QUALITY_STATS to export the quality value, PSNR, and pict_type
  of an AVPacket.

2015-07-16 - 8dad213 - lavc 56.49.100
  Add av_codec_get_codec_properties(), FF_CODEC_PROPERTY_LOSSLESS
  and FF_CODEC_PROPERTY_CLOSED_CAPTIONS

2015-07-03 - d563e13 / 83212943 - lavu 54.28.100 / 56.15.0
  Add av_version_info().

-------- 8< --------- FFmpeg 2.7 was cut here -------- 8< ---------

2015-06-04 - cc17b43 - lswr  1.2.100
  Add swr_get_out_samples()

2015-05-27 - c312bfa - lavu 54.26.100 - cpu.h
  Add AV_CPU_FLAG_AVXSLOW.

2015-05-26 - 1fb9b2a - lavu 54.25.100 - rational.h
  Add av_q2intfloat().

2015-05-13 - cc48409 / e7c5e17 - lavc 56.39.100 / 56.23.0
  Add av_vda_default_init2.

2015-05-11 - 541d75f - lavf 56.33.100 - avformat.h
  Add AVOpenCallback AVFormatContext.open_cb

2015-05-07 - a7dd933 - 56.38.100 - avcodec.h
  Add av_packet_side_data_name().

2015-05-07 - 01e59d4 - 56.37.102 - avcodec.h
  Add FF_PROFILE_VP9_2 and FF_PROFILE_VP9_3.

2015-05-04 - 079b7f6 - 56.37.100 - avcodec.h
  Add FF_PROFILE_VP9_0 and FF_PROFILE_VP9_1.

2015-04-22 - 748d481 - lavf 56.31.100 - avformat.h
  Add AVFMT_FLAG_FAST_SEEK flag. Some formats (initially mp3) use it to enable
  fast, but inaccurate seeking.

2015-04-20 - 8e8219e / c253340 - lavu 54.23.100 / 54.12.0 - log.h
  Add AV_LOG_TRACE for extremely verbose debugging.

2015-04-02 - 26e0e393 - lavf 56.29.100 - avio.h
  Add AVIODirEntryType.AVIO_ENTRY_SERVER.
  Add AVIODirEntryType.AVIO_ENTRY_SHARE.
  Add AVIODirEntryType.AVIO_ENTRY_WORKGROUP.

2015-03-31 - 3188696 - lavu 54.22.100 - avstring.h
  Add av_append_path_component()

2015-03-27 - 184084c - lavf 56.27.100 - avio.h url.h
  New directory listing API.

  Add AVIODirEntryType enum.
  Add AVIODirEntry, AVIODirContext structures.
  Add avio_open_dir(), avio_read_dir(), avio_close_dir(), avio_free_directory_entry().
  Add ff_alloc_dir_entry().
  Extend URLProtocol with url_open_dir(), url_read_dir(), url_close_dir().

2015-03-29 - 268ff17 / c484561 - lavu 54.21.100 / 54.10.0 - pixfmt.h
  Add AV_PIX_FMT_MMAL for MMAL hardware acceleration.

2015-03-19 - 11fe56c - 56.29.100 / lavc 56.22.0
  Add FF_PROFILE_DTS_EXPRESS.

-------- 8< --------- FFmpeg 2.6 was cut here -------- 8< ---------

2015-03-04 - cca4476 - lavf 56.25.100
  Add avformat_flush()

2015-03-03 - 81a9126 - lavf 56.24.100
  Add avio_put_str16be()

2015-02-19 - 560eb71 / 31d2039 - lavc 56.23.100 / 56.13.0
  Add width, height, coded_width, coded_height and format to
  AVCodecParserContext.

2015-02-19 - e375511 / 5b1d9ce - lavu 54.19.100 / 54.9.0
  Add AV_PIX_FMT_QSV for QSV hardware acceleration.

2015-02-14 - ba22295 - lavc 56.21.102
  Deprecate VIMA decoder.

2015-01-27 - 62a82c6 / 728685f - lavc 56.21.100 / 56.12.0, lavu 54.18.100 / 54.8.0 - avcodec.h, frame.h
  Add AV_PKT_DATA_AUDIO_SERVICE_TYPE and AV_FRAME_DATA_AUDIO_SERVICE_TYPE for
  storing the audio service type as side data.

2015-01-16 - a47c933 - lavf 56.19.100 - avformat.h
  Add data_codec and data_codec_id for storing codec of data stream

2015-01-11 - 007c33d - lavd 56.4.100 - avdevice.h
  Add avdevice_list_input_sources().
  Add avdevice_list_output_sinks().

2014-12-25 - d7aaeea / c220a60 - lavc 56.19.100 / 56.10.0 - vdpau.h
  Add av_vdpau_get_surface_parameters().

2014-12-25 - ddb9a24 / 6c99c92 - lavc 56.18.100 / 56.9.0 - avcodec.h
  Add AV_HWACCEL_FLAG_ALLOW_HIGH_DEPTH flag to av_vdpau_bind_context().

2014-12-25 - d16079a / 57b6704 - lavc 56.17.100 / 56.8.0 - avcodec.h
  Add AVCodecContext.sw_pix_fmt.

2014-12-04 - 6e9ac02 - lavc 56.14.100 - dv_profile.h
  Add av_dv_codec_profile2().

-------- 8< --------- FFmpeg 2.5 was cut here -------- 8< ---------

2014-11-21 - ab922f9 - lavu 54.15.100 - dict.h
   Add av_dict_get_string().

2014-11-18 - a54a51c - lavu 54.14.100 - float_dsp.h
  Add avpriv_float_dsp_alloc().

2014-11-16 - 6690d4c3 - lavf 56.13.100 - avformat.h
  Add AVStream.recommended_encoder_configuration with accessors.

2014-11-16 - bee5844d - lavu 54.13.100 - opt.h
  Add av_opt_serialize().

2014-11-16 - eec69332 - lavu 54.12.100 - opt.h
  Add av_opt_is_set_to_default().

2014-11-06 - 44fa267 / 5e80fb7 - lavc 56.11.100 / 56.6.0 - vorbis_parser.h
  Add a public API for parsing vorbis packets.

2014-10-15 - 17085a0 / 7ea1b34 - lavc 56.7.100 / 56.5.0 - avcodec.h
  Replace AVCodecContext.time_base used for decoding
  with AVCodecContext.framerate.

2014-10-15 - 51c810e / d565fef1 - lavc 56.6.100 / 56.4.0 - avcodec.h
  Add AV_HWACCEL_FLAG_IGNORE_LEVEL flag to av_vdpau_bind_context().

2014-10-13 - da21895 / 2df0c32e - lavc 56.5.100 / 56.3.0 - avcodec.h
  Add AVCodecContext.initial_padding. Deprecate the use of AVCodecContext.delay
  for audio encoding.

2014-10-08 - bb44f7d / 5a419b2 - lavu 54.10.100 / 54.4.0 - pixdesc.h
  Add API to return the name of frame and context color properties.

2014-10-06 - a61899a / e3e158e - lavc 56.3.100 / 56.2.0 - vdpau.h
  Add av_vdpau_bind_context(). This function should now be used for creating
  (or resetting) a AVVDPAUContext instead of av_vdpau_alloc_context().

2014-10-02 - cdd6f05 - lavc 56.2.100 - avcodec.h
2014-10-02 - cdd6f05 - lavu 54.9.100 - frame.h
  Add AV_FRAME_DATA_SKIP_SAMPLES. Add lavc CODEC_FLAG2_SKIP_MANUAL and
  AVOption "skip_manual", which makes lavc export skip information via
  AV_FRAME_DATA_SKIP_SAMPLES AVFrame side data, instead of skipping and
  discarding samples automatically.

2014-10-02 - 0d92b0d - lavu 54.8.100 - avstring.h
  Add av_match_list()

2014-09-24 - ac68295 - libpostproc 53.1.100
  Add visualization support

2014-09-19 - 6edd6a4 - lavc 56.1.101 - dv_profile.h
  deprecate avpriv_dv_frame_profile2(), which was made public by accident.


-------- 8< --------- FFmpeg 2.4 was cut here -------- 8< ---------

2014-08-25 - 215db29 / b263f8f - lavf 56.3.100 / 56.3.0 - avformat.h
  Add AVFormatContext.max_ts_probe.

2014-08-28 - f30a815 / 9301486 - lavc 56.1.100 / 56.1.0 - avcodec.h
  Add AV_PKT_DATA_STEREO3D to export container-level stereo3d information.

2014-08-23 - 8fc9bd0 - lavu 54.7.100 - dict.h
  AV_DICT_DONT_STRDUP_KEY and AV_DICT_DONT_STRDUP_VAL arguments are now
  freed even on error. This is consistent with the behaviour all users
  of it we could find expect.

2014-08-21 - 980a5b0 - lavu 54.6.100 - frame.h motion_vector.h
  Add AV_FRAME_DATA_MOTION_VECTORS side data and AVMotionVector structure

2014-08-16 - b7d5e01 - lswr 1.1.100 - swresample.h
  Add AVFrame based API

2014-08-16 - c2829dc - lavu 54.4.100 - dict.h
  Add av_dict_set_int helper function.

2014-08-13 - c8571c6 / 8ddc326 - lavu 54.3.100 / 54.3.0 - mem.h
  Add av_strndup().

2014-08-13 - 2ba4577 / a8c104a - lavu 54.2.100 / 54.2.0 - opt.h
  Add av_opt_get_dict_val/set_dict_val with AV_OPT_TYPE_DICT to support
  dictionary types being set as options.

2014-08-13 - afbd4b8 - lavf 56.01.0 - avformat.h
  Add AVFormatContext.event_flags and AVStream.event_flags for signaling to
  the user when events happen in the file/stream.

2014-08-10 - 78eaaa8 / fb1ddcd - lavr 2.1.0 - avresample.h
  Add avresample_convert_frame() and avresample_config().

2014-08-10 - 78eaaa8 / fb1ddcd - lavu 54.1.100 / 54.1.0 - error.h
  Add AVERROR_INPUT_CHANGED and AVERROR_OUTPUT_CHANGED.

2014-08-08 - 3841f2a / d35b94f - lavc 55.73.102 / 55.57.4 - avcodec.h
  Deprecate FF_IDCT_XVIDMMX define and xvidmmx idct option.
  Replaced by FF_IDCT_XVID and xvid respectively.

2014-08-08 - 5c3c671 - lavf 55.53.100 - avio.h
  Add avio_feof() and deprecate url_feof().

2014-08-07 - bb78903 - lsws 2.1.3 - swscale.h
  sws_getContext is not going to be removed in the future.

2014-08-07 - a561662 / ad1ee5f - lavc 55.73.101 / 55.57.3 - avcodec.h
  reordered_opaque is not going to be removed in the future.

2014-08-02 - 28a2107 - lavu 52.98.100 - pixelutils.h
  Add pixelutils API with SAD functions

2014-08-04 - 6017c98 / e9abafc - lavu 52.97.100 / 53.22.0 - pixfmt.h
  Add AV_PIX_FMT_YA16 pixel format for 16 bit packed gray with alpha.

2014-08-04 - 4c8bc6f / e96c3b8 - lavu 52.96.101 / 53.21.1 - avstring.h
  Rename AV_PIX_FMT_Y400A to AV_PIX_FMT_YA8 to better identify the format.
  An alias pixel format and color space name are provided for compatibility.

2014-08-04 - 073c074 / d2962e9 - lavu 52.96.100 / 53.21.0 - pixdesc.h
  Support name aliases for pixel formats.

2014-08-03 - 71d008e / 1ef9e83 - lavc 55.72.101 / 55.57.2 - avcodec.h
2014-08-03 - 71d008e / 1ef9e83 - lavu 52.95.100 / 53.20.0 - frame.h
  Deprecate AVCodecContext.dtg_active_format and use side-data instead.

2014-08-03 - e680c73 - lavc 55.72.100 - avcodec.h
  Add get_pixels() to AVDCT

2014-08-03 - 9400603 / 9f17685 - lavc 55.71.101 / 55.57.1 - avcodec.h
  Deprecate unused FF_IDCT_IPP define and ipp avcodec option.
  Deprecate unused FF_DEBUG_PTS define and pts avcodec option.
  Deprecate unused FF_CODER_TYPE_DEFLATE define and deflate avcodec option.
  Deprecate unused FF_DCT_INT define and int avcodec option.
  Deprecate unused avcodec option scenechange_factor.

2014-07-30 - ba3e331 - lavu 52.94.100 - frame.h
  Add av_frame_side_data_name()

2014-07-29 - 80a3a66 / 3a19405 - lavf 56.01.100 / 56.01.0 - avformat.h
  Add mime_type field to AVProbeData, which now MUST be initialized in
  order to avoid uninitialized reads of the mime_type pointer, likely
  leading to crashes.
  Typically, this means you will do 'AVProbeData pd = { 0 };' instead of
  'AVProbeData pd;'.

2014-07-29 - 31e0b5d / 69e7336 - lavu 52.92.100 / 53.19.0 - avstring.h
  Make name matching function from lavf public as av_match_name().

2014-07-28 - 2e5c8b0 / c5fca01 - lavc 55.71.100 / 55.57.0 - avcodec.h
  Add AV_CODEC_PROP_REORDER to mark codecs supporting frame reordering.

2014-07-27 - ff9a154 - lavf 55.50.100 - avformat.h
  New field int64_t probesize2 instead of deprecated
  field int probesize.

2014-07-27 - 932ff70 - lavc 55.70.100 - avdct.h
  Add AVDCT / avcodec_dct_alloc() / avcodec_dct_init().

2014-07-23 - 8a4c086 - lavf 55.49.100 - avio.h
  Add avio_read_to_bprint()


-------- 8< --------- FFmpeg 2.3 was cut here -------- 8< ---------

2014-07-14 - 62227a7 - lavf 55.47.100 - avformat.h
  Add av_stream_get_parser()

2014-07-09 - c67690f / a54f03b - lavu 52.92.100 / 53.18.0 - display.h
  Add av_display_matrix_flip() to flip the transformation matrix.

2014-07-09 - 1b58f13 / f6ee61f - lavc 55.69.100 / 55.56.0 - dv_profile.h
  Add a public API for DV profile handling.

2014-06-20 - 0dceefc / 9e500ef - lavu 52.90.100 / 53.17.0 - imgutils.h
  Add av_image_check_sar().

2014-06-20 - 4a99333 / 874390e - lavc 55.68.100 / 55.55.0 - avcodec.h
  Add av_packet_rescale_ts() to simplify timestamp conversion.

2014-06-18 - ac293b6 / 194be1f - lavf 55.44.100 / 55.20.0 - avformat.h
  The proper way for providing a hint about the desired timebase to the muxers
  is now setting AVStream.time_base, instead of AVStream.codec.time_base as was
  done previously. The old method is now deprecated.

2014-06-11 - 67d29da - lavc 55.66.101 - avcodec.h
  Increase FF_INPUT_BUFFER_PADDING_SIZE to 32 due to some corner cases needing
  it

2014-06-10 - 5482780 - lavf 55.43.100 - avformat.h
  New field int64_t max_analyze_duration2 instead of deprecated
  int max_analyze_duration.

2014-05-30 - 00759d7 - lavu 52.89.100 - opt.h
  Add av_opt_copy()

2014-06-01 - 03bb99a / 0957b27 - lavc 55.66.100 / 55.54.0 - avcodec.h
  Add AVCodecContext.side_data_only_packets to allow encoders to output packets
  with only side data. This option may become mandatory in the future, so all
  users are recommended to update their code and enable this option.

2014-06-01 - 6e8e9f1 / 8c02adc - lavu 52.88.100 / 53.16.0 - frame.h, pixfmt.h
  Move all color-related enums (AVColorPrimaries, AVColorSpace, AVColorRange,
  AVColorTransferCharacteristic, and AVChromaLocation) inside lavu.
  And add AVFrame fields for them.

2014-05-29 - bdb2e80 / b2d4565 - lavr 1.3.0 - avresample.h
  Add avresample_max_output_samples

2014-05-28 - d858ee7 / 6d21259 - lavf 55.42.100 / 55.19.0 - avformat.h
  Add strict_std_compliance and related AVOptions to support experimental
  muxing.

2014-05-26 - 55cc60c - lavu 52.87.100 - threadmessage.h
  Add thread message queue API.

2014-05-26 - c37d179 - lavf 55.41.100 - avformat.h
  Add format_probesize to AVFormatContext.

2014-05-20 - 7d25af1 / c23c96b - lavf 55.39.100 / 55.18.0 - avformat.h
  Add av_stream_get_side_data() to access stream-level side data
  in the same way as av_packet_get_side_data().

2014-05-20 - 7336e39 - lavu 52.86.100 - fifo.h
  Add av_fifo_alloc_array() function.

2014-05-19 - ef1d4ee / bddd8cb - lavu 52.85.100 / 53.15.0 - frame.h, display.h
  Add AV_FRAME_DATA_DISPLAYMATRIX for exporting frame-level
  spatial rendering on video frames for proper display.

2014-05-19 - ef1d4ee / bddd8cb - lavc 55.64.100 / 55.53.0 - avcodec.h
  Add AV_PKT_DATA_DISPLAYMATRIX for exporting packet-level
  spatial rendering on video frames for proper display.

2014-05-19 - 999a99c / a312f71 - lavf 55.38.101 / 55.17.1 - avformat.h
  Deprecate AVStream.pts and the AVFrac struct, which was its only use case.
  See use av_stream_get_end_pts()

2014-05-18 - 68c0518 / fd05602 - lavc 55.63.100 / 55.52.0 - avcodec.h
  Add avcodec_free_context(). From now on it should be used for freeing
  AVCodecContext.

2014-05-17 - 0eec06e / 1bd0bdc - lavu 52.84.100 / 54.5.0 - time.h
  Add av_gettime_relative() av_gettime_relative_is_monotonic()

2014-05-15 - eacf7d6 / 0c1959b - lavf 55.38.100 / 55.17.0 - avformat.h
  Add AVFMT_FLAG_BITEXACT flag. Muxers now use it instead of checking
  CODEC_FLAG_BITEXACT on the first stream.

2014-05-15 - 96cb4c8 - lswr 0.19.100 - swresample.h
  Add swr_close()

2014-05-11 - 14aef38 / 66e6c8a - lavu 52.83.100 / 53.14.0 - pixfmt.h
  Add AV_PIX_FMT_VDA for new-style VDA acceleration.

2014-05-07 - 351f611 - lavu 52.82.100 - fifo.h
  Add av_fifo_freep() function.

2014-05-02 - ba52fb11 - lavu 52.81.100 - opt.h
  Add av_opt_set_dict2() function.

2014-05-01 - e77b985 / a2941c8 - lavc 55.60.103 / 55.50.3 - avcodec.h
  Deprecate CODEC_FLAG_MV0. It is replaced by the flag "mv0" in the
  "mpv_flags" private option of the mpegvideo encoders.

2014-05-01 - e40ae8c / 6484149 - lavc 55.60.102 / 55.50.2 - avcodec.h
  Deprecate CODEC_FLAG_GMC. It is replaced by the "gmc" private option of the
  libxvid encoder.

2014-05-01 - 1851643 / b2c3171 - lavc 55.60.101 / 55.50.1 - avcodec.h
  Deprecate CODEC_FLAG_NORMALIZE_AQP. It is replaced by the flag "naq" in the
  "mpv_flags" private option of the mpegvideo encoders.

2014-05-01 - cac07d0 / 5fcceda - avcodec.h
  Deprecate CODEC_FLAG_INPUT_PRESERVED. Its functionality is replaced by passing
  reference-counted frames to encoders.

2014-04-30 - 617e866 - lavu 52.81.100 - pixdesc.h
  Add av_find_best_pix_fmt_of_2(), av_get_pix_fmt_loss()
  Deprecate avcodec_get_pix_fmt_loss(), avcodec_find_best_pix_fmt_of_2()

2014-04-29 - 1bf6396 - lavc 55.60.100 - avcodec.h
  Add AVCodecDescriptor.mime_types field.

2014-04-29 - b804eb4 - lavu 52.80.100 - hash.h
  Add av_hash_final_bin(), av_hash_final_hex() and av_hash_final_b64().

2014-03-07 - 8b2a130 - lavc 55.50.0 / 55.53.100 - dxva2.h
  Add FF_DXVA2_WORKAROUND_INTEL_CLEARVIDEO for old Intel GPUs.

2014-04-22 - 502512e /dac7e8a - lavu 53.13.0 / 52.78.100 - avutil.h
  Add av_get_time_base_q().

2014-04-17 - a8d01a7 / 0983d48 - lavu 53.12.0 / 52.77.100 - crc.h
  Add AV_CRC_16_ANSI_LE crc variant.

2014-04-15 - ef818d8 - lavf 55.37.101 - avformat.h
  Add av_format_inject_global_side_data()

2014-04-12 - 4f698be - lavu 52.76.100 - log.h
  Add av_log_get_flags()

2014-04-11 - 6db42a2b - lavd 55.12.100 - avdevice.h
  Add avdevice_capabilities_create() function.
  Add avdevice_capabilities_free() function.

2014-04-07 - 0a1cc04 / 8b17243 - lavu 52.75.100 / 53.11.0 - pixfmt.h
  Add AV_PIX_FMT_YVYU422 pixel format.

2014-04-04 - c1d0536 / 8542f9c - lavu 52.74.100 / 53.10.0 - replaygain.h
  Full scale for peak values is now 100000 (instead of UINT32_MAX) and values
  may overflow.

2014-04-03 - c16e006 / 7763118 - lavu 52.73.100 / 53.9.0 - log.h
  Add AV_LOG(c) macro to have 256 color debug messages.

2014-04-03 - eaed4da9 - lavu 52.72.100 - opt.h
  Add AV_OPT_MULTI_COMPONENT_RANGE define to allow return
  multi-component option ranges.

2014-03-29 - cd50a44b - lavu 52.70.100 - mem.h
  Add av_dynarray_add_nofree() function.

2014-02-24 - 3e1f241 / d161ae0 - lavu 52.69.100 / 53.8.0 - frame.h
  Add av_frame_remove_side_data() for removing a single side data
  instance from a frame.

2014-03-24 - 83e8978 / 5a7e35d - lavu 52.68.100 / 53.7.0 - frame.h, replaygain.h
  Add AV_FRAME_DATA_REPLAYGAIN for exporting replaygain tags.
  Add a new header replaygain.h with the AVReplayGain struct.

2014-03-24 - 83e8978 / 5a7e35d - lavc 55.54.100 / 55.36.0 - avcodec.h
  Add AV_PKT_DATA_REPLAYGAIN for exporting replaygain tags.

2014-03-24 - 595ba3b / 25b3258 - lavf 55.35.100 / 55.13.0 - avformat.h
  Add AVStream.side_data and AVStream.nb_side_data for exporting stream-global
  side data (e.g. replaygain tags, video rotation)

2014-03-24 - bd34e26 / 0e2c3ee - lavc 55.53.100 / 55.35.0 - avcodec.h
  Give the name AVPacketSideData to the previously anonymous struct used for
  AVPacket.side_data.


-------- 8< --------- FFmpeg 2.2 was cut here -------- 8< ---------

2014-03-18 - 37c07d4 - lsws 2.5.102
  Make gray16 full-scale.

2014-03-16 - 6b1ca17 / 1481d24 - lavu 52.67.100 / 53.6.0 - pixfmt.h
  Add RGBA64_LIBAV pixel format and variants for compatibility

2014-03-11 - 3f3229c - lavf 55.34.101 - avformat.h
  Set AVFormatContext.start_time_realtime when demuxing.

2014-03-03 - 06fed440 - lavd 55.11.100 - avdevice.h
  Add av_input_audio_device_next().
  Add av_input_video_device_next().
  Add av_output_audio_device_next().
  Add av_output_video_device_next().

2014-02-24 - fff5262 / 1155fd0 - lavu 52.66.100 / 53.5.0 - frame.h
  Add av_frame_copy() for copying the frame data.

2014-02-24 - a66be60 - lswr 0.18.100 - swresample.h
  Add swr_is_initialized() for checking whether a resample context is initialized.

2014-02-22 - 5367c0b / 7e86c27 - lavr 1.2.0 - avresample.h
  Add avresample_is_open() for checking whether a resample context is open.

2014-02-19 - 6a24d77 / c3ecd96 - lavu 52.65.100 / 53.4.0  - opt.h
  Add AV_OPT_FLAG_EXPORT and AV_OPT_FLAG_READONLY to mark options meant (only)
  for reading.

2014-02-19 - f4c8d00 / 6bb8720 - lavu 52.64.101 / 53.3.1 - opt.h
  Deprecate unused AV_OPT_FLAG_METADATA.

2014-02-16 - 81c3f81 - lavd 55.10.100 - avdevice.h
  Add avdevice_list_devices() and avdevice_free_list_devices()

2014-02-16 - db3c970 - lavf 55.33.100 - avio.h
  Add avio_find_protocol_name() to find out the name of the protocol that would
  be selected for a given URL.

2014-02-15 - a2bc6c1 / c98f316 - lavu 52.64.100 / 53.3.0 - frame.h
  Add AV_FRAME_DATA_DOWNMIX_INFO value to the AVFrameSideDataType enum and
  downmix_info.h API, which identify downmix-related metadata.

2014-02-11 - 1b05ac2 - lavf 55.32.100 - avformat.h
  Add av_write_uncoded_frame() and av_interleaved_write_uncoded_frame().

2014-02-04 - 3adb5f8 / d9ae103 - lavf 55.30.100 / 55.11.0 - avformat.h
  Add AVFormatContext.max_interleave_delta for controlling amount of buffering
  when interleaving.

2014-02-02 - 5871ee5 - lavf 55.29.100 - avformat.h
  Add output_ts_offset muxing option to AVFormatContext.

2014-01-27 - 102bd64 - lavd 55.7.100 - avdevice.h
                       lavf 55.28.100 - avformat.h
  Add avdevice_dev_to_app_control_message() function.

2014-01-27 - 7151411 - lavd 55.6.100 - avdevice.h
                       lavf 55.27.100 - avformat.h
  Add avdevice_app_to_dev_control_message() function.

2014-01-24 - 86bee79 - lavf 55.26.100 - avformat.h
  Add AVFormatContext option metadata_header_padding to allow control over the
  amount of padding added.

2014-01-20 - eef74b2 / 93c553c - lavc 55.48.102 / 55.32.1 - avcodec.h
  Edges are not required anymore on video buffers allocated by get_buffer2()
  (i.e. as if the CODEC_FLAG_EMU_EDGE flag was always on). Deprecate
  CODEC_FLAG_EMU_EDGE and avcodec_get_edge_width().

2014-01-19 - 1a193c4 - lavf 55.25.100 - avformat.h
  Add avformat_get_mov_video_tags() and avformat_get_mov_audio_tags().

2014-01-19 - 3532dd5 - lavu 52.63.100 - rational.h
  Add av_make_q() function.

2014-01-05 - 4cf4da9 / 5b4797a - lavu 52.62.100 / 53.2.0 - frame.h
  Add AV_FRAME_DATA_MATRIXENCODING value to the AVFrameSideDataType enum, which
  identifies AVMatrixEncoding data.

2014-01-05 - 751385f / 5c437fb - lavu 52.61.100 / 53.1.0 - channel_layout.h
  Add values for various Dolby flags to the AVMatrixEncoding enum.

2014-01-04 - b317f94 - lavu 52.60.100 - mathematics.h
  Add av_add_stable() function.

2013-12-22 - 911676c - lavu 52.59.100 - avstring.h
  Add av_strnlen() function.

2013-12-09 - 64f73ac - lavu 52.57.100 - opencl.h
  Add av_opencl_benchmark() function.

2013-11-30 - 82b2e9c - lavu 52.56.100 - ffversion.h
  Moves version.h to libavutil/ffversion.h.
  Install ffversion.h and make it public.

2013-12-11 - 29c83d2 / b9fb59d,409a143 / 9431356,44967ab / d7b3ee9 - lavc 55.45.101 / 55.28.1 - avcodec.h
  av_frame_alloc(), av_frame_unref() and av_frame_free() now can and should be
  used instead of avcodec_alloc_frame(), avcodec_get_frame_defaults() and
  avcodec_free_frame() respectively. The latter three functions are deprecated.

2013-12-09 - 7a60348 / 7e244c6- - lavu 52.58.100 / 52.20.0 - frame.h
  Add AV_FRAME_DATA_STEREO3D value to the AVFrameSideDataType enum and
  stereo3d.h API, that identify codec-independent stereo3d information.

2013-11-26 - 625b290 / 1eaac1d- - lavu 52.55.100 / 52.19.0 - frame.h
  Add AV_FRAME_DATA_A53_CC value to the AVFrameSideDataType enum, which
  identifies ATSC A53 Part 4 Closed Captions data.

2013-11-22 - 6859065 - lavu 52.54.100 - avstring.h
  Add av_utf8_decode() function.

2013-11-22 - fb7d70c - lavc 55.44.100 - avcodec.h
  Add HEVC profiles

2013-11-20 - c28b61c - lavc 55.44.100 - avcodec.h
  Add av_packet_{un,}pack_dictionary()
  Add AV_PKT_METADATA_UPDATE side data type, used to transmit key/value
  strings between a stream and the application.

2013-11-14 - 7c888ae / cce3e0a - lavu 52.53.100 / 52.18.0 - mem.h
  Move av_fast_malloc() and av_fast_realloc() for libavcodec to libavutil.

2013-11-14 - b71e4d8 / 8941971 - lavc 55.43.100 / 55.27.0 - avcodec.h
  Deprecate AVCodecContext.error_rate, it is replaced by the 'error_rate'
  private option of the mpegvideo encoder family.

2013-11-14 - 31c09b7 / 728c465 - lavc 55.42.100 / 55.26.0 - vdpau.h
  Add av_vdpau_get_profile().
  Add av_vdpau_alloc_context(). This function must from now on be
  used for allocating AVVDPAUContext.

2013-11-04 - be41f21 / cd8f772 - lavc 55.41.100 / 55.25.0 - avcodec.h
                       lavu 52.51.100 - frame.h
  Add ITU-R BT.2020 and other not yet included values to color primaries,
  transfer characteristics and colorspaces.

2013-11-04 - 85cabf1 - lavu 52.50.100 - avutil.h
  Add av_fopen_utf8()

2013-10-31 - 78265fc / 28096e0 - lavu 52.49.100 / 52.17.0 - frame.h
  Add AVFrame.flags and AV_FRAME_FLAG_CORRUPT.


-------- 8< --------- FFmpeg 2.1 was cut here -------- 8< ---------

2013-10-27 - dbe6f9f - lavc 55.39.100 - avcodec.h
  Add CODEC_CAP_DELAY support to avcodec_decode_subtitle2.

2013-10-27 - d61617a - lavu 52.48.100 - parseutils.h
  Add av_get_known_color_name().

2013-10-17 - 8696e51 - lavu 52.47.100 - opt.h
  Add AV_OPT_TYPE_CHANNEL_LAYOUT and channel layout option handlers
  av_opt_get_channel_layout() and av_opt_set_channel_layout().

2013-10-06 - ccf96f8 -libswscale 2.5.101 - options.c
  Change default scaler to bicubic

2013-10-03 - e57dba0 - lavc 55.34.100 - avcodec.h
  Add av_codec_get_max_lowres()

2013-10-02 - 5082fcc - lavf 55.19.100 - avformat.h
  Add audio/video/subtitle AVCodec fields to AVFormatContext to force specific
  decoders

2013-09-28 - 7381d31 / 0767bfd - lavfi 3.88.100 / 3.11.0 - avfilter.h
  Add AVFilterGraph.execute and AVFilterGraph.opaque for custom slice threading
  implementations.

2013-09-21 - 85f8a3c / e208e6d - lavu 52.46.100 / 52.16.0 - pixfmt.h
  Add interleaved 4:2:2 8/10-bit formats AV_PIX_FMT_NV16 and
  AV_PIX_FMT_NV20.

2013-09-16 - c74c3fb / 3feb3d6 - lavu 52.44.100 / 52.15.0 - mem.h
  Add av_reallocp.

2013-09-04 - 3e1f507 - lavc 55.31.101 - avcodec.h
  avcodec_close() argument can be NULL.

2013-09-04 - 36cd017a - lavf 55.16.101 - avformat.h
  avformat_close_input() argument can be NULL and point on NULL.

2013-08-29 - e31db62 - lavf 55.15.100 - avformat.h
  Add av_format_get_probe_score().

2013-08-15 - 1e0e193 - lsws 2.5.100 -
  Add a sws_dither AVOption, allowing to set the dither algorithm used

2013-08-11 - d404fe35 - lavc 55.27.100 - vdpau.h
  Add a render2 alternative to the render callback function.

2013-08-11 - af05edc - lavc 55.26.100 - vdpau.h
  Add allocation function for AVVDPAUContext, allowing
  to extend it in the future without breaking ABI/API.

2013-08-10 - 67a580f / 5a9a9d4 - lavc 55.25.100 / 55.16.0 - avcodec.h
  Extend AVPacket API with av_packet_unref, av_packet_ref,
  av_packet_move_ref, av_packet_copy_props, av_packet_free_side_data.

2013-08-05 - 9547e3e / f824535 - lavc 55.22.100 / 55.13.0 - avcodec.h
  Deprecate the bitstream-related members from struct AVVDPAUContext.
  The bitstream buffers no longer need to be explicitly freed.

2013-08-05 - 3b805dc / 549294f - lavc 55.21.100 / 55.12.0 - avcodec.h
  Deprecate the CODEC_CAP_HWACCEL_VDPAU codec capability. Use CODEC_CAP_HWACCEL
  and select the AV_PIX_FMT_VDPAU format with get_format() instead.

2013-08-05 - 4ee0984 / a0ad5d0 - lavu 52.41.100 / 52.14.0 - pixfmt.h
  Deprecate AV_PIX_FMT_VDPAU_*. Use AV_PIX_FMT_VDPAU instead.

2013-08-02 - 82fdfe8 / a8b1927 - lavc 55.20.100 / 55.11.0 - avcodec.h
  Add output_picture_number to AVCodecParserContext.

2013-07-23 - abc8110 - lavc 55.19.100 - avcodec.h
  Add avcodec_chroma_pos_to_enum()
  Add avcodec_enum_to_chroma_pos()


-------- 8< --------- FFmpeg 2.0 was cut here -------- 8< ---------

2013-07-03 - 838bd73 - lavfi 3.78.100 - avfilter.h
  Deprecate avfilter_graph_parse() in favor of the equivalent
  avfilter_graph_parse_ptr().

2013-06-24 - af5f9c0 / 95d5246 - lavc 55.17.100 / 55.10.0 - avcodec.h
  Add MPEG-2 AAC profiles

2013-06-25 - af5f9c0 / 95d5246 - lavf 55.10.100 - avformat.h
  Add AV_DISPOSITION_* flags to indicate text track kind.

2013-06-15 - 99b8cd0 - lavu 52.36.100
  Add AVRIPEMD:
   av_ripemd_alloc()
   av_ripemd_init()
   av_ripemd_update()
   av_ripemd_final()

2013-06-10 - 82ef670 - lavu 52.35.101 - hmac.h
  Add AV_HMAC_SHA224, AV_HMAC_SHA256, AV_HMAC_SHA384, AV_HMAC_SHA512

2013-06-04 - 30b491f / fc962d4 - lavu 52.35.100 / 52.13.0 - mem.h
  Add av_realloc_array and av_reallocp_array

2013-05-30 - 682b227 - lavu 52.35.100
  Add AVSHA512:
   av_sha512_alloc()
   av_sha512_init()
   av_sha512_update()
   av_sha512_final()

2013-05-24 - 8d4e969 / 129bb23 - lavfi 3.10.0 / 3.70.100 - avfilter.h
  Add support for slice multithreading to lavfi. Filters supporting threading
  are marked with AVFILTER_FLAG_SLICE_THREADS.
  New fields AVFilterContext.thread_type, AVFilterGraph.thread_type and
  AVFilterGraph.nb_threads (accessible directly or through AVOptions) may be
  used to configure multithreading.

2013-05-24 - fe40a9f / 2a6eaea - lavu 52.12.0 / 52.34.100 - cpu.h
  Add av_cpu_count() function for getting the number of logical CPUs.

2013-05-24 - 0c25c39 / b493847 - lavc 55.7.0 / 55.12.100 - avcodec.h
  Add picture_structure to AVCodecParserContext.

2013-05-17 - 3a751ea - lavu 52.33.100 - opt.h
  Add AV_OPT_TYPE_COLOR value to AVOptionType enum.

2013-05-13 - e398416 - lavu 52.31.100 - mem.h
  Add av_dynarray2_add().

2013-05-12 - 1776177 - lavfi 3.65.100
  Add AVFILTER_FLAG_SUPPORT_TIMELINE* filter flags.

2013-04-19 - 380cfce - lavc 55.4.100
  Add AV_CODEC_PROP_TEXT_SUB property for text based subtitles codec.

2013-04-18 - 7c1a002 - lavf 55.3.100
  The matroska demuxer can now output proper verbatim ASS packets. It will
  become the default starting lavf 56.0.100.

2013-04-10 - af0d270 - lavu 25.26.100 - avutil.h,opt.h
  Add av_int_list_length()
  and av_opt_set_int_list().

2013-03-30 - 5c73645 - lavu 52.24.100 - samplefmt.h
  Add av_samples_alloc_array_and_samples().

2013-03-29 - ef7b6b4 - lavf 55.1.100 - avformat.h
  Add av_guess_frame_rate()

2013-03-20 - 8d928a9 - lavu 52.22.100 - opt.h
  Add AV_OPT_TYPE_DURATION value to AVOptionType enum.

2013-03-17 - 7aa9af5 - lavu 52.20.100 - opt.h
  Add AV_OPT_TYPE_VIDEO_RATE value to AVOptionType enum.


-------- 8< --------- FFmpeg 1.2 was cut here -------- 8< ---------

2013-03-07 - 9767ec6 - lavu 52.18.100 - avstring.h,bprint.h
  Add av_escape() and av_bprint_escape() API.

2013-02-24 - b59cd08 - lavfi 3.41.100 - buffersink.h
  Add sample_rates field to AVABufferSinkParams.

2013-01-17 - a1a707f - lavf 54.61.100
  Add av_codec_get_tag2().

2013-01-01 - 2eb2e17 - lavfi 3.34.100
  Add avfilter_get_audio_buffer_ref_from_arrays_channels.


-------- 8< --------- FFmpeg 1.1 was cut here -------- 8< ---------

2012-12-20 - 34de47aa - lavfi 3.29.100 - avfilter.h
  Add AVFilterLink.channels, avfilter_link_get_channels()
  and avfilter_ref_get_channels().

2012-12-15 - 96d815fc - lavc 54.80.100 - avcodec.h
  Add pkt_size field to AVFrame.

2012-11-25 - c70ec631 - lavu 52.9.100 - opt.h
  Add the following convenience functions to opt.h:
   av_opt_get_image_size
   av_opt_get_pixel_fmt
   av_opt_get_sample_fmt
   av_opt_set_image_size
   av_opt_set_pixel_fmt
   av_opt_set_sample_fmt

2012-11-17 - 4cd74c81 - lavu 52.8.100 - bprint.h
  Add av_bprint_strftime().

2012-11-15 - 92648107 - lavu 52.7.100 - opt.h
  Add av_opt_get_key_value().

2012-11-13 - 79456652 - lavfi 3.23.100 - avfilter.h
  Add channels field to AVFilterBufferRefAudioProps.

2012-11-03 - 481fdeee - lavu 52.3.100 - opt.h
  Add AV_OPT_TYPE_SAMPLE_FMT value to AVOptionType enum.

2012-10-21 - 6fb2fd8 - lavc  54.68.100 - avcodec.h
                       lavfi  3.20.100 - avfilter.h
  Add AV_PKT_DATA_STRINGS_METADATA side data type, used to transmit key/value
  strings between AVPacket and AVFrame, and add metadata field to
  AVCodecContext (which shall not be accessed by users; see AVFrame metadata
  instead).

2012-09-27 - a70b493 - lavd 54.3.100 - version.h
  Add LIBAVDEVICE_IDENT symbol.

2012-09-27 - a70b493 - lavfi 3.18.100 - version.h
  Add LIBAVFILTER_IDENT symbol.

2012-09-27 - a70b493 - libswr 0.16.100 - version.h
  Add LIBSWRESAMPLE_VERSION, LIBSWRESAMPLE_BUILD
  and LIBSWRESAMPLE_IDENT symbols.


-------- 8< --------- FFmpeg 1.0 was cut here -------- 8< ---------

2012-09-06 - 29e972f - lavu 51.72.100 - parseutils.h
  Add av_small_strptime() time parsing function.

  Can be used as a stripped-down replacement for strptime(), on
  systems which do not support it.

2012-08-25 - 2626cc4 - lavf 54.28.100
  Matroska demuxer now identifies SRT subtitles as AV_CODEC_ID_SUBRIP instead
  of AV_CODEC_ID_TEXT.

2012-08-13 - 5c0d8bc - lavfi 3.8.100 - avfilter.h
  Add avfilter_get_class() function, and priv_class field to AVFilter
  struct.

2012-08-12 - a25346e - lavu 51.69.100 - opt.h
  Add AV_OPT_FLAG_FILTERING_PARAM symbol in opt.h.

2012-07-31 - 23fc4dd - lavc 54.46.100
  Add channels field to AVFrame.

2012-07-30 - f893904 - lavu 51.66.100
  Add av_get_channel_description()
  and av_get_standard_channel_layout() functions.

2012-07-21 - 016a472 - lavc 54.43.100
  Add decode_error_flags field to AVFrame.

2012-07-20 - b062936 - lavf 54.18.100
  Add avformat_match_stream_specifier() function.

2012-07-14 - f49ec1b - lavc 54.38.100 - avcodec.h
  Add metadata to AVFrame, and the accessor functions
  av_frame_get_metadata() and av_frame_set_metadata().

2012-07-10 - 0e003d8 - lavc 54.33.100
  Add av_fast_padded_mallocz().

2012-07-10 - 21d5609 - lavfi 3.2.0 - avfilter.h
  Add init_opaque() callback to AVFilter struct.

2012-06-26 - e6674e4 - lavu 51.63.100 - imgutils.h
  Add functions to libavutil/imgutils.h:
  av_image_get_buffer_size()
  av_image_fill_arrays()
  av_image_copy_to_buffer()

2012-06-24 - c41899a - lavu 51.62.100 - version.h
  version moved from avutil.h to version.h

2012-04-11 - 359abb1 - lavu 51.58.100 - error.h
  Add av_make_error_string() and av_err2str() utilities to
  libavutil/error.h.

2012-06-05 - 62b39d4 - lavc 54.24.100
  Add pkt_duration field to AVFrame.

2012-05-24 - f2ee065 - lavu 51.54.100
  Move AVPALETTE_SIZE and AVPALETTE_COUNT macros from
  libavcodec/avcodec.h to libavutil/pixfmt.h.

2012-05-14 - 94a9ac1 - lavf 54.5.100
  Add av_guess_sample_aspect_ratio() function.

2012-04-20 - 65fa7bc - lavfi 2.70.100
  Add avfilter_unref_bufferp() to avfilter.h.

2012-04-13 - 162e400 - lavfi 2.68.100
  Install libavfilter/asrc_abuffer.h public header.

2012-03-26 - a67d9cf - lavfi 2.66.100
  Add avfilter_fill_frame_from_{audio_,}buffer_ref() functions.

2013-05-15 - ff46809 / e6c4ac7 - lavu 52.32.100 / 52.11.0 - pixdesc.h
  Replace PIX_FMT_* flags with AV_PIX_FMT_FLAG_*.

2013-04-03 - 6fc58a8 / 507b1e4 - lavc 55.7.100 / 55.4.0 - avcodec.h
  Add field_order to AVCodecParserContext.

2013-04-19 - f4b05cd / 5e83d9a - lavc 55.5.100 / 55.2.0 - avcodec.h
  Add CODEC_FLAG_UNALIGNED to allow decoders to produce unaligned output.

2013-04-11 - lavfi 3.53.100 / 3.8.0
  231fd44 / 38f0c07 - Move all content from avfiltergraph.h to avfilter.h. Deprecate
            avfilterhraph.h, user applications should include just avfilter.h
  86070b8 / bc1a985 - Add avfilter_graph_alloc_filter(), deprecate avfilter_open() and
            avfilter_graph_add_filter().
  4fde705 / 1113672 - Add AVFilterContext.graph pointing to the AVFilterGraph that contains the
            filter.
  710b0aa / 48a5ada - Add avfilter_init_str(), deprecate avfilter_init_filter().
  46de9ba / 1ba95a9 - Add avfilter_init_dict().
  16fc24b / 7cdd737 - Add AVFilter.flags field and AVFILTER_FLAG_DYNAMIC_{INPUTS,OUTPUTS} flags.
  f4db6bf / 7e8fe4b - Add avfilter_pad_count() for counting filter inputs/outputs.
  835cc0f / fa2a34c - Add avfilter_next(), deprecate av_filter_next().
            Deprecate avfilter_uninit().

2013-04-09 - lavfi 3.51.100 / 3.7.0 - avfilter.h
  0594ef0 / b439c99 - Add AVFilter.priv_class for exporting filter options through the
            AVOptions API in the similar way private options work in lavc and lavf.
  44d4488 / 8114c10 - Add avfilter_get_class().
  Switch all filters to use AVOptions.

2013-03-19 - 17ebef2 / 2c328a9 - lavu 52.20.100 / 52.9.0 - pixdesc.h
  Add av_pix_fmt_count_planes() function for counting planes in a pixel format.

2013-03-16 - ecade98 / 42c7c61 - lavfi 3.47.100 / 3.6.0
  Add AVFilterGraph.nb_filters, deprecate AVFilterGraph.filter_count.

2013-03-08 - Reference counted buffers - lavu 52.8.0, lavc 55.0.100 / 55.0.0, lavf 55.0.100 / 55.0.0,
lavd 54.4.100 / 54.0.0, lavfi 3.5.0
  36099df / 8e401db, 532f31a / 1cec062 - add a new API for reference counted buffers and buffer
                     pools (new header libavutil/buffer.h).
  2653e12 / 1afddbe - add AVPacket.buf to allow reference counting for the AVPacket data.
            Add av_packet_from_data() function for constructing packets from
            av_malloc()ed data.
  c4e8821 / 7ecc2d4 - move AVFrame from lavc to lavu (new header libavutil/frame.h), add
            AVFrame.buf/extended_buf to allow reference counting for the AVFrame
            data. Add new API for working with reference-counted AVFrames.
  80e9e63 / 759001c - add the refcounted_frames field to AVCodecContext to make audio and
            video decoders return reference-counted frames. Add get_buffer2()
            callback to AVCodecContext which allocates reference-counted frames.
            Add avcodec_default_get_buffer2() as the default get_buffer2()
            implementation.
            Deprecate AVCodecContext.get_buffer() / release_buffer() /
            reget_buffer(), avcodec_default_get_buffer(),
            avcodec_default_reget_buffer(), avcodec_default_release_buffer().
            Remove avcodec_default_free_buffers(), which should not have ever
            been called from outside of lavc.
            Deprecate the following AVFrame fields:
                * base -- is now stored in AVBufferRef
                * reference, type, buffer_hints -- are unnecessary in the new API
                * hwaccel_picture_private, owner, thread_opaque -- should not
                  have been accessed from outside of lavc
                * qscale_table, qstride, qscale_type, mbskip_table, motion_val,
                  mb_type, dct_coeff, ref_index -- mpegvideo-specific tables,
                  which are not exported anymore.
  a05a44e / 7e35037 - switch libavfilter to use AVFrame instead of AVFilterBufferRef. Add
            av_buffersrc_add_frame(), deprecate av_buffersrc_buffer().
            Add av_buffersink_get_frame() and av_buffersink_get_samples(),
            deprecate av_buffersink_read() and av_buffersink_read_samples().
            Deprecate AVFilterBufferRef and all functions for working with it.

2013-03-17 - 6c17ff8 / 12c5c1d - lavu 52.19.100 / 52.8.0 - avstring.h
  Add av_isdigit, av_isgraph, av_isspace, av_isxdigit.

2013-02-23 - 71cf094 / 9f12235 - lavfi 3.40.100 / 3.4.0 - avfiltergraph.h
  Add resample_lavr_opts to AVFilterGraph for setting libavresample options
  for auto-inserted resample filters.

2013-01-25 - e7e14bc / 38c1466 - lavu 52.17.100 / 52.7.0 - dict.h
  Add av_dict_parse_string() to set multiple key/value pairs at once from a
  string.

2013-01-25 - 25be630 / b85a5e8 - lavu 52.16.100 / 52.6.0 - avstring.h
  Add av_strnstr()

2013-01-15 - e7e0186 / 8ee288d - lavu 52.15.100 / 52.5.0 - hmac.h
  Add AVHMAC.

2013-01-13 - 8ee7b38 / 44e065d - lavc 54.87.100 / 54.36.0 - vdpau.h
  Add AVVDPAUContext struct for VDPAU hardware-accelerated decoding.

2013-01-12 - dae382b / 169fb94 - lavu 52.14.100 / 52.4.0 - pixdesc.h
  Add AV_PIX_FMT_VDPAU flag.

2013-01-07 - 249fca3 / 074a00d - lavr 1.1.0
  Add avresample_set_channel_mapping() for input channel reordering,
  duplication, and silencing.

2012-12-29 - lavu 52.13.100 / 52.3.0 - avstring.h
  2ce43b3 / d8fd06c - Add av_basename() and av_dirname().
  e13d5e9 / c1a02e8 - Add av_pix_fmt_get_chroma_sub_sample and deprecate
                      avcodec_get_chroma_sub_sample.

2012-11-11 - 03b0787 / 5980f5d - lavu 52.6.100 / 52.2.0 - audioconvert.h
  Rename audioconvert.h to channel_layout.h. audioconvert.h is now deprecated.

2012-10-21 - e3a91c5 / a893655 - lavu 51.77.100 / 51.45.0 - error.h
  Add AVERROR_EXPERIMENTAL

2012-10-12 - a33ed6b / d2fcb35 - lavu 51.76.100 / 51.44.0 - pixdesc.h
  Add functions for accessing pixel format descriptors.
  Accessing the av_pix_fmt_descriptors array directly is now
  deprecated.

2012-10-11 - f391e40 / 9a92aea - lavu 51.75.100 / 51.43.0 - aes.h, md5.h, sha.h, tree.h
  Add functions for allocating the opaque contexts for the algorithms,

2012-10-10 - de31814 / b522000 - lavf 54.32.100 / 54.18.0 - avio.h
  Add avio_closep to complement avio_close.

2012-10-08 - ae77266 / 78071a1 - lavu 51.74.100 / 51.42.0 - pixfmt.h
  Rename PixelFormat to AVPixelFormat and all PIX_FMT_* to AV_PIX_FMT_*.
  To provide backwards compatibility, PixelFormat is now #defined as
  AVPixelFormat.
  Note that this can break user code that includes pixfmt.h and uses the
  'PixelFormat' identifier. Such code should either #undef PixelFormat
  or stop using the PixelFormat name.

2012-10-05 - 55c49af / e7ba5b1 - lavr 1.0.0 - avresample.h
  Data planes parameters to avresample_convert() and
  avresample_read() are now uint8_t** instead of void**.
  Libavresample is now stable.

2012-09-26 - 3ba0dab7 / 1384df64 - lavf 54.29.101 / 56.06.3 - avformat.h
  Add AVFormatContext.avoid_negative_ts.

2012-09-24 - 46a3595 / a42aada - lavc 54.59.100 / 54.28.0 - avcodec.h
  Add avcodec_free_frame(). This function must now
  be used for freeing an AVFrame.

2012-09-12 - e3e09f2 / 8919fee - lavu 51.73.100 / 51.41.0 - audioconvert.h
  Added AV_CH_LOW_FREQUENCY_2 channel mask value.

2012-09-04 - b21b5b0 / 686a329 - lavu 51.71.100 / 51.40.0 - opt.h
  Reordered the fields in default_val in AVOption, changed which
  default_val field is used for which AVOptionType.

2012-08-30 - 98298eb / a231832 - lavc 54.54.101 / 54.26.1 - avcodec.h
  Add codec descriptor properties AV_CODEC_PROP_LOSSY and
  AV_CODEC_PROP_LOSSLESS.

2012-08-18 - lavc 54.26 - avcodec.h
  Add codec descriptors for accessing codec properties without having
  to refer to a specific decoder or encoder.

  f5f3684 / c223d79 - Add an AVCodecDescriptor struct and functions
            avcodec_descriptor_get() and avcodec_descriptor_next().
  f5f3684 / 51efed1 - Add AVCodecDescriptor.props and AV_CODEC_PROP_INTRA_ONLY.
  6c180b3 / 91e59fe - Add avcodec_descriptor_get_by_name().

2012-08-08 - f5f3684 / 987170c - lavu 51.68.100 / 51.38.0 - dict.h
  Add av_dict_count().

2012-08-07 - 7a72695 / 104e10f - lavc 54.51.100 / 54.25.0 - avcodec.h
  Rename CodecID to AVCodecID and all CODEC_ID_* to AV_CODEC_ID_*.
  To provide backwards compatibility, CodecID is now #defined as AVCodecID.
  Note that this can break user code that includes avcodec.h and uses the
  'CodecID' identifier. Such code should either #undef CodecID or stop using the
  CodecID name.

2012-08-03 - e776ee8 / 239fdf1 - lavu 51.66.101 / 51.37.1 - cpu.h
                       lsws 2.1.1   - swscale.h
  Rename AV_CPU_FLAG_MMX2  ---> AV_CPU_FLAG_MMXEXT.
  Rename SWS_CPU_CAPS_MMX2 ---> SWS_CPU_CAPS_MMXEXT.

2012-07-29 - 7c26761 / 681ed00 - lavf 54.22.100 / 54.13.0 - avformat.h
  Add AVFMT_FLAG_NOBUFFER for low latency use cases.

2012-07-10 - fbe0245 / f3e5e6f - lavu 51.65.100 / 51.37.0
  Add av_malloc_array() and av_mallocz_array()

2012-06-22 - e847f41 / d3d3a32 - lavu 51.61.100 / 51.34.0
  Add av_usleep()

2012-06-20 - 4da42eb / ae0a301 - lavu 51.60.100 / 51.33.0
  Move av_gettime() to libavutil, add libavutil/time.h

2012-06-09 - 82edf67 / 3971be0 - lavr 0.0.3
  Add a parameter to avresample_build_matrix() for Dolby/DPLII downmixing.

2012-06-12 - c7b9eab / 9baeff9 - lavfi 2.79.100 / 2.23.0 - avfilter.h
  Add AVFilterContext.nb_inputs/outputs. Deprecate
  AVFilterContext.input/output_count.

2012-06-12 - c7b9eab / 84b9fbe - lavfi 2.79.100 / 2.22.0 - avfilter.h
  Add avfilter_pad_get_type() and avfilter_pad_get_name(). Those
  should now be used instead of accessing AVFilterPad members
  directly.

2012-06-12 - 3630a07 / b0f0dfc - lavu 51.57.100 / 51.32.0 - audioconvert.h
  Add av_get_channel_layout_channel_index(), av_get_channel_name()
  and av_channel_layout_extract_channel().

2012-05-25 - 53ce990 / 154486f - lavu 51.55.100 / 51.31.0 - opt.h
  Add av_opt_set_bin()

2012-05-15 - lavfi 2.74.100 / 2.17.0
  Add support for audio filters
  61930bd / ac71230, 1cbf7fb / a2cd9be - add video/audio buffer sink in a new installed
                    header buffersink.h
  1cbf7fb / 720c6b7 - add av_buffersrc_write_frame(), deprecate
            av_vsrc_buffer_add_frame()
  61930bd / ab16504 - add avfilter_copy_buf_props()
  61930bd / 9453c9e - add extended_data to AVFilterBuffer
  61930bd / 1b8c927 - add avfilter_get_audio_buffer_ref_from_arrays()

2012-05-09 - lavu 51.53.100 / 51.30.0 - samplefmt.h
  61930bd / 142e740 - add av_samples_copy()
  61930bd / 6d7f617 - add av_samples_set_silence()

2012-05-09 - 61930bd / a5117a2 - lavc 54.21.101 / 54.13.1
  For audio formats with fixed frame size, the last frame
  no longer needs to be padded with silence, libavcodec
  will handle this internally (effectively all encoders
  behave as if they had CODEC_CAP_SMALL_LAST_FRAME set).

2012-05-07 - 653d117 / 828bd08 - lavc 54.20.100 / 54.13.0 - avcodec.h
  Add sample_rate and channel_layout fields to AVFrame.

2012-05-01 - 2330eb1 / 4010d72 - lavr 0.0.1
  Change AV_MIX_COEFF_TYPE_Q6 to AV_MIX_COEFF_TYPE_Q8.

2012-04-25 - e890b68 / 3527a73 - lavu 51.48.100 / 51.29.0 - cpu.h
  Add av_parse_cpu_flags()

2012-04-24 - 3ead79e / c8af852 - lavr 0.0.0
  Add libavresample audio conversion library

2012-04-20 - 3194ab7 / 0c0d1bc - lavu 51.47.100 / 51.28.0 - audio_fifo.h
  Add audio FIFO functions:
    av_audio_fifo_free()
    av_audio_fifo_alloc()
    av_audio_fifo_realloc()
    av_audio_fifo_write()
    av_audio_fifo_read()
    av_audio_fifo_drain()
    av_audio_fifo_reset()
    av_audio_fifo_size()
    av_audio_fifo_space()

2012-04-14 - lavfi 2.70.100 / 2.16.0 - avfiltergraph.h
  7432bcf / d7bcc71 Add avfilter_graph_parse2().

2012-04-08 - 6bfb304 / 4d693b0 - lavu 51.46.100 / 51.27.0 - samplefmt.h
  Add av_get_packed_sample_fmt() and av_get_planar_sample_fmt()

2012-03-21 - b75c67d - lavu 51.43.100
  Add bprint.h for bprint API.

2012-02-21 - 9cbf17e - lavc 54.4.100
  Add av_get_pcm_codec() function.

2012-02-16 - 560b224 - libswr 0.7.100
  Add swr_set_matrix() function.

2012-02-09 - c28e7af - lavu 51.39.100
  Add a new installed header libavutil/timestamp.h with timestamp
  utilities.

2012-02-06 - 70ffda3 - lavu 51.38.100
  Add av_parse_ratio() function to parseutils.h.

2012-02-06 - 70ffda3 - lavu 51.38.100
  Add AV_LOG_MAX_OFFSET macro to log.h.

2012-02-02 - 0eaa123 - lavu 51.37.100
  Add public timecode helpers.

2012-01-24 - 0c3577b - lavfi 2.60.100
  Add avfilter_graph_dump.

2012-03-20 - 0ebd836 / 3c90cc2 - lavfo 54.2.0
  Deprecate av_read_packet(), use av_read_frame() with
  AVFMT_FLAG_NOPARSE | AVFMT_FLAG_NOFILLIN in AVFormatContext.flags

2012-03-05 - lavc 54.10.100 / 54.8.0
  f095391 / 6699d07 Add av_get_exact_bits_per_sample()
  f095391 / 9524cf7 Add av_get_audio_frame_duration()

2012-03-04 - 2af8f2c / 44fe77b - lavc 54.8.100 / 54.7.0 - avcodec.h
  Add av_codec_is_encoder/decoder().

2012-03-01 - 1eb7f39 / 442c132 - lavc 54.5.100 / 54.3.0 - avcodec.h
  Add av_packet_shrink_side_data.

2012-02-29 - 79ae084 / dd2a4bc - lavf 54.2.100 / 54.2.0 - avformat.h
  Add AVStream.attached_pic and AV_DISPOSITION_ATTACHED_PIC,
  used for dealing with attached pictures/cover art.

2012-02-25 - 305e4b3 / c9bca80 - lavu 51.41.100 / 51.24.0 - error.h
  Add AVERROR_UNKNOWN
  NOTE: this was backported to 0.8

2012-02-20 - eadd426 / e9cda85 - lavc 54.2.100 / 54.2.0
  Add duration field to AVCodecParserContext

2012-02-20 - eadd426 / 0b42a93 - lavu 51.40.100 / 51.23.1 - mathematics.h
  Add av_rescale_q_rnd()

2012-02-08 - f2b20b7 / 38d5533 - lavu 51.38.101 / 51.22.1 - pixdesc.h
  Add PIX_FMT_PSEUDOPAL flag.

2012-02-08 - f2b20b7 / 52f82a1 - lavc 54.2.100 / 54.1.0
  Add avcodec_encode_video2() and deprecate avcodec_encode_video().

2012-02-01 - 4c677df / 316fc74 - lavc 54.1.0
  Add av_fast_padded_malloc() as alternative for av_realloc() when aligned
  memory is required. The buffer will always have FF_INPUT_BUFFER_PADDING_SIZE
  zero-padded bytes at the end.

2012-01-31 - a369a6b / dd6d3b0 - lavf 54.1.0
  Add avformat_get_riff_video_tags() and avformat_get_riff_audio_tags().
  NOTE: this was backported to 0.8

2012-01-31 - a369a6b / af08d9a - lavc 54.1.0
  Add avcodec_is_open() function.
  NOTE: this was backported to 0.8

2012-01-30 - 151ecc2 / 8b93312 - lavu 51.36.100 / 51.22.0 - intfloat.h
  Add a new installed header libavutil/intfloat.h with int/float punning
  functions.
  NOTE: this was backported to 0.8

2012-01-25 - lavf 53.31.100 / 53.22.0
  3c5fe5b / f1caf01 Allow doing av_write_frame(ctx, NULL) for flushing possible
          buffered data within a muxer. Added AVFMT_ALLOW_FLUSH for
          muxers supporting it (av_write_frame makes sure it is called
          only for muxers with this flag).

2012-01-15 - lavc 53.56.105 / 53.34.0
  New audio encoding API:
  67f5650 / b2c75b6 Add CODEC_CAP_VARIABLE_FRAME_SIZE capability for use by audio
          encoders.
  67f5650 / 5ee5fa0 Add avcodec_fill_audio_frame() as a convenience function.
  67f5650 / b2c75b6 Add avcodec_encode_audio2() and deprecate avcodec_encode_audio().
          Add AVCodec.encode2().

2012-01-12 - b18e17e / 3167dc9 - lavfi 2.59.100 / 2.15.0
  Add a new installed header -- libavfilter/version.h -- with version macros.


-------- 8< --------- FFmpeg 0.9 was cut here -------- 8< ---------

2011-12-08 - a502939 - lavfi 2.52.0
  Add av_buffersink_poll_frame() to buffersink.h.

2011-12-08 - 26c6fec - lavu 51.31.0
  Add av_log_format_line.

2011-12-03 - 976b095 - lavu 51.30.0
  Add AVERROR_BUG.

2011-11-24 - 573ffbb - lavu 51.28.1
  Add av_get_alt_sample_fmt() to samplefmt.h.

2011-11-03 - 96949da - lavu 51.23.0
  Add av_strcasecmp() and av_strncasecmp() to avstring.h.

2011-10-20 - b35e9e1 - lavu 51.22.0
  Add av_strtok() to avstring.h.

2012-01-03 - ad1c8dd / b73ec05 - lavu 51.34.100 / 51.21.0
  Add av_popcount64

2011-12-18 - 7c29313 / 8400b12 - lavc 53.46.1 / 53.28.1
  Deprecate AVFrame.age. The field is unused.

2011-12-12 - 8bc7fe4 / 5266045 - lavf 53.25.0 / 53.17.0
  Add avformat_close_input().
  Deprecate av_close_input_file() and av_close_input_stream().

2011-12-09 - c59b80c / b2890f5 - lavu 51.32.0 / 51.20.0 - audioconvert.h
  Expand the channel layout list.

2011-12-02 - e4de716 / 0eea212 - lavc 53.40.0 / 53.25.0
  Add nb_samples and extended_data fields to AVFrame.
  Deprecate AVCODEC_MAX_AUDIO_FRAME_SIZE.
  Deprecate avcodec_decode_audio3() in favor of avcodec_decode_audio4().
  avcodec_decode_audio4() writes output samples to an AVFrame, which allows
  audio decoders to use get_buffer().

2011-12-04 - e4de716 / 560f773 - lavc 53.40.0 / 53.24.0
  Change AVFrame.data[4]/base[4]/linesize[4]/error[4] to [8] at next major bump.
  Change AVPicture.data[4]/linesize[4] to [8] at next major bump.
  Change AVCodecContext.error[4] to [8] at next major bump.
  Add AV_NUM_DATA_POINTERS to simplify the bump transition.

2011-11-24 - lavu 51.29.0 / 51.19.0
  92afb43 / bd97b2e - add planar RGB pixel formats
  92afb43 / 6b0768e - add PIX_FMT_PLANAR and PIX_FMT_RGB pixel descriptions

2011-11-23 - 8e576d5 / bbb46f3 - lavu 51.27.0 / 51.18.0
  Add av_samples_get_buffer_size(), av_samples_fill_arrays(), and
  av_samples_alloc(), to samplefmt.h.

2011-11-23 - 8e576d5 / 8889cc4 - lavu 51.27.0 / 51.17.0
  Add planar sample formats and av_sample_fmt_is_planar() to samplefmt.h.

2011-11-19 - dbb38bc / f3a29b7 - lavc 53.36.0 / 53.21.0
  Move some AVCodecContext fields to a new private struct, AVCodecInternal,
  which is accessed from a new field, AVCodecContext.internal.
  - fields moved:
      AVCodecContext.internal_buffer       --> AVCodecInternal.buffer
      AVCodecContext.internal_buffer_count --> AVCodecInternal.buffer_count
      AVCodecContext.is_copy               --> AVCodecInternal.is_copy

2011-11-16 - 8709ba9 / 6270671 - lavu 51.26.0 / 51.16.0
  Add av_timegm()

2011-11-13 - lavf 53.21.0 / 53.15.0
  New interrupt callback API, allowing per-AVFormatContext/AVIOContext
  interrupt callbacks.
  5f268ca / 6aa0b98 Add AVIOInterruptCB struct and the interrupt_callback field to
          AVFormatContext.
  5f268ca / 1dee0ac Add avio_open2() with additional parameters. Those are
          an interrupt callback and an options AVDictionary.
          This will allow passing AVOptions to protocols after lavf
          54.0.

2011-11-06 - 13b7781 / ba04ecf - lavu 51.24.0 / 51.14.0
  Add av_strcasecmp() and av_strncasecmp() to avstring.h.

2011-11-06 - 13b7781 / 07b172f - lavu 51.24.0 / 51.13.0
  Add av_toupper()/av_tolower()

2011-11-05 - d8cab5c / b6d08f4 - lavf 53.19.0 / 53.13.0
  Add avformat_network_init()/avformat_network_deinit()

2011-10-27 - 6faf0a2 / 512557b - lavc 53.24.0 / 53.15.0
  Remove avcodec_parse_frame.
  Deprecate AVCodecContext.parse_only and CODEC_CAP_PARSE_ONLY.

2011-10-19 - d049257 / 569129a - lavf 53.17.0 / 53.10.0
  Add avformat_new_stream(). Deprecate av_new_stream().

2011-10-13 - 91eb1b1 / b631fba - lavf 53.16.0 / 53.9.0
  Add AVFMT_NO_BYTE_SEEK AVInputFormat flag.

2011-10-12 - lavu 51.21.0 / 51.12.0
  AVOptions API rewrite.

  - f884ef0 / 145f741 FF_OPT_TYPE* renamed to AV_OPT_TYPE_*
  - new setting/getting functions with slightly different semantics:
        f884ef0 / dac66da av_set_string3 -> av_opt_set
                av_set_double  -> av_opt_set_double
                av_set_q       -> av_opt_set_q
                av_set_int     -> av_opt_set_int

        f884ef0 / 41d9d51 av_get_string  -> av_opt_get
                av_get_double  -> av_opt_get_double
                av_get_q       -> av_opt_get_q
                av_get_int     -> av_opt_get_int

  - f884ef0 / 8c5dcaa trivial rename av_next_option -> av_opt_next
  - f884ef0 / 641c7af new functions - av_opt_child_next, av_opt_child_class_next
    and av_opt_find2()

2011-09-22 - a70e787 - lavu 51.17.0
  Add av_x_if_null().

2011-09-18 - 645cebb - lavc 53.16.0
  Add showall flag2

2011-09-16 - ea8de10 - lavfi 2.42.0
  Add avfilter_all_channel_layouts.

2011-09-16 - 9899037 - lavfi 2.41.0
  Rename avfilter_all_* function names to avfilter_make_all_*.

  In particular, apply the renames:
  avfilter_all_formats         -> avfilter_make_all_formats
  avfilter_all_channel_layouts -> avfilter_make_all_channel_layouts
  avfilter_all_packing_formats -> avfilter_make_all_packing_formats

2011-09-12 - 4381bdd - lavfi 2.40.0
  Change AVFilterBufferRefAudioProps.sample_rate type from uint32_t to int.

2011-09-12 - 2c03174 - lavfi 2.40.0
  Simplify signature for avfilter_get_audio_buffer(), make it
  consistent with avfilter_get_video_buffer().

2011-09-06 - 4f7dfe1 - lavfi 2.39.0
  Rename libavfilter/vsink_buffer.h to libavfilter/buffersink.h.

2011-09-06 - c4415f6 - lavfi 2.38.0
  Unify video and audio sink API.

  In particular, add av_buffersink_get_buffer_ref(), deprecate
  av_vsink_buffer_get_video_buffer_ref() and change the value for the
  opaque field passed to the abuffersink init function.

2011-09-04 - 61e2e29 - lavu 51.16.0
  Add av_asprintf().

2011-08-22 - dacd827 - lavf 53.10.0
  Add av_find_program_from_stream().

2011-08-20 - 69e2c1a - lavu 51.13.0
  Add av_get_media_type_string().

2011-09-03 - 1889c67 / fb4ca26 - lavc 53.13.0
                       lavf 53.11.0
                       lsws  2.1.0
  Add {avcodec,avformat,sws}_get_class().

2011-08-03 - 1889c67 / c11fb82 - lavu 51.15.0
  Add AV_OPT_SEARCH_FAKE_OBJ flag for av_opt_find() function.

2011-08-14 - 323b930 - lavu 51.12.0
  Add av_fifo_peek2(), deprecate av_fifo_peek().

2011-08-26 - lavu 51.14.0 / 51.9.0
  - 976a8b2 / add41de..976a8b2 / abc78a5 Do not include intfloat_readwrite.h,
    mathematics.h, rational.h, pixfmt.h, or log.h from avutil.h.

2011-08-16 - 27fbe31 / 48f9e45 - lavf 53.11.0 / 53.8.0
  Add avformat_query_codec().

2011-08-16 - 27fbe31 / bca06e7 - lavc 53.11.0
  Add avcodec_get_type().

2011-08-06 - 0cb233c / 2f63440 - lavf 53.7.0
  Add error_recognition to AVFormatContext.

2011-08-02 - 1d186e9 / 9d39cbf - lavc 53.9.1
  Add AV_PKT_FLAG_CORRUPT AVPacket flag.

2011-07-16 - b57df29 - lavfi 2.27.0
  Add audio packing negotiation fields and helper functions.

  In particular, add AVFilterPacking enum, planar, in_packings and
  out_packings fields to AVFilterLink, and the functions:
  avfilter_set_common_packing_formats()
  avfilter_all_packing_formats()

2011-07-10 - 3602ad7 / a67c061 - lavf 53.6.0
  Add avformat_find_stream_info(), deprecate av_find_stream_info().
  NOTE: this was backported to 0.7

2011-07-10 - 3602ad7 / 0b950fe - lavc 53.8.0
  Add avcodec_open2(), deprecate avcodec_open().
  NOTE: this was backported to 0.7

  Add avcodec_alloc_context3. Deprecate avcodec_alloc_context() and
  avcodec_alloc_context2().

2011-07-01 - b442ca6 - lavf 53.5.0 - avformat.h
  Add function av_get_output_timestamp().

2011-06-28 - 5129336 - lavu 51.11.0 - avutil.h
  Define the AV_PICTURE_TYPE_NONE value in AVPictureType enum.


-------- 8< --------- FFmpeg 0.7 was cut here -------- 8< ---------



-------- 8< --------- FFmpeg 0.8 was cut here -------- 8< ---------

2011-06-19 - fd2c0a5 - lavfi 2.23.0 - avfilter.h
  Add layout negotiation fields and helper functions.

  In particular, add in_chlayouts and out_chlayouts to AVFilterLink,
  and the functions:
  avfilter_set_common_sample_formats()
  avfilter_set_common_channel_layouts()
  avfilter_all_channel_layouts()

2011-06-19 - 527ca39 - lavfi 2.22.0 - AVFilterFormats
  Change type of AVFilterFormats.formats from int * to int64_t *,
  and update formats handling API accordingly.

  avfilter_make_format_list() still takes a int32_t array and converts
  it to int64_t. A new function, avfilter_make_format64_list(), that
  takes int64_t arrays has been added.

2011-06-19 - 44f669e - lavfi 2.21.0 - vsink_buffer.h
  Add video sink buffer and vsink_buffer.h public header.

2011-06-12 - 9fdf772 - lavfi 2.18.0 - avcodec.h
  Add avfilter_get_video_buffer_ref_from_frame() function in
  libavfilter/avcodec.h.

2011-06-12 - c535494 - lavfi 2.17.0 - avfiltergraph.h
  Add avfilter_inout_alloc() and avfilter_inout_free() functions.

2011-06-12 - 6119b23 - lavfi 2.16.0 - avfilter_graph_parse()
  Change avfilter_graph_parse() signature.

2011-06-23 - 686959e / 67e9ae1 - lavu 51.10.0 / 51.8.0 - attributes.h
  Add av_printf_format().

2011-06-16 - 2905e3f / 05e84c9, 2905e3f / 25de595 - lavf 53.4.0 / 53.2.0 - avformat.h
  Add avformat_open_input and avformat_write_header().
  Deprecate av_open_input_stream, av_open_input_file,
  AVFormatParameters and av_write_header.

2011-06-16 - 2905e3f / 7e83e1c, 2905e3f / dc59ec5 - lavu 51.9.0 / 51.7.0 - opt.h
  Add av_opt_set_dict() and av_opt_find().
  Deprecate av_find_opt().
  Add AV_DICT_APPEND flag.

2011-06-10 - 45fb647 / cb7c11c - lavu 51.6.0 - opt.h
  Add av_opt_flag_is_set().

2011-06-10 - c381960 - lavfi 2.15.0 - avfilter_get_audio_buffer_ref_from_arrays
  Add avfilter_get_audio_buffer_ref_from_arrays() to avfilter.h.

2011-06-09 - f9ecb84 / d9f80ea - lavu 51.8.0 - AVMetadata
  Move AVMetadata from lavf to lavu and rename it to
  AVDictionary -- new installed header dict.h.
  All av_metadata_* functions renamed to av_dict_*.

2011-06-07 - d552f61 / a6703fa - lavu 51.8.0 - av_get_bytes_per_sample()
  Add av_get_bytes_per_sample() in libavutil/samplefmt.h.
  Deprecate av_get_bits_per_sample_fmt().

2011-06-05 - f956924 / b39b062 - lavu 51.8.0 - opt.h
  Add av_opt_free convenience function.

2011-06-06 - 95a0242 - lavfi 2.14.0 - AVFilterBufferRefAudioProps
  Remove AVFilterBufferRefAudioProps.size, and use nb_samples in
  avfilter_get_audio_buffer() and avfilter_default_get_audio_buffer() in
  place of size.

2011-06-06 - 0bc2cca - lavu 51.6.0 - av_samples_alloc()
  Switch nb_channels and nb_samples parameters order in
  av_samples_alloc().

2011-06-06 - e1c7414 - lavu 51.5.0 - av_samples_*
  Change the data layout created by av_samples_fill_arrays() and
  av_samples_alloc().

2011-06-06 - 27bcf55 - lavfi 2.13.0 - vsrc_buffer.h
  Make av_vsrc_buffer_add_video_buffer_ref() accepts an additional
  flags parameter in input.

2011-06-03 - e977ca2 - lavfi 2.12.0 - avfilter_link_free()
  Add avfilter_link_free() function.

2011-06-02 - 5ad38d9 - lavu 51.4.0 - av_force_cpu_flags()
  Add av_cpu_flags() in libavutil/cpu.h.

2011-05-28 - e71f260 - lavu 51.3.0 - pixdesc.h
  Add av_get_pix_fmt_name() in libavutil/pixdesc.h, and deprecate
  avcodec_get_pix_fmt_name() in libavcodec/avcodec.h in its favor.

2011-05-25 - 39e4206 / 30315a8 - lavf 53.3.0 - avformat.h
  Add fps_probe_size to AVFormatContext.

2011-05-22 - 5ecdfd0 - lavf 53.2.0 - avformat.h
  Introduce avformat_alloc_output_context2() and deprecate
  avformat_alloc_output_context().

2011-05-22 - 83db719 - lavfi 2.10.0 - vsrc_buffer.h
  Make libavfilter/vsrc_buffer.h public.

2011-05-19 - c000a9f - lavfi 2.8.0 - avcodec.h
  Add av_vsrc_buffer_add_frame() to libavfilter/avcodec.h.

2011-05-14 - 9fdf772 - lavfi 2.6.0 - avcodec.h
  Add avfilter_get_video_buffer_ref_from_frame() to libavfilter/avcodec.h.

2011-05-18 - 75a37b5 / 64150ff - lavc 53.7.0 - AVCodecContext.request_sample_fmt
  Add request_sample_fmt field to AVCodecContext.

2011-05-10 - 59eb12f / 188dea1 - lavc 53.6.0 - avcodec.h
  Deprecate AVLPCType and the following fields in
  AVCodecContext: lpc_coeff_precision, prediction_order_method,
  min_partition_order, max_partition_order, lpc_type, lpc_passes.
  Corresponding FLAC encoder options should be used instead.

2011-05-07 - 9fdf772 - lavfi 2.5.0 - avcodec.h
  Add libavfilter/avcodec.h header and avfilter_copy_frame_props()
  function.

2011-05-07 - 18ded93 - lavc 53.5.0 - AVFrame
  Add format field to AVFrame.

2011-05-07 - 22333a6 - lavc 53.4.0 - AVFrame
  Add width and height fields to AVFrame.

2011-05-01 - 35fe66a - lavfi 2.4.0 - avfilter.h
  Rename AVFilterBufferRefVideoProps.pixel_aspect to
  sample_aspect_ratio.

2011-05-01 - 77e9dee - lavc 53.3.0 - AVFrame
  Add a sample_aspect_ratio field to AVFrame.

2011-05-01 - 1ba5727 - lavc 53.2.0 - AVFrame
  Add a pkt_pos field to AVFrame.

2011-04-29 - 35ceaa7 - lavu 51.2.0 - mem.h
  Add av_dynarray_add function for adding
  an element to a dynamic array.

2011-04-26 - d7e5aeb / bebe72f - lavu 51.1.0 - avutil.h
  Add AVPictureType enum and av_get_picture_type_char(), deprecate
  FF_*_TYPE defines and av_get_pict_type_char() defined in
  libavcodec/avcodec.h.

2011-04-26 - d7e5aeb / 10d3940 - lavfi 2.3.0 - avfilter.h
  Add pict_type and key_frame fields to AVFilterBufferRefVideo.

2011-04-26 - d7e5aeb / 7a11c82 - lavfi 2.2.0 - vsrc_buffer
  Add sample_aspect_ratio fields to vsrc_buffer arguments

2011-04-21 - 8772156 / 94f7451 - lavc 53.1.0 - avcodec.h
  Add CODEC_CAP_SLICE_THREADS for codecs supporting sliced threading.

2011-04-15 - lavc 52.120.0 - avcodec.h
  AVPacket structure got additional members for passing side information:
    c407984 / 4de339e introduce side information for AVPacket
    c407984 / 2d8591c make containers pass palette change in AVPacket

2011-04-12 - lavf 52.107.0 - avio.h
  Avio cleanup, part II - deprecate the entire URLContext API:
    c55780d / 175389c add avio_check as a replacement for url_exist
    9891004 / ff1ec0c add avio_pause and avio_seek_time as replacements
            for _av_url_read_fseek/fpause
    d4d0932 / cdc6a87 deprecate av_protocol_next(), avio_enum_protocols
            should be used instead.
    c88caa5 / 80c6e23 rename url_set_interrupt_cb->avio_set_interrupt_cb.
    c88caa5 / f87b1b3 rename open flags: URL_* -> AVIO_*
    d4d0932 / f8270bb add avio_enum_protocols.
    d4d0932 / 5593f03 deprecate URLProtocol.
    d4d0932 / c486dad deprecate URLContext.
    d4d0932 / 026e175 deprecate the typedef for URLInterruptCB
    c88caa5 / 8e76a19 deprecate av_register_protocol2.
    11d7841 / b840484 deprecate URL_PROTOCOL_FLAG_NESTED_SCHEME
    11d7841 / 1305d93 deprecate av_url_read_seek
    11d7841 / fa104e1 deprecate av_url_read_pause
    434f248 / 727c7aa deprecate url_get_filename().
    434f248 / 5958df3 deprecate url_max_packet_size().
    434f248 / 1869ea0 deprecate url_get_file_handle().
    434f248 / 32a97d4 deprecate url_filesize().
    434f248 / e52a914 deprecate url_close().
    434f248 / 58a48c6 deprecate url_seek().
    434f248 / 925e908 deprecate url_write().
    434f248 / dce3756 deprecate url_read_complete().
    434f248 / bc371ac deprecate url_read().
    434f248 / 0589da0 deprecate url_open().
    434f248 / 62eaaea deprecate url_connect.
    434f248 / 5652bb9 deprecate url_alloc.
    434f248 / 333e894 deprecate url_open_protocol
    434f248 / e230705 deprecate url_poll and URLPollEntry

2011-04-08 - lavf 52.106.0 - avformat.h
  Minor avformat.h cleanup:
    d4d0932 / a9bf9d8 deprecate av_guess_image2_codec
    d4d0932 / c3675df rename avf_sdp_create->av_sdp_create

2011-04-03 - lavf 52.105.0 - avio.h
  Large-scale renaming/deprecating of AVIOContext-related functions:
    2cae980 / 724f6a0 deprecate url_fdopen
    2cae980 / 403ee83 deprecate url_open_dyn_packet_buf
    2cae980 / 6dc7d80 rename url_close_dyn_buf       -> avio_close_dyn_buf
    2cae980 / b92c545 rename url_open_dyn_buf        -> avio_open_dyn_buf
    2cae980 / 8978fed introduce an AVIOContext.seekable field as a replacement for
            AVIOContext.is_streamed and url_is_streamed()
    1caa412 / b64030f deprecate get_checksum()
    1caa412 / 4c4427a deprecate init_checksum()
    2fd41c9 / 4ec153b deprecate udp_set_remote_url/get_local_port
    4fa0e24 / 933e90a deprecate av_url_read_fseek/fpause
    4fa0e24 / 8d9769a deprecate url_fileno
    0fecf26 / b7f2fdd rename put_flush_packet -> avio_flush
    0fecf26 / 35f1023 deprecate url_close_buf
    0fecf26 / 83fddae deprecate url_open_buf
    0fecf26 / d9d86e0 rename url_fprintf -> avio_printf
    0fecf26 / 59f65d9 deprecate url_setbufsize
    6947b0c / 3e68b3b deprecate url_ferror
    e8bb2e2 deprecate url_fget_max_packet_size
    76aa876 rename url_fsize -> avio_size
    e519753 deprecate url_fgetc
    655e45e deprecate url_fgets
    a2704c9 rename url_ftell -> avio_tell
    e16ead0 deprecate get_strz() in favor of avio_get_str
    0300db8,2af07d3 rename url_fskip -> avio_skip
    6b4aa5d rename url_fseek -> avio_seek
    61840b4 deprecate put_tag
    22a3212 rename url_fopen/fclose -> avio_open/close.
    0ac8e2b deprecate put_nbyte
    77eb550 rename put_byte          -> avio_w8
                   put_[b/l]e<type>  -> avio_w[b/l]<type>
                   put_buffer        -> avio_write
    b7effd4 rename get_byte          -> avio_r8,
                   get_[b/l]e<type>  -> avio_r[b/l]<type>
                   get_buffer        -> avio_read
    b3db9ce deprecate get_partial_buffer
    8d9ac96 rename av_alloc_put_byte -> avio_alloc_context

2011-03-25 - 27ef7b1 / 34b47d7 - lavc 52.115.0 - AVCodecContext.audio_service_type
  Add audio_service_type field to AVCodecContext.

2011-03-17 - e309fdc - lavu 50.40.0 - pixfmt.h
  Add PIX_FMT_BGR48LE and PIX_FMT_BGR48BE pixel formats

2011-03-02 - 863c471 - lavf  52.103.0 - av_pkt_dump2, av_pkt_dump_log2
  Add new functions av_pkt_dump2, av_pkt_dump_log2 that uses the
  source stream timebase for outputting timestamps. Deprecate
  av_pkt_dump and av_pkt_dump_log.

2011-02-20 - e731b8d - lavf  52.102.0 - avio.h
  * e731b8d - rename init_put_byte() to ffio_init_context(), deprecating the
              original, and move it to a private header so it is no longer
              part of our public API. Instead, use av_alloc_put_byte().
  * ae628ec - rename ByteIOContext to AVIOContext.

2011-02-16 - 09d171b - lavf  52.101.0 - avformat.h
                       lavu  52.39.0  - parseutils.h
  * 610219a - Add av_ prefix to dump_format().
  * f6c7375 - Replace parse_date() in lavf with av_parse_time() in lavu.
  * ab0287f - Move find_info_tag from lavf to lavu and add av_prefix to it.

2011-02-15 - lavu 52.38.0 - merge libavcore
  libavcore is merged back completely into libavutil

2011-02-10 - 55bad0c - lavc 52.113.0 - vbv_delay
  Add vbv_delay field to AVCodecContext

2011-02-14 - 24a83bd - lavf 52.100.0 - AV_DISPOSITION_CLEAN_EFFECTS
  Add AV_DISPOSITION_CLEAN_EFFECTS disposition flag.

2011-02-14 - 910b5b8 - lavfi 1.76.0 - AVFilterLink sample_aspect_ratio
  Add sample_aspect_ratio field to AVFilterLink.

2011-02-10 - 12c14cd - lavf 52.99.0 - AVStream.disposition
  Add AV_DISPOSITION_HEARING_IMPAIRED and AV_DISPOSITION_VISUAL_IMPAIRED.

2011-02-09 - c0b102c - lavc 52.112.0 - avcodec_thread_init()
  Deprecate avcodec_thread_init()/avcodec_thread_free() use; instead
  set thread_count before calling avcodec_open.

2011-02-09 - 37b00b4 - lavc 52.111.0 - threading API
  Add CODEC_CAP_FRAME_THREADS with new restrictions on get_buffer()/
  release_buffer()/draw_horiz_band() callbacks for appropriate codecs.
  Add thread_type and active_thread_type fields to AVCodecContext.

2011-02-08 - 3940caa - lavf 52.98.0 - av_probe_input_buffer
  Add av_probe_input_buffer() to avformat.h for probing format from a
  ByteIOContext.

2011-02-06 - fe174fc - lavf 52.97.0 - avio.h
  Add flag for non-blocking protocols: URL_FLAG_NONBLOCK

2011-02-04 - f124b08 - lavf 52.96.0 - avformat_free_context()
  Add avformat_free_context() in avformat.h.

2011-02-03 - f5b82f4 - lavc 52.109.0 - add CODEC_ID_PRORES
  Add CODEC_ID_PRORES to avcodec.h.

2011-02-03 - fe9a3fb - lavc 52.109.0 - H.264 profile defines
  Add defines for H.264 * Constrained Baseline and Intra profiles

2011-02-02 - lavf 52.95.0
  * 50196a9 - add a new installed header version.h.
  * 4efd5cf, dccbd97, 93b78d1 - add several variants of public
    avio_{put,get}_str* functions.  Deprecate corresponding semi-public
    {put,get}_str*.

2011-02-02 - dfd2a00 - lavu 50.37.0 - log.h
  Make av_dlog public.

2011-01-31 - 7b3ea55 - lavfi 1.76.0 - vsrc_buffer
  Add sample_aspect_ratio fields to vsrc_buffer arguments

2011-01-31 - 910b5b8 - lavfi 1.75.0 - AVFilterLink sample_aspect_ratio
  Add sample_aspect_ratio field to AVFilterLink.

2011-01-15 - a242ac3 - lavfi 1.74.0 - AVFilterBufferRefAudioProps
  Rename AVFilterBufferRefAudioProps.samples_nb to nb_samples.

2011-01-14 - 7f88a5b - lavf 52.93.0 - av_metadata_copy()
  Add av_metadata_copy() in avformat.h.

2011-01-07 - 81c623f - lavc 52.107.0 - deprecate reordered_opaque
  Deprecate reordered_opaque in favor of pkt_pts/dts.

2011-01-07 - 1919fea - lavc 52.106.0 - pkt_dts
  Add pkt_dts to AVFrame, this will in the future allow multithreading decoders
  to not mess up dts.

2011-01-07 - 393cbb9 - lavc 52.105.0 - pkt_pts
  Add pkt_pts to AVFrame.

2011-01-07 - 060ec0a - lavc 52.104.0 - av_get_profile_name()
  Add av_get_profile_name to libavcodec/avcodec.h.

2010-12-27 - 0ccabee - lavfi 1.71.0 - AV_PERM_NEG_LINESIZES
  Add AV_PERM_NEG_LINESIZES in avfilter.h.

2010-12-27 - 9128ae0 - lavf 52.91.0 - av_find_best_stream()
  Add av_find_best_stream to libavformat/avformat.h.

2010-12-27 - 107a7e3 - lavf 52.90.0
  Add AVFMT_NOSTREAMS flag for formats with no streams,
  like e.g. text metadata.

2010-12-22 - 0328b9e - lavu 50.36.0 - file.h
  Add functions av_file_map() and av_file_unmap() in file.h.

2010-12-19 - 0bc55f5 - lavu 50.35.0 - error.h
  Add "not found" error codes:
  AVERROR_DEMUXER_NOT_FOUND
  AVERROR_MUXER_NOT_FOUND
  AVERROR_DECODER_NOT_FOUND
  AVERROR_ENCODER_NOT_FOUND
  AVERROR_PROTOCOL_NOT_FOUND
  AVERROR_FILTER_NOT_FOUND
  AVERROR_BSF_NOT_FOUND
  AVERROR_STREAM_NOT_FOUND

2010-12-09 - c61cdd0 - lavcore 0.16.0 - avcore.h
  Move AV_NOPTS_VALUE, AV_TIME_BASE, AV_TIME_BASE_Q symbols from
  avcodec.h to avcore.h.

2010-12-04 - 16cfc96 - lavc 52.98.0 - CODEC_CAP_NEG_LINESIZES
  Add CODEC_CAP_NEG_LINESIZES codec capability flag in avcodec.h.

2010-12-04 - bb4afa1 - lavu 50.34.0 - av_get_pix_fmt_string()
  Deprecate avcodec_pix_fmt_string() in favor of
  pixdesc.h/av_get_pix_fmt_string().

2010-12-04 - 4da12e3 - lavcore 0.15.0 - av_image_alloc()
  Add av_image_alloc() to libavcore/imgutils.h.

2010-12-02 - 037be76 - lavfi 1.67.0 - avfilter_graph_create_filter()
  Add function avfilter_graph_create_filter() in avfiltergraph.h.

2010-11-25 - 4723bc2 - lavfi 1.65.0 - avfilter_get_video_buffer_ref_from_arrays()
  Add function avfilter_get_video_buffer_ref_from_arrays() in
  avfilter.h.

2010-11-21 - 176a615 - lavcore 0.14.0 - audioconvert.h
  Add a public audio channel API in audioconvert.h, and deprecate the
  corresponding functions in libavcodec:
  avcodec_get_channel_name()
  avcodec_get_channel_layout()
  avcodec_get_channel_layout_string()
  avcodec_channel_layout_num_channels()
  and the CH_* macros defined in libavcodec/avcodec.h.

2010-11-21 - 6bfc268 - lavf 52.85.0 - avformat.h
  Add av_append_packet().

2010-11-21 - a08d918 - lavc 52.97.0 - avcodec.h
  Add av_grow_packet().

2010-11-17 - 0985e1a - lavcore 0.13.0 - parseutils.h
  Add av_parse_color() declared in libavcore/parseutils.h.

2010-11-13 - cb2c971 - lavc 52.95.0 - AVCodecContext
  Add AVCodecContext.subtitle_header and AVCodecContext.subtitle_header_size
  fields.

2010-11-13 - 5aaea02 - lavfi 1.62.0 - avfiltergraph.h
  Make avfiltergraph.h public.

2010-11-13 - 4fcbb2a - lavfi 1.61.0 - avfiltergraph.h
  Remove declarations from avfiltergraph.h for the functions:
  avfilter_graph_check_validity()
  avfilter_graph_config_links()
  avfilter_graph_config_formats()
  which are now internal.
  Use avfilter_graph_config() instead.

2010-11-08 - d2af720 - lavu 50.33.0 - eval.h
  Deprecate functions:
  av_parse_and_eval_expr(),
  av_parse_expr(),
  av_eval_expr(),
  av_free_expr(),
  in favor of the functions:
  av_expr_parse_and_eval(),
  av_expr_parse(),
  av_expr_eval(),
  av_expr_free().

2010-11-08 - 24de0ed - lavfi 1.59.0 - avfilter_free()
  Rename avfilter_destroy() to avfilter_free().
  This change breaks libavfilter API/ABI.

2010-11-07 - 1e80a0e - lavfi 1.58.0 - avfiltergraph.h
  Remove graphparser.h header, move AVFilterInOut and
  avfilter_graph_parse() declarations to libavfilter/avfiltergraph.h.

2010-11-07 - 7313132 - lavfi 1.57.0 - AVFilterInOut
  Rename field AVFilterInOut.filter to AVFilterInOut.filter_ctx.
  This change breaks libavfilter API.

2010-11-04 - 97dd1e4 - lavfi 1.56.0 - avfilter_graph_free()
  Rename avfilter_graph_destroy() to avfilter_graph_free().
  This change breaks libavfilter API/ABI.

2010-11-04 - e15aeea - lavfi 1.55.0 - avfilter_graph_alloc()
  Add avfilter_graph_alloc() to libavfilter/avfiltergraph.h.

2010-11-02 - 6f84cd1 - lavcore 0.12.0 - av_get_bits_per_sample_fmt()
  Add av_get_bits_per_sample_fmt() to libavcore/samplefmt.h and
  deprecate av_get_bits_per_sample_format().

2010-11-02 - d63e456 - lavcore 0.11.0 - samplefmt.h
  Add sample format functions in libavcore/samplefmt.h:
  av_get_sample_fmt_name(),
  av_get_sample_fmt(),
  av_get_sample_fmt_string(),
  and deprecate the corresponding libavcodec/audioconvert.h functions:
  avcodec_get_sample_fmt_name(),
  avcodec_get_sample_fmt(),
  avcodec_sample_fmt_string().

2010-11-02 - 262d1c5 - lavcore 0.10.0 - samplefmt.h
  Define enum AVSampleFormat in libavcore/samplefmt.h, deprecate enum
  SampleFormat.

2010-10-16 - 2a24df9 - lavfi 1.52.0 - avfilter_graph_config()
  Add the function avfilter_graph_config() in avfiltergraph.h.

2010-10-15 - 03700d3 - lavf 52.83.0 - metadata API
  Change demuxers to export metadata in generic format and
  muxers to accept generic format. Deprecate the public
  conversion API.

2010-10-10 - 867ae7a - lavfi 1.49.0 - AVFilterLink.time_base
  Add time_base field to AVFilterLink.

2010-09-27 - c85eef4 - lavu 50.31.0 - av_set_options_string()
  Move av_set_options_string() from libavfilter/parseutils.h to
  libavutil/opt.h.

2010-09-27 - acc0490 - lavfi 1.47.0 - AVFilterLink
  Make the AVFilterLink fields srcpad and dstpad store the pointers to
  the source and destination pads, rather than their indexes.

2010-09-27 - 372e288 - lavu 50.30.0 - av_get_token()
  Move av_get_token() from libavfilter/parseutils.h to
  libavutil/avstring.h.

2010-09-26 - 635d4ae - lsws 0.12.0 - swscale.h
  Add the functions sws_alloc_context() and sws_init_context().

2010-09-26 - 6ed0404 - lavu 50.29.0 - opt.h
  Move libavcodec/opt.h to libavutil/opt.h.

2010-09-24 - 1c1c80f - lavu 50.28.0 - av_log_set_flags()
  Default of av_log() changed due to many problems to the old no repeat
  detection. Read the docs of AV_LOG_SKIP_REPEATED in log.h before
  enabling it for your app!.

2010-09-24 - f66eb58 - lavc 52.90.0 - av_opt_show2()
  Deprecate av_opt_show() in favor or av_opt_show2().

2010-09-14 - bc6f0af - lavu 50.27.0 - av_popcount()
  Add av_popcount() to libavutil/common.h.

2010-09-08 - c6c98d0 - lavu 50.26.0 - av_get_cpu_flags()
  Add av_get_cpu_flags().

2010-09-07 - 34017fd - lavcore 0.9.0 - av_image_copy()
  Add av_image_copy().

2010-09-07 - 9686abb - lavcore 0.8.0 - av_image_copy_plane()
  Add av_image_copy_plane().

2010-09-07 - 9b7269e - lavcore 0.7.0 - imgutils.h
  Adopt hierarchical scheme for the imgutils.h function names,
  deprecate the old names.

2010-09-04 - 7160bb7 - lavu 50.25.0 - AV_CPU_FLAG_*
  Deprecate the FF_MM_* flags defined in libavcodec/avcodec.h in favor
  of the AV_CPU_FLAG_* flags defined in libavutil/cpu.h.

2010-08-26 - 5da19b5 - lavc 52.87.0 - avcodec_get_channel_layout()
  Add avcodec_get_channel_layout() in audioconvert.h.

2010-08-20 - e344336 - lavcore 0.6.0 - av_fill_image_max_pixsteps()
  Rename av_fill_image_max_pixstep() to av_fill_image_max_pixsteps().

2010-08-18 - a6ddf8b - lavcore 0.5.0 - av_fill_image_max_pixstep()
  Add av_fill_image_max_pixstep() in imgutils.h.

2010-08-17 - 4f2d2e4 - lavu 50.24.0 - AV_NE()
  Add the AV_NE macro.

2010-08-17 - ad2c950 - lavfi 1.36.0 - audio framework
  Implement AVFilterBufferRefAudioProps struct for audio properties,
  get_audio_buffer(), filter_samples() functions and related changes.

2010-08-12 - 81c1eca - lavcore 0.4.0 - av_get_image_linesize()
  Add av_get_image_linesize() in imgutils.h.

2010-08-11 - c1db7bf - lavfi 1.34.0 - AVFilterBufferRef
  Resize data and linesize arrays in AVFilterBufferRef to 8.

  This change breaks libavfilter API/ABI.

2010-08-11 - 9f08d80 - lavc 52.85.0 - av_picture_data_copy()
  Add av_picture_data_copy in avcodec.h.

2010-08-11 - 84c0386 - lavfi 1.33.0 - avfilter_open()
  Change avfilter_open() signature:
  AVFilterContext *avfilter_open(AVFilter *filter, const char *inst_name) ->
  int avfilter_open(AVFilterContext **filter_ctx, AVFilter *filter, const char *inst_name);

  This change breaks libavfilter API/ABI.

2010-08-11 - cc80caf - lavfi 1.32.0 - AVFilterBufferRef
  Add a type field to AVFilterBufferRef, and move video specific
  properties to AVFilterBufferRefVideoProps.

  This change breaks libavfilter API/ABI.

2010-08-07 - 5d4890d - lavfi 1.31.0 - AVFilterLink
  Rename AVFilterLink fields:
  AVFilterLink.srcpic    ->  AVFilterLink.src_buf
  AVFilterLink.cur_pic   ->  AVFilterLink.cur_buf
  AVFilterLink.outpic    ->  AVFilterLink.out_buf

2010-08-07 - 7fce481 - lavfi 1.30.0
  Rename functions and fields:
  avfilter_(un)ref_pic       -> avfilter_(un)ref_buffer
  avfilter_copy_picref_props -> avfilter_copy_buffer_ref_props
  AVFilterBufferRef.pic      -> AVFilterBufferRef.buffer

2010-08-07 - ecc8dad - lavfi 1.29.0 - AVFilterBufferRef
  Rename AVFilterPicRef to AVFilterBufferRef.

2010-08-07 - d54e094 - lavfi 1.28.0 - AVFilterBuffer
  Move format field from AVFilterBuffer to AVFilterPicRef.

2010-08-06 - bf176f5 - lavcore 0.3.0 - av_check_image_size()
  Deprecate avcodec_check_dimensions() in favor of the function
  av_check_image_size() defined in libavcore/imgutils.h.

2010-07-30 - 56b5e9d - lavfi 1.27.0 - AVFilterBuffer
  Increase size of the arrays AVFilterBuffer.data and
  AVFilterBuffer.linesize from 4 to 8.

  This change breaks libavfilter ABI.

2010-07-29 - e7bd48a - lavcore 0.2.0 - imgutils.h
  Add functions av_fill_image_linesizes() and
  av_fill_image_pointers(), declared in libavcore/imgutils.h.

2010-07-27 - 126b638 - lavcore 0.1.0 - parseutils.h
  Deprecate av_parse_video_frame_size() and av_parse_video_frame_rate()
  defined in libavcodec in favor of the newly added functions
  av_parse_video_size() and av_parse_video_rate() declared in
  libavcore/parseutils.h.

2010-07-23 - 4485247 - lavu 50.23.0 - mathematics.h
  Add the M_PHI constant definition.

2010-07-22 - bdab614 - lavfi 1.26.0 - media format generalization
  Add a type field to AVFilterLink.

  Change the field types:
  enum PixelFormat format   -> int format   in AVFilterBuffer
  enum PixelFormat *formats -> int *formats in AVFilterFormats
  enum PixelFormat *format  -> int format   in AVFilterLink

  Change the function signatures:
  AVFilterFormats *avfilter_make_format_list(const enum PixelFormat *pix_fmts); ->
  AVFilterFormats *avfilter_make_format_list(const int *fmts);

  int avfilter_add_colorspace(AVFilterFormats **avff, enum PixelFormat pix_fmt); ->
  int avfilter_add_format    (AVFilterFormats **avff, int fmt);

  AVFilterFormats *avfilter_all_colorspaces(void); ->
  AVFilterFormats *avfilter_all_formats    (enum AVMediaType type);

  This change breaks libavfilter API/ABI.

2010-07-21 - aac6ca6 - lavcore 0.0.0
  Add libavcore.

2010-07-17 - b5c582f - lavfi 1.25.0 - AVFilterBuffer
  Remove w and h fields from AVFilterBuffer.

2010-07-17 - f0d77b2 - lavfi 1.24.0 - AVFilterBuffer
  Rename AVFilterPic to AVFilterBuffer.

2010-07-17 - 57fe80f - lavf 52.74.0 - url_fskip()
  Make url_fskip() return an int error code instead of void.

2010-07-11 - 23940f1 - lavc 52.83.0
  Add AVCodecContext.lpc_type and AVCodecContext.lpc_passes fields.
  Add AVLPCType enum.
  Deprecate AVCodecContext.use_lpc.

2010-07-11 - e1d7c88 - lavc 52.82.0 - avsubtitle_free()
  Add a function for free the contents of a AVSubtitle generated by
  avcodec_decode_subtitle.

2010-07-11 - b91d08f - lavu 50.22.0 - bswap.h and intreadwrite.h
  Make the bswap.h and intreadwrite.h API public.

2010-07-08 - ce1cd1c - lavu 50.21.0 - pixdesc.h
  Rename read/write_line() to av_read/write_image_line().

2010-07-07 - 4d508e4 - lavfi 1.21.0 - avfilter_copy_picref_props()
  Add avfilter_copy_picref_props().

2010-07-03 - 2d525ef - lavc 52.79.0
  Add FF_COMPLIANCE_UNOFFICIAL and change all instances of
  FF_COMPLIANCE_INOFFICIAL to use FF_COMPLIANCE_UNOFFICIAL.

2010-07-02 - 89eec74 - lavu 50.20.0 - lfg.h
  Export av_lfg_init(), av_lfg_get(), av_mlfg_get(), and av_bmg_get() through
  lfg.h.

2010-06-28 - a52e2c3 - lavfi 1.20.1 - av_parse_color()
  Extend av_parse_color() syntax, make it accept an alpha value specifier and
  set the alpha value to 255 by default.

2010-06-22 - 735cf6b - lavf 52.71.0 - URLProtocol.priv_data_size, priv_data_class
  Add priv_data_size and priv_data_class to URLProtocol.

2010-06-22 - ffbb289 - lavf 52.70.0 - url_alloc(), url_connect()
  Add url_alloc() and url_connect().

2010-06-22 - 9b07a2d - lavf 52.69.0 - av_register_protocol2()
  Add av_register_protocol2(), deprecating av_register_protocol().

2010-06-09 - 65db058 - lavu 50.19.0 - av_compare_mod()
  Add av_compare_mod() to libavutil/mathematics.h.

2010-06-05 - 0b99215 - lavu 50.18.0 - eval API
  Make the eval API public.

2010-06-04 - 31878fc - lavu 50.17.0 - AV_BASE64_SIZE
  Add AV_BASE64_SIZE() macro.

2010-06-02 - 7e566bb - lavc 52.73.0 - av_get_codec_tag_string()
  Add av_get_codec_tag_string().


-------- 8< --------- FFmpeg 0.6 was cut here -------- 8< ---------

2010-06-01 - 2b99142 - lsws 0.11.0 - convertPalette API
  Add sws_convertPalette8ToPacked32() and sws_convertPalette8ToPacked24().

2010-05-26 - 93ebfee - lavc 52.72.0 - CODEC_CAP_EXPERIMENTAL
  Add CODEC_CAP_EXPERIMENTAL flag.
  NOTE: this was backported to 0.6

2010-05-23 - 9977863 - lavu 50.16.0 - av_get_random_seed()
  Add av_get_random_seed().

2010-05-18 - 796ac23 - lavf 52.63.0 - AVFMT_FLAG_RTP_HINT
  Add AVFMT_FLAG_RTP_HINT as possible value for AVFormatContext.flags.
  NOTE: this was backported to 0.6

2010-05-09 - b6bc205 - lavfi 1.20.0 - AVFilterPicRef
  Add interlaced and top_field_first fields to AVFilterPicRef.

2010-05-01 - 8e2ee18 - lavf 52.62.0 - probe function
  Add av_probe_input_format2 to API, it allows ignoring probe
  results below given score and returns the actual probe score.

2010-04-01 - 3dd6180 - lavf 52.61.0 - metadata API
  Add a flag for av_metadata_set2() to disable overwriting of
  existing tags.

2010-04-01 - 0fb49b5 - lavc 52.66.0
  Add avcodec_get_edge_width().

2010-03-31 - d103218 - lavc 52.65.0
  Add avcodec_copy_context().

2010-03-31 - 1a70d12 - lavf 52.60.0 - av_match_ext()
  Make av_match_ext() public.

2010-03-31 - 1149150 - lavu 50.14.0 - AVMediaType
  Move AVMediaType enum from libavcodec to libavutil.

2010-03-31 - 72415b2 - lavc 52.64.0 - AVMediaType
  Define AVMediaType enum, and use it instead of enum CodecType, which
  is deprecated and will be dropped at the next major bump.

2010-03-25 - 8795823 - lavu 50.13.0 - av_strerror()
  Implement av_strerror().

2010-03-23 - e1484eb - lavc 52.60.0 - av_dct_init()
  Support DCT-I and DST-I.

2010-03-15 - b8819c8 - lavf 52.56.0 - AVFormatContext.start_time_realtime
  Add AVFormatContext.start_time_realtime field.

2010-03-13 - 5bb5c1d - lavfi 1.18.0 - AVFilterPicRef.pos
  Add AVFilterPicRef.pos field.

2010-03-13 - 60c144f - lavu 50.12.0 - error.h
  Move error code definitions from libavcodec/avcodec.h to
  the new public header libavutil/error.h.

2010-03-07 - c709483 - lavc 52.56.0 - avfft.h
  Add public FFT interface.

2010-03-06 - ac6ef86 - lavu 50.11.0 - av_stristr()
  Add av_stristr().

2010-03-03 - 4b83fc0 - lavu 50.10.0 - av_tree_enumerate()
  Add av_tree_enumerate().

2010-02-07 - b687c1a - lavu 50.9.0 - av_compare_ts()
  Add av_compare_ts().

2010-02-05 - 3f3dc76 - lsws 0.10.0 - sws_getCoefficients()
  Add sws_getCoefficients().

2010-02-01 - ca76a11 - lavf 52.50.0 - metadata API
  Add a list of generic tag names, change 'author' -> 'artist',
  'year' -> 'date'.

2010-01-30 - 80a07f6 - lavu 50.8.0 - av_get_pix_fmt()
  Add av_get_pix_fmt().

2010-01-21 - 01cc47d - lsws 0.9.0 - sws_scale()
  Change constness attributes of sws_scale() parameters.

2010-01-10 - 3fb8e77 - lavfi 1.15.0 - avfilter_graph_config_links()
  Add a log_ctx parameter to avfilter_graph_config_links().

2010-01-07 - 8e9767f - lsws 0.8.0 - sws_isSupported{In,Out}put()
  Add sws_isSupportedInput() and sws_isSupportedOutput() functions.

2010-01-06 - c1d662f - lavfi 1.14.0 - avfilter_add_colorspace()
  Change the avfilter_add_colorspace() signature, make it accept an
  (AVFilterFormats **) rather than an (AVFilterFormats *) as before.

2010-01-03 - 4fd1f18 - lavfi 1.13.0 - avfilter_add_colorspace()
  Add avfilter_add_colorspace().

2010-01-02 - 8eb631f - lavf 52.46.0 - av_match_ext()
  Add av_match_ext(), it should be used in place of match_ext().

2010-01-01 - a1f547b - lavf 52.45.0 - av_guess_format()
  Add av_guess_format(), it should be used in place of guess_format().

2009-12-13 - a181981 - lavf 52.43.0 - metadata API
  Add av_metadata_set2(), AV_METADATA_DONT_STRDUP_KEY and
  AV_METADATA_DONT_STRDUP_VAL.

2009-12-13 - 277c733 - lavu 50.7.0 - avstring.h API
  Add av_d2str().

2009-12-13 - 02b398e - lavc 52.42.0 - AVStream
  Add avg_frame_rate.

2009-12-12 - 3ba69a1 - lavu 50.6.0 - av_bmg_next()
  Introduce the av_bmg_next() function.

2009-12-05 - a13a543 - lavfi 1.12.0 - avfilter_draw_slice()
  Add a slice_dir parameter to avfilter_draw_slice().

2009-11-26 - 4cc3f6a - lavfi 1.11.0 - AVFilter
  Remove the next field from AVFilter, this is not anymore required.

2009-11-25 - 1433c4a - lavfi 1.10.0 - avfilter_next()
  Introduce the avfilter_next() function.

2009-11-25 - 86a60fa - lavfi 1.9.0 - avfilter_register()
  Change the signature of avfilter_register() to make it return an
  int. This is required since now the registration operation may fail.

2009-11-25 - 74a0059 - lavu 50.5.0 - pixdesc.h API
  Make the pixdesc.h API public.

2009-10-27 - 243110f - lavfi 1.5.0 - AVFilter.next
  Add a next field to AVFilter, this is used for simplifying the
  registration and management of the registered filters.

2009-10-23 - cccd292 - lavfi 1.4.1 - AVFilter.description
  Add a description field to AVFilter.

2009-10-19 - 6b5dc05 - lavfi 1.3.0 - avfilter_make_format_list()
  Change the interface of avfilter_make_format_list() from
  avfilter_make_format_list(int n, ...) to
  avfilter_make_format_list(enum PixelFormat *pix_fmts).

2009-10-18 - 0eb4ff9 - lavfi 1.0.0 - avfilter_get_video_buffer()
  Make avfilter_get_video_buffer() recursive and add the w and h
  parameters to it.

2009-10-07 - 46c40e4 - lavfi 0.5.1 - AVFilterPic
  Add w and h fields to AVFilterPic.

2009-06-22 - 92400be - lavf 52.34.1 - AVFormatContext.packet_size
  This is now an unsigned int instead of a signed int.

2009-06-19 - a4276ba - lavc 52.32.0 - AVSubtitle.pts
  Add a pts field to AVSubtitle which gives the subtitle packet pts
  in AV_TIME_BASE. Some subtitle de-/encoders (e.g. XSUB) will
  not work right without this.

2009-06-03 - 8f3f2e0 - lavc 52.30.2 - AV_PKT_FLAG_KEY
  PKT_FLAG_KEY has been deprecated and will be dropped at the next
  major version. Use AV_PKT_FLAG_KEY instead.

2009-06-01 - f988ce6 - lavc 52.30.0 - av_lockmgr_register()
  av_lockmgr_register() can be used to register a callback function
  that lavc (and in the future, libraries that depend on lavc) can use
  to implement mutexes. The application should provide a callback function
  that implements the AV_LOCK_* operations described in avcodec.h.
  When the lock manager is registered, FFmpeg is guaranteed to behave
  correctly in a multi-threaded application.

2009-04-30 - ce1d9c8 - lavc 52.28.0 - av_free_packet()
  av_free_packet() is no longer an inline function. It is now exported.

2009-04-11 - 80d403f - lavc 52.25.0 - deprecate av_destruct_packet_nofree()
  Please use NULL instead. This has been supported since r16506
  (lavf > 52.23.1, lavc > 52.10.0).

2009-04-07 - 7a00bba - lavc 52.23.0 - avcodec_decode_video/audio/subtitle
  The old decoding functions are deprecated, all new code should use the
  new functions avcodec_decode_video2(), avcodec_decode_audio3() and
  avcodec_decode_subtitle2(). These new functions take an AVPacket *pkt
  argument instead of a const uint8_t *buf / int buf_size pair.

2009-04-03 - 7b09db3 - lavu 50.3.0 - av_fifo_space()
  Introduce the av_fifo_space() function.

2009-04-02 - fabd246 - lavc 52.23.0 - AVPacket
  Move AVPacket declaration from libavformat/avformat.h to
  libavcodec/avcodec.h.

2009-03-22 - 6e08ca9 - lavu 50.2.0 - RGB32 pixel formats
  Convert the pixel formats PIX_FMT_ARGB, PIX_FMT_RGBA, PIX_FMT_ABGR,
  PIX_FMT_BGRA, which were defined as macros, into enum PixelFormat values.
  Conversely PIX_FMT_RGB32, PIX_FMT_RGB32_1, PIX_FMT_BGR32 and
  PIX_FMT_BGR32_1 are now macros.
  avcodec_get_pix_fmt() now recognizes the "rgb32" and "bgr32" aliases.
  Re-sort the enum PixelFormat list accordingly.
  This change breaks API/ABI backward compatibility.

2009-03-22 - f82674e - lavu 50.1.0 - PIX_FMT_RGB5X5 endian variants
  Add the enum PixelFormat values:
  PIX_FMT_RGB565BE, PIX_FMT_RGB565LE, PIX_FMT_RGB555BE, PIX_FMT_RGB555LE,
  PIX_FMT_BGR565BE, PIX_FMT_BGR565LE, PIX_FMT_BGR555BE, PIX_FMT_BGR555LE.

2009-03-21 - ee6624e - lavu 50.0.0  - av_random*
  The Mersenne Twister PRNG implemented through the av_random* functions
  was removed. Use the lagged Fibonacci PRNG through the av_lfg* functions
  instead.

2009-03-08 - 41dd680 - lavu 50.0.0  - AVFifoBuffer
  av_fifo_init, av_fifo_read, av_fifo_write and av_fifo_realloc were dropped
  and replaced by av_fifo_alloc, av_fifo_generic_read, av_fifo_generic_write
  and av_fifo_realloc2.
  In addition, the order of the function arguments of av_fifo_generic_read
  was changed to match av_fifo_generic_write.
  The AVFifoBuffer/struct AVFifoBuffer may only be used in an opaque way by
  applications, they may not use sizeof() or directly access members.

2009-03-01 - ec26457 - lavf 52.31.0 - Generic metadata API
  Introduce a new metadata API (see av_metadata_get() and friends).
  The old API is now deprecated and should not be used anymore. This especially
  includes the following structure fields:
    - AVFormatContext.title
    - AVFormatContext.author
    - AVFormatContext.copyright
    - AVFormatContext.comment
    - AVFormatContext.album
    - AVFormatContext.year
    - AVFormatContext.track
    - AVFormatContext.genre
    - AVStream.language
    - AVStream.filename
    - AVProgram.provider_name
    - AVProgram.name
    - AVChapter.title<|MERGE_RESOLUTION|>--- conflicted
+++ resolved
@@ -15,8 +15,6 @@
 
 API changes, most recent first:
 
-<<<<<<< HEAD
-=======
 -------- 8< --------- FFmpeg 3.4 was cut here -------- 8< ---------
 
 2017-09-28 - b6cf66ae1c - lavc 57.106.104 - avcodec.h
@@ -133,7 +131,6 @@
   and av_content_light_metadata_create_side_data() API, and AVContentLightMetadata
   type to export content light level video properties.
 
->>>>>>> 01e291a5
 2017-03-31 - 9033e8723c - lavu 55.57.100 - spherical.h
   Add av_spherical_projection_name().
   Add av_spherical_from_name().
