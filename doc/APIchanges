--- conflicted
+++ resolved
@@ -13,7 +13,6 @@
 
 API changes, most recent first:
 
-<<<<<<< HEAD
 2012-02-21 - xxxxxxx - lavc 54.4.100
   Add av_get_pcm_codec() function.
 
@@ -35,11 +34,10 @@
 
 2012-01-24 - xxxxxxx - lavfi 2.60.100
   Add avfilter_graph_dump.
-=======
+
 2012-xx-xx - lavc 54.8.0
   xxxxxxx Add av_get_exact_bits_per_sample()
   xxxxxxx Add av_get_audio_frame_duration()
->>>>>>> 632eb1bb
 
 2012-03-xx - xxxxxxx - lavc 54.7.0 - avcodec.h
   Add av_codec_is_encoder/decoder().
