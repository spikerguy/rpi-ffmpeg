Entries are sorted chronologically from oldest to youngest within each release,
releases are sorted from youngest to oldest.

version next:
- v408 Quicktime and Microsoft AYUV Uncompressed 4:4:4:4 encoder and decoder
- setfield filter
- CDXL demuxer and decoder
- Apple ProRes encoder
- ffprobe -count_packets and -count_frames options
- Sun Rasterfile Encoder
- ID3v2 attached pictures reading and writing
- WMA Lossless decoder
- bluray protocol
- blackdetect filter
- libutvideo encoder wrapper (--enable-libutvideo)
- swapuv filter
- bbox filter
- XBM encoder and decoder
- RealAudio Lossless decoder
- ZeroCodec decoder
<<<<<<< HEAD
- tile video filter
- Metal Gear Solid: The Twin Snakes demuxer
- OpenEXR image decoder
- removelogo filter
- drop support for ffmpeg without libavfilter
- drawtext video filter: fontconfig support
- ffmpeg -benchmark_all option
- super2xsai filter ported from libmpcodecs
- add libavresample audio conversion library for compatibility
- MicroDVD decoder
- Avid Meridien (AVUI) decoder
- accept + prefix to -pix_fmt option to disable automatic conversions.


version 0.10:
- Fixes: CVE-2011-3929, CVE-2011-3934, CVE-2011-3935, CVE-2011-3936,
         CVE-2011-3937, CVE-2011-3940, CVE-2011-3941, CVE-2011-3944,
         CVE-2011-3945, CVE-2011-3946, CVE-2011-3947, CVE-2011-3949,
         CVE-2011-3950, CVE-2011-3951, CVE-2011-3952
- v410 Quicktime Uncompressed 4:4:4 10-bit encoder and decoder
- SBaGen (SBG) binaural beats script demuxer
- OpenMG Audio muxer
- Timecode extraction in DV and MOV
- thumbnail video filter
- XML output in ffprobe
- asplit audio filter
- tinterlace video filter
- astreamsync audio filter
- amerge audio filter
- ISMV (Smooth Streaming) muxer
=======
- drop support for avconv without libavfilter
- add libavresample audio conversion library
- audio filters support in libavfilter and avconv


version 0.8:

>>>>>>> 0ff0af73
- GSM audio parser
- SMJPEG muxer
- XWD encoder and decoder
- Automatic thread count based on detection number of (available) CPU cores
- y41p Brooktree Uncompressed 4:1:1 12-bit encoder and decoder
- ffprobe -show_error option
- Avid 1:1 10-bit RGB Packer codec
- v308 Quicktime Uncompressed 4:4:4 encoder and decoder
- yuv4 libquicktime packed 4:2:0 encoder and decoder
- ffprobe -show_frames option
- silencedetect audio filter
- ffprobe -show_program_version, -show_library_versions, -show_versions options
- rv34: frame-level multi-threading
- optimized iMDCT transform on x86 using SSE for for mpegaudiodec
- Improved PGS subtitle decoder
- dumpgraph option to lavfi device
- r210 and r10k encoders
- ffwavesynth decoder
- aviocat tool
- ffeval tool


version 0.9:

- openal input device added
- boxblur filter added
- BWF muxer
- Flash Screen Video 2 decoder
- lavfi input device added
- added avconv, which is almost the same for now, except
for a few incompatible changes in the options, which will hopefully make them
easier to use. The changes are:
    * The options placement is now strictly enforced! While in theory the
      options for ffmpeg should be given in [input options] -i INPUT [output
      options] OUTPUT order, in practice it was possible to give output options
      before the -i and it mostly worked. Except when it didn't - the behavior was
      a bit inconsistent. In avconv, it is not possible to mix input and output
      options. All non-global options are reset after an input or output filename.
    * All per-file options are now truly per-file - they apply only to the next
      input or output file and specifying different values for different files
      will now work properly (notably -ss and -t options).
    * All per-stream options are now truly per-stream - it is possible to
      specify which stream(s) should a given option apply to. See the Stream
      specifiers section in the avconv manual for details.
    * In ffmpeg some options (like -newvideo/-newaudio/...) are irregular in the
      sense that they're specified after the output filename instead of before,
      like all other options. In avconv this irregularity is removed, all options
      apply to the next input or output file.
    * -newvideo/-newaudio/-newsubtitle options were removed. Not only were they
      irregular and highly confusing, they were also redundant. In avconv the -map
      option will create new streams in the output file and map input streams to
      them. E.g. avconv -i INPUT -map 0 OUTPUT will create an output stream for
      each stream in the first input file.
    * The -map option now has slightly different and more powerful syntax:
        + Colons (':') are used to separate file index/stream type/stream index
          instead of dots. Comma (',') is used to separate the sync stream instead
          of colon.. This is done for consistency with other options.
        + It's possible to specify stream type. E.g. -map 0:a:2 creates an
          output stream from the third input audio stream.
        + Omitting the stream index now maps all the streams of the given type,
          not just the first. E.g. -map 0:s creates output streams for all the
          subtitle streams in the first input file.
        + Since -map can now match multiple streams, negative mappings were
          introduced. Negative mappings disable some streams from an already
          defined map. E.g. '-map 0 -map -0:a:1' means 'create output streams for
          all the stream in the first input file, except for the second audio
          stream'.
    * There is a new option -c (or -codec) for choosing the decoder/encoder to
      use, which allows to precisely specify target stream(s) consistently with
      other options. E.g. -c:v lib264 sets the codec for all video streams, -c:a:0
      libvorbis sets the codec for the first audio stream and -c copy copies all
      the streams without reencoding. Old -vcodec/-acodec/-scodec options are now
      aliases to -c:v/a/s
    * It is now possible to precisely specify which stream should an AVOption
      apply to. E.g. -b:v:0 2M sets the bitrate for the first video stream, while
      -b:a 128k sets the bitrate for all audio streams. Note that the old -ab 128k
      syntax is deprecated and will stop working soon.
    * -map_chapters now takes only an input file index and applies to the next
      output file. This is consistent with how all the other options work.
    * -map_metadata now takes only an input metadata specifier and applies to
      the next output file. Output metadata specifier is now part of the option
      name, similarly to the AVOptions/map/codec feature above.
    * -metadata can now be used to set metadata on streams and chapters, e.g.
      -metadata:s:1 language=eng sets the language of the first stream to 'eng'.
      This made -vlang/-alang/-slang options redundant, so they were removed.
    * -qscale option now uses stream specifiers and applies to all streams, not
      just video. I.e. plain -qscale number would now apply to all streams. To get
      the old behavior, use -qscale:v. Also there is now a shortcut -q for -qscale
      and -aq is now an alias for -q:a.
    * -vbsf/-absf/-sbsf options were removed and replaced by a -bsf option which
      uses stream specifiers. Use -bsf:v/a/s instead of the old options.
    * -itsscale option now uses stream specifiers, so its argument is only the
      scale parameter.
    * -intra option was removed, use -g 0 for the same effect.
    * -psnr option was removed, use -flags +psnr for the same effect.
    * -vf option is now an alias to the new -filter option, which uses stream specifiers.
    * -vframes/-aframes/-dframes options are now aliases to the new -frames option.
    * -vtag/-atag/-stag options are now aliases to the new -tag option.
- XMV demuxer
- LOAS demuxer
- ashowinfo filter added
- Windows Media Image decoder
- amovie source added
- LATM muxer/demuxer
- Speex encoder via libspeex
- JSON output in ffprobe
- WTV muxer
- Optional C++ Support (needed for libstagefright)
- H.264 Decoding on Android via Stagefright
- Prores decoder
- BIN/XBIN/ADF/IDF text file decoder
- aconvert audio filter added
- audio support to lavfi input device added
- libcdio-paranoia input device for audio CD grabbing
- Apple ProRes decoder
- CELT in Ogg demuxing
- G.723.1 demuxer and decoder
- libmodplug support (--enable-libmodplug)
- VC-1 interlaced decoding
- libutvideo wrapper (--enable-libutvideo)
- aevalsrc audio source added
- Ut Video decoder
- Speex encoding via libspeex
- 4:2:2 H.264 decoding support
- 4:2:2 and 4:4:4 H.264 encoding with libx264
- Pulseaudio input device
- Prores encoder
- Video Decoder Acceleration (VDA) HWAccel module.
- replacement Indeo 3 decoder
- new ffmpeg option: -map_channel
- volume audio filter added
- earwax audio filter added
- libv4l2 support (--enable-libv4l2)
- TLS/SSL and HTTPS protocol support
- AVOptions API rewritten and documented
- most of CODEC_FLAG2_*, some CODEC_FLAG_* and many codec-specific fields in
  AVCodecContext deprecated. Codec private options should be used instead.
- Properly working defaults in libx264 wrapper, support for native presets.
- Encrypted OMA files support
- Discworld II BMV decoding support
- VBLE Decoder
- OS X Video Decoder Acceleration (VDA) support
- compact and csv output in ffprobe
- pan audio filter
- IFF Amiga Continuous Bitmap (ACBM) decoder
- ass filter
- CRI ADX audio format muxer and demuxer
- Playstation Portable PMP format demuxer
- Microsoft Windows ICO demuxer
- life source
- PCM format support in OMA demuxer
- CLJR encoder
- new option: -report
- Dxtory capture format decoder
- cellauto source
- Simple segmenting muxer
- Indeo 4 decoder
- SMJPEG demuxer


version 0.8:

- many many things we forgot because we rather write code than changelogs
- WebM support in Matroska de/muxer
- low overhead Ogg muxing
- MMS-TCP support
- VP8 de/encoding via libvpx
- Demuxer for On2's IVF format
- Pictor/PC Paint decoder
- HE-AAC v2 decoder
- HE-AAC v2 encoding with libaacplus
- libfaad2 wrapper removed
- DTS-ES extension (XCh) decoding support
- native VP8 decoder
- RTSP tunneling over HTTP
- RTP depacketization of SVQ3
- -strict inofficial replaced by -strict unofficial
- ffplay -exitonkeydown and -exitonmousedown options added
- native GSM / GSM MS decoder
- RTP depacketization of QDM2
- ANSI/ASCII art playback system
- Lego Mindstorms RSO de/muxer
- libavcore added (and subsequently removed)
- SubRip subtitle file muxer and demuxer
- Chinese AVS encoding via libxavs
- ffprobe -show_packets option added
- RTP packetization of Theora and Vorbis
- RTP depacketization of MP4A-LATM
- RTP packetization and depacketization of VP8
- hflip filter
- Apple HTTP Live Streaming demuxer
- a64 codec
- MMS-HTTP support
- G.722 ADPCM audio encoder/decoder
- R10k video decoder
- ocv_smooth filter
- frei0r wrapper filter
- change crop filter syntax to width:height:x:y
- make the crop filter accept parametric expressions
- make ffprobe accept AVFormatContext options
- yadif filter
- blackframe filter
- Demuxer for Leitch/Harris' VR native stream format (LXF)
- RTP depacketization of the X-QT QuickTime format
- SAP (Session Announcement Protocol, RFC 2974) muxer and demuxer
- cropdetect filter
- ffmpeg -crop* options removed
- transpose filter added
- ffmpeg -force_key_frames option added
- demuxer for receiving raw rtp:// URLs without an SDP description
- single stream LATM/LOAS decoder
- setpts filter added
- Win64 support for optimized x86 assembly functions
- MJPEG/AVI1 to JPEG/JFIF bitstream filter
- ASS subtitle encoder and decoder
- IEC 61937 encapsulation for E-AC-3, TrueHD, DTS-HD (for HDMI passthrough)
- overlay filter added
- rename aspect filter to setdar, and pixelaspect to setsar
- IEC 61937 demuxer
- Mobotix .mxg demuxer
- frei0r source added
- hqdn3d filter added
- RTP depacketization of QCELP
- FLAC parser added
- gradfun filter added
- AMR-WB decoder
- replace the ocv_smooth filter with a more generic ocv filter
- Windows Televison (WTV) demuxer
- FFmpeg metadata format muxer and demuxer
- SubRip (srt) subtitle encoder and decoder
- floating-point AC-3 encoder added
- Lagarith decoder
- ffmpeg -copytb option added
- IVF muxer added
- Wing Commander IV movies decoder added
- movie source added
- Bink version 'b' audio and video decoder
- Bitmap Brothers JV playback system
- Apple HTTP Live Streaming protocol handler
- sndio support for playback and record
- Linux framebuffer input device added
- Chronomaster DFA decoder
- DPX image encoder
- MicroDVD subtitle file muxer and demuxer
- Playstation Portable PMP format demuxer
- fieldorder video filter added
- AAC encoding via libvo-aacenc
- AMR-WB encoding via libvo-amrwbenc
- xWMA demuxer
- Mobotix MxPEG decoder
- VP8 frame-multithreading
- NEON optimizations for VP8
- Lots of deprecated API cruft removed
- fft and imdct optimizations for AVX (Sandy Bridge) processors
- showinfo filter added
- SMPTE 302M AES3 audio decoder
- Apple Core Audio Format muxer
- 9bit and 10bit per sample support in the H.264 decoder
- 9bit and 10bit FFV1 encoding / decoding
- split filter added
- select filter added
- sdl output device added
- libmpcodecs video filter support (3 times as many filters than before)
- mpeg2 aspect ratio dection fixed
- libxvid aspect pickiness fixed
- Frame multithreaded decoding
- E-AC-3 audio encoder
- ac3enc: add channel coupling support
- floating-point sample format support to the ac3, eac3, dca, aac, and vorbis decoders.
- H264/MPEG frame-level multi-threading
- All av_metadata_* functions renamed to av_dict_* and moved to libavutil
- 4:4:4 H.264 decoding support
- 10-bit H.264 optimizations for x86
- lut, lutrgb, and lutyuv filters added
- buffersink libavfilter sink added
- Bump libswscale for recently reported ABI break
- New J2K encoder (via OpenJPEG)


version 0.7:

- all the changes for 0.8, but keeping API/ABI compatibility with the 0.6 release


version 0.6:

- PB-frame decoding for H.263
- deprecated vhook subsystem removed
- deprecated old scaler removed
- VQF demuxer
- Alpha channel scaler
- PCX encoder
- RTP packetization of H.263
- RTP packetization of AMR
- RTP depacketization of Vorbis
- CorePNG decoding support
- Cook multichannel decoding support
- introduced avlanguage helpers in libavformat
- 8088flex TMV demuxer and decoder
- per-stream language-tags extraction in asfdec
- V210 decoder and encoder
- remaining GPL parts in AC-3 decoder converted to LGPL
- QCP demuxer
- SoX native format muxer and demuxer
- AMR-NB decoding/encoding, AMR-WB decoding via OpenCORE libraries
- DPX image decoder
- Electronic Arts Madcow decoder
- DivX (XSUB) subtitle encoder
- nonfree libamr support for AMR-NB/WB decoding/encoding removed
- experimental AAC encoder
- RTP depacketization of ASF and RTSP from WMS servers
- RTMP support in libavformat
- noX handling for OPT_BOOL X options
- Wave64 demuxer
- IEC-61937 compatible Muxer
- TwinVQ decoder
- Bluray (PGS) subtitle decoder
- LPCM support in MPEG-TS (HDMV RID as found on Blu-ray disks)
- WMA Pro decoder
- Core Audio Format demuxer
- Atrac1 decoder
- MD STUDIO audio demuxer
- RF64 support in WAV demuxer
- MPEG-4 Audio Lossless Coding (ALS) decoder
- -formats option split into -formats, -codecs, -bsfs, and -protocols
- IV8 demuxer
- CDG demuxer and decoder
- R210 decoder
- Auravision Aura 1 and 2 decoders
- Deluxe Paint Animation playback system
- SIPR decoder
- Adobe Filmstrip muxer and demuxer
- RTP depacketization of H.263
- Bink demuxer and audio/video decoders
- enable symbol versioning by default for linkers that support it
- IFF PBM/ILBM bitmap decoder
- concat protocol
- Indeo 5 decoder
- RTP depacketization of AMR
- WMA Voice decoder
- ffprobe tool
- AMR-NB decoder
- RTSP muxer
- HE-AAC v1 decoder
- Kega Game Video (KGV1) decoder
- VorbisComment writing for FLAC, Ogg FLAC and Ogg Speex files
- RTP depacketization of Theora
- HTTP Digest authentication
- RTMP/RTMPT/RTMPS/RTMPE/RTMPTE protocol support via librtmp
- Psygnosis YOP demuxer and video decoder
- spectral extension support in the E-AC-3 decoder
- unsharp video filter
- RTP hinting in the mov/3gp/mp4 muxer
- Dirac in Ogg demuxing
- seek to keyframes in Ogg
- 4:2:2 and 4:4:4 Theora decoding
- 35% faster VP3/Theora decoding
- faster AAC decoding
- faster H.264 decoding
- RealAudio 1.0 (14.4K) encoder


version 0.5:

- DV50 AKA DVCPRO50 encoder, decoder, muxer and demuxer
- TechSmith Camtasia (TSCC) video decoder
- IBM Ultimotion (ULTI) video decoder
- Sierra Online audio file demuxer and decoder
- Apple QuickDraw (qdrw) video decoder
- Creative ADPCM audio decoder (16 bits as well as 8 bits schemes)
- Electronic Arts Multimedia (WVE/UV2/etc.) file demuxer
- Miro VideoXL (VIXL) video decoder
- H.261 video encoder
- QPEG video decoder
- Nullsoft Video (NSV) file demuxer
- Shorten audio decoder
- LOCO video decoder
- Apple Lossless Audio Codec (ALAC) decoder
- Winnov WNV1 video decoder
- Autodesk Animator Studio Codec (AASC) decoder
- Indeo 2 video decoder
- Fraps FPS1 video decoder
- Snow video encoder/decoder
- Sonic audio encoder/decoder
- Vorbis audio decoder
- Macromedia ADPCM decoder
- Duck TrueMotion 2 video decoder
- support for decoding FLX and DTA extensions in FLIC files
- H.264 custom quantization matrices support
- ffserver fixed, it should now be usable again
- QDM2 audio decoder
- Real Cooker audio decoder
- TrueSpeech audio decoder
- WMA2 audio decoder fixed, now all files should play correctly
- RealAudio 14.4 and 28.8 decoders fixed
- JPEG-LS decoder
- build system improvements
- tabs and trailing whitespace removed from the codebase
- CamStudio video decoder
- AIFF/AIFF-C audio format, encoding and decoding
- ADTS AAC file reading and writing
- Creative VOC file reading and writing
- American Laser Games multimedia (*.mm) playback system
- Zip Motion Blocks Video decoder
- improved Theora/VP3 decoder
- True Audio (TTA) decoder
- AVS demuxer and video decoder
- JPEG-LS encoder
- Smacker demuxer and decoder
- NuppelVideo/MythTV demuxer and RTjpeg decoder
- KMVC decoder
- MPEG-2 intra VLC support
- MPEG-2 4:2:2 encoder
- Flash Screen Video decoder
- GXF demuxer
- Chinese AVS decoder
- GXF muxer
- MXF demuxer
- VC-1/WMV3/WMV9 video decoder
- MacIntel support
- AVISynth support
- VMware video decoder
- VP5 video decoder
- VP6 video decoder
- WavPack lossless audio decoder
- Targa (.TGA) picture decoder
- Vorbis audio encoder
- Delphine Software .cin demuxer/audio and video decoder
- Tiertex .seq demuxer/video decoder
- MTV demuxer
- TIFF picture encoder and decoder
- GIF picture decoder
- Intel Music Coder decoder
- Zip Motion Blocks Video encoder
- Musepack decoder
- Flash Screen Video encoder
- Theora encoding via libtheora
- BMP encoder
- WMA encoder
- GSM-MS encoder and decoder
- DCA decoder
- DXA demuxer and decoder
- DNxHD decoder
- Gamecube movie (.THP) playback system
- Blackfin optimizations
- Interplay C93 demuxer and video decoder
- Bethsoft VID demuxer and video decoder
- CRYO APC demuxer
- Atrac3 decoder
- V.Flash PTX decoder
- RoQ muxer, RoQ audio encoder
- Renderware TXD demuxer and decoder
- extern C declarations for C++ removed from headers
- sws_flags command line option
- codebook generator
- RoQ video encoder
- QTRLE encoder
- OS/2 support removed and restored again
- AC-3 decoder
- NUT muxer
- additional SPARC (VIS) optimizations
- Matroska muxer
- slice-based parallel H.264 decoding
- Monkey's Audio demuxer and decoder
- AMV audio and video decoder
- DNxHD encoder
- H.264 PAFF decoding
- Nellymoser ASAO decoder
- Beam Software SIFF demuxer and decoder
- libvorbis Vorbis decoding removed in favor of native decoder
- IntraX8 (J-Frame) subdecoder for WMV2 and VC-1
- Ogg (Theora, Vorbis and FLAC) muxer
- The "device" muxers and demuxers are now in a new libavdevice library
- PC Paintbrush PCX decoder
- Sun Rasterfile decoder
- TechnoTrend PVA demuxer
- Linux Media Labs MPEG-4 (LMLM4) demuxer
- AVM2 (Flash 9) SWF muxer
- QT variant of IMA ADPCM encoder
- VFW grabber
- iPod/iPhone compatible mp4 muxer
- Mimic decoder
- MSN TCP Webcam stream demuxer
- RL2 demuxer / decoder
- IFF demuxer
- 8SVX audio decoder
- non-recursive Makefiles
- BFI demuxer
- MAXIS EA XA (.xa) demuxer / decoder
- BFI video decoder
- OMA demuxer
- MLP/TrueHD decoder
- Electronic Arts CMV decoder
- Motion Pixels Video decoder
- Motion Pixels MVI demuxer
- removed animated GIF decoder/demuxer
- D-Cinema audio muxer
- Electronic Arts TGV decoder
- Apple Lossless Audio Codec (ALAC) encoder
- AAC decoder
- floating point PCM encoder/decoder
- MXF muxer
- DV100 AKA DVCPRO HD decoder and demuxer
- E-AC-3 support added to AC-3 decoder
- Nellymoser ASAO encoder
- ASS and SSA demuxer and muxer
- liba52 wrapper removed
- SVQ3 watermark decoding support
- Speex decoding via libspeex
- Electronic Arts TGQ decoder
- RV40 decoder
- QCELP / PureVoice decoder
- RV30 decoder
- hybrid WavPack support
- R3D REDCODE demuxer
- ALSA support for playback and record
- Electronic Arts TQI decoder
- OpenJPEG based JPEG 2000 decoder
- NC (NC4600) camera file demuxer
- Gopher client support
- MXF D-10 muxer
- generic metadata API
- flash ScreenVideo2 encoder


version 0.4.9-pre1:

- DV encoder, DV muxer
- Microsoft RLE video decoder
- Microsoft Video-1 decoder
- Apple Animation (RLE) decoder
- Apple Graphics (SMC) decoder
- Apple Video (RPZA) decoder
- Cinepak decoder
- Sega FILM (CPK) file demuxer
- Westwood multimedia support (VQA & AUD files)
- Id Quake II CIN playback support
- 8BPS video decoder
- FLIC playback support
- RealVideo 2.0 (RV20) decoder
- Duck TrueMotion v1 (DUCK) video decoder
- Sierra VMD demuxer and video decoder
- MSZH and ZLIB decoder support
- SVQ1 video encoder
- AMR-WB support
- PPC optimizations
- rate distortion optimal cbp support
- rate distorted optimal ac prediction for MPEG-4
- rate distorted optimal lambda->qp support
- AAC encoding with libfaac
- Sunplus JPEG codec (SP5X) support
- use Lagrange multipler instead of QP for ratecontrol
- Theora/VP3 decoding support
- XA and ADX ADPCM codecs
- export MPEG-2 active display area / pan scan
- Add support for configuring with IBM XLC
- floating point AAN DCT
- initial support for zygo video (not complete)
- RGB ffv1 support
- new audio/video parser API
- av_log() system
- av_read_frame() and av_seek_frame() support
- missing last frame fixes
- seek by mouse in ffplay
- noise reduction of DCT coefficients
- H.263 OBMC & 4MV support
- H.263 alternative inter vlc support
- H.263 loop filter
- H.263 slice structured mode
- interlaced DCT support for MPEG-2 encoding
- stuffing to stay above min_bitrate
- MB type & QP visualization
- frame stepping for ffplay
- interlaced motion estimation
- alternate scantable support
- SVCD scan offset support
- closed GOP support
- SSE2 FDCT
- quantizer noise shaping
- G.726 ADPCM audio codec
- MS ADPCM encoding
- multithreaded/SMP motion estimation
- multithreaded/SMP encoding for MPEG-1/MPEG-2/MPEG-4/H.263
- multithreaded/SMP decoding for MPEG-2
- FLAC decoder
- Metrowerks CodeWarrior suppport
- H.263+ custom pcf support
- nicer output for 'ffmpeg -formats'
- Matroska demuxer
- SGI image format, encoding and decoding
- H.264 loop filter support
- H.264 CABAC support
- nicer looking arrows for the motion vector visualization
- improved VCD support
- audio timestamp drift compensation
- MPEG-2 YUV 422/444 support
- polyphase kaiser windowed sinc and blackman nuttall windowed sinc audio resample
- better image scaling
- H.261 support
- correctly interleave packets during encoding
- VIS optimized motion compensation
- intra_dc_precision>0 encoding support
- support reuse of motion vectors/MB types/field select values of the source video
- more accurate deblock filter
- padding support
- many optimizations and bugfixes
- FunCom ISS audio file demuxer and according ADPCM decoding


version 0.4.8:

- MPEG-2 video encoding (Michael)
- Id RoQ playback subsystem (Mike Melanson and Tim Ferguson)
- Wing Commander III Movie (.mve) file playback subsystem (Mike Melanson
  and Mario Brito)
- Xan DPCM audio decoder (Mario Brito)
- Interplay MVE playback subsystem (Mike Melanson)
- Duck DK3 and DK4 ADPCM audio decoders (Mike Melanson)


version 0.4.7:

- RealAudio 1.0 (14_4) and 2.0 (28_8) native decoders. Author unknown, code from mplayerhq
  (originally from public domain player for Amiga at http://www.honeypot.net/audio)
- current version now also compiles with older GCC (Fabrice)
- 4X multimedia playback system including 4xm file demuxer (Mike
  Melanson), and 4X video and audio codecs (Michael)
- Creative YUV (CYUV) decoder (Mike Melanson)
- FFV1 codec (our very simple lossless intra only codec, compresses much better
  than HuffYUV) (Michael)
- ASV1 (Asus), H.264, Intel indeo3 codecs have been added (various)
- tiny PNG encoder and decoder, tiny GIF decoder, PAM decoder (PPM with
  alpha support), JPEG YUV colorspace support. (Fabrice Bellard)
- ffplay has been replaced with a newer version which uses SDL (optionally)
  for multiplatform support (Fabrice)
- Sorenson Version 3 codec (SVQ3) support has been added (decoding only) - donated
  by anonymous
- AMR format has been added (Johannes Carlsson)
- 3GP support has been added (Johannes Carlsson)
- VP3 codec has been added (Mike Melanson)
- more MPEG-1/2 fixes
- better multiplatform support, MS Visual Studio fixes (various)
- AltiVec optimizations (Magnus Damn and others)
- SH4 processor support has been added (BERO)
- new public interfaces (avcodec_get_pix_fmt) (Roman Shaposhnick)
- VOB streaming support (Brian Foley)
- better MP3 autodetection (Andriy Rysin)
- qpel encoding (Michael)
- 4mv+b frames encoding finally fixed (Michael)
- chroma ME (Michael)
- 5 comparison functions for ME (Michael)
- B-frame encoding speedup (Michael)
- WMV2 codec (unfinished - Michael)
- user specified diamond size for EPZS (Michael)
- Playstation STR playback subsystem, still experimental (Mike and Michael)
- ASV2 codec (Michael)
- CLJR decoder (Alex)

.. And lots more new enhancements and fixes.


version 0.4.6:

- completely new integer only MPEG audio layer 1/2/3 decoder rewritten
  from scratch
- Recoded DCT and motion vector search with gcc (no longer depends on nasm)
- fix quantization bug in AC3 encoder
- added PCM codecs and format. Corrected WAV/AVI/ASF PCM issues
- added prototype ffplay program
- added GOB header parsing on H.263/H.263+ decoder (Juanjo)
- bug fix on MCBPC tables of H.263 (Juanjo)
- bug fix on DC coefficients of H.263 (Juanjo)
- added Advanced Prediction Mode on H.263/H.263+ decoder (Juanjo)
- now we can decode H.263 streams found in QuickTime files (Juanjo)
- now we can decode H.263 streams found in VIVO v1 files(Juanjo)
- preliminary RTP "friendly" mode for H.263/H.263+ coding. (Juanjo)
- added GOB header for H.263/H.263+ coding on RTP mode (Juanjo)
- now H.263 picture size is returned on the first decoded frame (Juanjo)
- added first regression tests
- added MPEG-2 TS demuxer
- new demux API for libav
- more accurate and faster IDCT (Michael)
- faster and entropy-controlled motion search (Michael)
- two pass video encoding (Michael)
- new video rate control (Michael)
- added MSMPEG4V1, MSMPEGV2 and WMV1 support (Michael)
- great performance improvement of video encoders and decoders (Michael)
- new and faster bit readers and vlc parsers (Michael)
- high quality encoding mode: tries all macroblock/VLC types (Michael)
- added DV video decoder
- preliminary RTP/RTSP support in ffserver and libavformat
- H.263+ AIC decoding/encoding support (Juanjo)
- VCD MPEG-PS mode (Juanjo)
- PSNR stuff (Juanjo)
- simple stats output (Juanjo)
- 16-bit and 15-bit RGB/BGR/GBR support (Bisqwit)


version 0.4.5:

- some header fixes (Zdenek Kabelac <kabi at informatics.muni.cz>)
- many MMX optimizations (Nick Kurshev <nickols_k at mail.ru>)
- added configure system (actually a small shell script)
- added MPEG audio layer 1/2/3 decoding using LGPL'ed mpglib by
  Michael Hipp (temporary solution - waiting for integer only
  decoder)
- fixed VIDIOCSYNC interrupt
- added Intel H.263 decoding support ('I263' AVI fourCC)
- added Real Video 1.0 decoding (needs further testing)
- simplified image formats again. Added PGM format (=grey
  pgm). Renamed old PGM to PGMYUV.
- fixed msmpeg4 slice issues (tell me if you still find problems)
- fixed OpenDivX bugs with newer versions (added VOL header decoding)
- added support for MPlayer interface
- added macroblock skip optimization
- added MJPEG decoder
- added mmx/mmxext IDCT from libmpeg2
- added pgmyuvpipe, ppm, and ppm_pipe formats (original patch by Celer
  <celer at shell.scrypt.net>)
- added pixel format conversion layer (e.g. for MJPEG or PPM)
- added deinterlacing option
- MPEG-1/2 fixes
- MPEG-4 vol header fixes (Jonathan Marsden <snmjbm at pacbell.net>)
- ARM optimizations (Lionel Ulmer <lionel.ulmer at free.fr>).
- Windows porting of file converter
- added MJPEG raw format (input/output)
- added JPEG image format support (input/output)


version 0.4.4:

- fixed some std header definitions (Bjorn Lindgren
  <bjorn.e.lindgren at telia.com>).
- added MPEG demuxer (MPEG-1 and 2 compatible).
- added ASF demuxer
- added prototype RM demuxer
- added AC3 decoding (done with libac3 by Aaron Holtzman)
- added decoding codec parameter guessing (.e.g. for MPEG, because the
  header does not include them)
- fixed header generation in MPEG-1, AVI and ASF muxer: wmplayer can now
  play them (only tested video)
- fixed H.263 white bug
- fixed phase rounding in img resample filter
- add MMX code for polyphase img resample filter
- added CPU autodetection
- added generic title/author/copyright/comment string handling (ASF and RM
  use them)
- added SWF demux to extract MP3 track (not usable yet because no MP3
  decoder)
- added fractional frame rate support
- codecs are no longer searched by read_header() (should fix ffserver
  segfault)


version 0.4.3:

- BGR24 patch (initial patch by Jeroen Vreeken <pe1rxq at amsat.org>)
- fixed raw yuv output
- added motion rounding support in MPEG-4
- fixed motion bug rounding in MSMPEG4
- added B-frame handling in video core
- added full MPEG-1 decoding support
- added partial (frame only) MPEG-2 support
- changed the FOURCC code for H.263 to "U263" to be able to see the
  +AVI/H.263 file with the UB Video H.263+ decoder. MPlayer works with
  this +codec ;) (JuanJo).
- Halfpel motion estimation after MB type selection (JuanJo)
- added pgm and .Y.U.V output format
- suppressed 'img:' protocol. Simply use: /tmp/test%d.[pgm|Y] as input or
  output.
- added pgmpipe I/O format (original patch from Martin Aumueller
  <lists at reserv.at>, but changed completely since we use a format
  instead of a protocol)


version 0.4.2:

- added H.263/MPEG-4/MSMPEG4 decoding support. MPEG-4 decoding support
  (for OpenDivX) is almost complete: 8x8 MVs and rounding are
  missing. MSMPEG4 support is complete.
- added prototype MPEG-1 decoder. Only I- and P-frames handled yet (it
  can decode ffmpeg MPEGs :-)).
- added libavcodec API documentation (see apiexample.c).
- fixed image polyphase bug (the bottom of some images could be
  greenish)
- added support for non clipped motion vectors (decoding only)
  and image sizes non-multiple of 16
- added support for AC prediction (decoding only)
- added file overwrite confirmation (can be disabled with -y)
- added custom size picture to H.263 using H.263+ (Juanjo)


version 0.4.1:

- added MSMPEG4 (aka DivX) compatible encoder. Changed default codec
  of AVI and ASF to DIV3.
- added -me option to set motion estimation method
  (default=log). suppressed redundant -hq option.
- added options -acodec and -vcodec to force a given codec (useful for
  AVI for example)
- fixed -an option
- improved dct_quantize speed
- factorized some motion estimation code


version 0.4.0:

- removing grab code from ffserver and moved it to ffmpeg. Added
  multistream support to ffmpeg.
- added timeshifting support for live feeds (option ?date=xxx in the
  URL)
- added high quality image resize code with polyphase filter (need
  mmx/see optimization). Enable multiple image size support in ffserver.
- added multi live feed support in ffserver
- suppressed master feature from ffserver (it should be done with an
  external program which opens the .ffm url and writes it to another
  ffserver)
- added preliminary support for video stream parsing (WAV and AVI half
  done). Added proper support for audio/video file conversion in
  ffmpeg.
- added preliminary support for video file sending from ffserver
- redesigning I/O subsystem: now using URL based input and output
  (see avio.h)
- added WAV format support
- added "tty user interface" to ffmpeg to stop grabbing gracefully
- added MMX/SSE optimizations to SAD (Sums of Absolutes Differences)
  (Juan J. Sierralta P. a.k.a. "Juanjo" <juanjo at atmlab.utfsm.cl>)
- added MMX DCT from mpeg2_movie 1.5 (Juanjo)
- added new motion estimation algorithms, log and phods (Juanjo)
- changed directories: libav for format handling, libavcodec for
  codecs


version 0.3.4:

- added stereo in MPEG audio encoder


version 0.3.3:

- added 'high quality' mode which use motion vectors. It can be used in
  real time at low resolution.
- fixed rounding problems which caused quality problems at high
  bitrates and large GOP size


version 0.3.2: small fixes

- ASF fixes
- put_seek bug fix


version 0.3.1: added avi/divx support

- added AVI support
- added MPEG-4 codec compatible with OpenDivX. It is based on the H.263 codec
- added sound for flash format (not tested)


version 0.3: initial public release<|MERGE_RESOLUTION|>--- conflicted
+++ resolved
@@ -18,7 +18,6 @@
 - XBM encoder and decoder
 - RealAudio Lossless decoder
 - ZeroCodec decoder
-<<<<<<< HEAD
 - tile video filter
 - Metal Gear Solid: The Twin Snakes demuxer
 - OpenEXR image decoder
@@ -31,6 +30,7 @@
 - MicroDVD decoder
 - Avid Meridien (AVUI) decoder
 - accept + prefix to -pix_fmt option to disable automatic conversions.
+- audio filters support in libavfilter and avconv
 
 
 version 0.10:
@@ -49,15 +49,6 @@
 - astreamsync audio filter
 - amerge audio filter
 - ISMV (Smooth Streaming) muxer
-=======
-- drop support for avconv without libavfilter
-- add libavresample audio conversion library
-- audio filters support in libavfilter and avconv
-
-
-version 0.8:
-
->>>>>>> 0ff0af73
 - GSM audio parser
 - SMJPEG muxer
 - XWD encoder and decoder
