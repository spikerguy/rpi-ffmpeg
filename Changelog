Entries are sorted chronologically from oldest to youngest within each release,
releases are sorted from youngest to oldest.

version <next>:
- Bitstream filters for editing metadata in H.264, HEVC and MPEG-2 streams
- Dropped support for OpenJPEG versions 2.0 and below. Using OpenJPEG now
  requires 2.1 (or later) and pkg-config.
- VDA dropped (use VideoToolbox instead)
- MagicYUV encoder
- Raw AMR-NB and AMR-WB demuxers
- TiVo ty/ty+ demuxer
- Intel QSV-accelerated MJPEG encoding
- PCE support for extended channel layouts in the AAC encoder
- native aptX and aptX HD encoder and decoder
- Raw aptX and aptX HD muxer and demuxer
- NVIDIA NVDEC-accelerated H.264, HEVC, MJPEG, MPEG-1/2/4, VC1, VP8/9 hwaccel decoding
- Intel QSV-accelerated overlay filter
- mcompand audio filter
- acontrast audio filter
- OpenCL overlay filter
- video mix filter
- video normalize filter
- audio lv2 wrapper filter
- VAAPI MJPEG and VP8 decoding
- AMD AMF H.264 and HEVC encoders
- video fillborders filter
- video setrange filter
- nsp demuxer
- support LibreSSL (via libtls)
- AVX-512/ZMM support added
- Dropped support for building for Windows XP. The minimum supported Windows
  version is Windows Vista.
- deconvolve video filter
- entropy video filter
- hilbert audio filter source
- aiir audio filter
- aiff: add support for CD-ROM XA ADPCM
- Removed the ffserver program
- Removed the ffmenc and ffmdec muxer and demuxer
- VideoToolbox HEVC encoder and hwaccel
- VAAPI-accelerated ProcAmp (color balance), denoise and sharpness filters
- Add android_camera indev
- codec2 en/decoding via libcodec2
- muxer/demuxer for raw codec2 files and .c2 files
- Moved nvidia codec headers into an external repository.
  They can be found at http://git.videolan.org/?p=ffmpeg/nv-codec-headers.git
- native SBC encoder and decoder
- drmeter audio filter
- hapqa_extract bitstream filter
- filter_units bitstream filter


version 3.4:
- deflicker video filter
- doubleweave video filter
- lumakey video filter
- pixscope video filter
- oscilloscope video filter
- config.log and other configuration files moved into ffbuild/ directory
- update cuvid/nvenc headers to Video Codec SDK 8.0.14
- afir audio filter
- scale_cuda CUDA based video scale filter
- librsvg support for svg rasterization
- crossfeed audio filter
- spec compliant VP9 muxing support in MP4
- remove the libnut muxer/demuxer wrappers
- remove the libschroedinger encoder/decoder wrappers
- surround audio filter
- sofalizer filter switched to libmysofa
- Gremlin Digital Video demuxer and decoder
- headphone audio filter
- superequalizer audio filter
- roberts video filter
- The x86 assembler default switched from yasm to nasm, pass
  --x86asmexe=yasm to configure to restore the old behavior.
- additional frame format support for Interplay MVE movies
- support for decoding through D3D11VA in ffmpeg
- limiter video filter
- libvmaf video filter
- Dolby E decoder and SMPTE 337M demuxer
- unpremultiply video filter
- tlut2 video filter
- floodfill video filter
- pseudocolor video filter
- raw G.726 muxer and demuxer, left- and right-justified
- NewTek NDI input/output device
- Some video filters with several inputs now use a common set of options:
  blend, libvmaf, lut3d, overlay, psnr, ssim.
  They must always be used by name.
- FITS demuxer and decoder
- FITS muxer and encoder
- add --disable-autodetect build switch
- drop deprecated qtkit input device (use avfoundation instead)
- despill video filter
- haas audio filter
- SUP/PGS subtitle muxer
- convolve video filter
- VP9 tile threading support
- KMS screen grabber
- CUDA thumbnail filter
- V4L2 mem2mem HW assisted codecs
- Rockchip MPP hardware decoding
- vmafmotion video filter
- use MIME type "G726" for little-endian G.726, "AAL2-G726" for big-endian G.726


version 3.3:
- CrystalHD decoder moved to new decode API
- add internal ebur128 library, remove external libebur128 dependency
- Pro-MPEG CoP #3-R2 FEC protocol
- premultiply video filter
- Support for spherical videos
- configure now fails if autodetect-libraries are requested but not found
- PSD Decoder
- 16.8 floating point pcm decoder
- 24.0 floating point pcm decoder
- Apple Pixlet decoder
- QDMC audio decoder
- NewTek SpeedHQ decoder
- MIDI Sample Dump Standard demuxer
- readeia608 filter
- Sample Dump eXchange demuxer
- abitscope multimedia filter
- Scenarist Closed Captions demuxer and muxer
- threshold filter
- midequalizer filter
- Optimal Huffman tables for (M)JPEG encoding
- VAAPI-accelerated MPEG-2 and VP8 encoding
- FM Screen Capture Codec decoder
<<<<<<< HEAD
- native Opus encoder
- ScreenPressor decoder
- incomplete ClearVideo decoder
- Intel QSV video scaling and deinterlacing filters
- Support MOV with multiple sample description tables
- XPM decoder
- Removed the legacy X11 screen grabber, use XCB instead
- MPEG-7 Video Signature filter
- Removed asyncts filter (use af_aresample instead)
- Intel QSV-accelerated VP8 video decoding
- VAAPI-accelerated deinterlacing
=======
- ClearVideo decoder (I-frames only)
- support for decoding through D3D11VA in avconv
- Cinepak encoder
- Intel QSV-accelerated MJPEG encoding
- NVIDIA CUVID-accelerated H.264 and HEVC decoding
- Intel QSV-accelerated overlay filter
- AV1 Support through libaom
>>>>>>> c438899a


version 3.2:
- libopenmpt demuxer
- tee protocol
- Changed metadata print option to accept general urls
- Alias muxer for Ogg Video (.ogv)
- VP8 in Ogg muxing
- curves filter doesn't automatically insert points at x=0 and x=1 anymore
- 16-bit support in curves filter and selectivecolor filter
- OpenH264 decoder wrapper
- MediaCodec H.264/HEVC/MPEG-4/VP8/VP9 hwaccel
- True Audio (TTA) muxer
- crystalizer audio filter
- acrusher audio filter
- bitplanenoise video filter
- floating point support in als decoder
- fifo muxer
- maskedclamp filter
- hysteresis filter
- lut2 filter
- yuvtestsrc filter
- CUDA CUVID H.263/VP8/VP9/10 bit HEVC (Dithered) Decoding
- vaguedenoiser filter
- added threads option per filter instance
- weave filter
- gblur filter
- avgblur filter
- sobel and prewitt filter
- MediaCodec HEVC/MPEG-4/VP8/VP9 decoding
- Meridian Lossless Packing (MLP) / TrueHD encoder
- Non-Local Means (nlmeans) denoising filter
- sdl2 output device and ffplay support
- sdl1 output device and sdl1 support removed
- extended mov edit list support
- libfaac encoder removed
- Matroska muxer now writes CRC32 elements by default in all Level 1 elements
- sidedata video and asidedata audio filter
- Changed mapping of rtp MIME type G726 to codec g726le.
- spec compliant VAAPI/DXVA2 VC-1 decoding of slices in frame-coded images


version 3.1:
- DXVA2-accelerated HEVC Main10 decoding
- fieldhint filter
- loop video filter and aloop audio filter
- Bob Weaver deinterlacing filter
- firequalizer filter
- datascope filter
- bench and abench filters
- ciescope filter
- protocol blacklisting API
- MediaCodec H264 decoding
- VC-2 HQ RTP payload format (draft v1) depacketizer and packetizer
- VP9 RTP payload format (draft v2) packetizer
- AudioToolbox audio decoders
- AudioToolbox audio encoders
- coreimage filter (GPU based image filtering on OSX)
- libdcadec removed
- bitstream filter for extracting DTS core
- ADPCM IMA DAT4 decoder
- musx demuxer
- aix demuxer
- remap filter
- hash and framehash muxers
- colorspace filter
- hdcd filter
- readvitc filter
- VAAPI-accelerated format conversion and scaling
- libnpp/CUDA-accelerated format conversion and scaling
- Duck TrueMotion 2.0 Real Time decoder
- Wideband Single-bit Data (WSD) demuxer
- VAAPI-accelerated H.264/HEVC/MJPEG encoding
- DTS Express (LBR) decoder
- Generic OpenMAX IL encoder with support for Raspberry Pi
- IFF ANIM demuxer & decoder
- Direct Stream Transfer (DST) decoder
- loudnorm filter
- MTAF demuxer and decoder
- MagicYUV decoder
- OpenExr improvements (tile data and B44/B44A support)
- BitJazz SheerVideo decoder
- CUDA CUVID H264/HEVC decoder
- 10-bit depth support in native utvideo decoder
- libutvideo wrapper removed
- YUY2 Lossless Codec decoder
- VideoToolbox H.264 encoder


version 3.0:
- Common Encryption (CENC) MP4 encoding and decoding support
- DXV decoding
- extrastereo filter
- ocr filter
- alimiter filter
- stereowiden filter
- stereotools filter
- rubberband filter
- tremolo filter
- agate filter
- chromakey filter
- maskedmerge filter
- Screenpresso SPV1 decoding
- chromaprint fingerprinting muxer
- ffplay dynamic volume control
- displace filter
- selectivecolor filter
- extensive native AAC encoder improvements and removal of experimental flag
- ADPCM PSX decoder
- 3dostr, dcstr, fsb, genh, vag, xvag, ads, msf, svag & vpk demuxer
- zscale filter
- wve demuxer
- zero-copy Intel QSV transcoding in ffmpeg
- shuffleframes filter
- SDX2 DPCM decoder
- vibrato filter
- innoHeim/Rsupport Screen Capture Codec decoder
- ADPCM AICA decoder
- Interplay ACM demuxer and audio decoder
- XMA1 & XMA2 decoder
- realtime filter
- anoisesrc audio filter source
- IVR demuxer
- compensationdelay filter
- acompressor filter
- support encoding 16-bit RLE SGI images
- apulsator filter
- sidechaingate audio filter
- mipsdspr1 option has been renamed to mipsdsp
- aemphasis filter
- mips32r5 option has been removed
- mips64r6 option has been removed
- DXVA2-accelerated VP9 decoding
- SOFAlizer: virtual binaural acoustics filter
- VAAPI VP9 hwaccel
- audio high-order multiband parametric equalizer
- automatic bitstream filtering
- showspectrumpic filter
- libstagefright support removed
- spectrumsynth filter
- ahistogram filter
- only seek with the right mouse button in ffplay
- toggle full screen when double-clicking with the left mouse button in ffplay
- afftfilt filter
- convolution filter
- libquvi support removed
- support for dvaudio in wav and avi
- libaacplus and libvo-aacenc support removed
- Cineform HD decoder
- new DCA decoder with full support for DTS-HD extensions
- significant performance improvements in Windows Television (WTV) demuxer
- nnedi deinterlacer
- streamselect video and astreamselect audio filter
- swaprect filter
- metadata video and ametadata audio filter
- SMPTE VC-2 HQ profile support for the Dirac decoder
- SMPTE VC-2 native encoder supporting the HQ profile


version 2.8:
- colorkey video filter
- BFSTM/BCSTM demuxer
- little-endian ADPCM_THP decoder
- Hap decoder and encoder
- DirectDraw Surface image/texture decoder
- ssim filter
- optional new ASF demuxer
- showvolume filter
- Many improvements to the JPEG 2000 decoder
- Go2Meeting decoding support
- adrawgraph audio and drawgraph video filter
- removegrain video filter
- Intel QSV-accelerated MPEG-2 video and HEVC encoding
- Intel QSV-accelerated MPEG-2 video and HEVC decoding
- Intel QSV-accelerated VC-1 video decoding
- libkvazaar HEVC encoder
- erosion, dilation, deflate and inflate video filters
- Dynamic Audio Normalizer as dynaudnorm filter
- Reverse video and areverse audio filter
- Random filter
- deband filter
- AAC fixed-point decoding
- sidechaincompress audio filter
- bitstream filter for converting HEVC from MP4 to Annex B
- acrossfade audio filter
- allyuv and allrgb video sources
- atadenoise video filter
- OS X VideoToolbox support
- aphasemeter filter
- showfreqs filter
- vectorscope filter
- waveform filter
- hstack and vstack filter
- Support DNx100 (1440x1080@8)
- VAAPI hevc hwaccel
- VDPAU hevc hwaccel
- framerate filter
- Switched default encoders for webm to VP9 and Opus
- Removed experimental flag from the JPEG 2000 encoder


version 2.7:
- FFT video filter
- TDSC decoder
- DTS lossless extension (XLL) decoding (not lossless, disabled by default)
- showwavespic filter
- DTS decoding through libdcadec
- Drop support for nvenc API before 5.0
- nvenc HEVC encoder
- Detelecine filter
- Intel QSV-accelerated H.264 encoding
- MMAL-accelerated H.264 decoding
- basic APNG encoder and muxer with default extension "apng"
- unpack DivX-style packed B-frames in MPEG-4 bitstream filter
- WebM Live Chunk Muxer
- nvenc level and tier options
- chorus filter
- Canopus HQ/HQA decoder
- Automatically rotate videos based on metadata in ffmpeg
- improved Quickdraw compatibility
- VP9 high bit-depth and extended colorspaces decoding support
- WebPAnimEncoder API when available for encoding and muxing WebP
- Direct3D11-accelerated decoding
- Support Secure Transport
- Multipart JPEG demuxer


version 2.6:
- nvenc encoder
- 10bit spp filter
- colorlevels filter
- RIFX format for *.wav files
- RTP/mpegts muxer
- non continuous cache protocol support
- tblend filter
- cropdetect support for non 8bpp, absolute (if limit >= 1) and relative (if limit < 1.0) threshold
- Camellia symmetric block cipher
- OpenH264 encoder wrapper
- VOC seeking support
- Closed caption Decoder
- fspp, uspp, pp7 MPlayer postprocessing filters ported to native filters
- showpalette filter
- Twofish symmetric block cipher
- Support DNx100 (960x720@8)
- eq2 filter ported from libmpcodecs as eq filter
- removed libmpcodecs
- Changed default DNxHD colour range in QuickTime .mov derivatives to mpeg range
- ported softpulldown filter from libmpcodecs as repeatfields filter
- dcshift filter
- RTP depacketizer for loss tolerant payload format for MP3 audio (RFC 5219)
- RTP depacketizer for AC3 payload format (RFC 4184)
- palettegen and paletteuse filters
- VP9 RTP payload format (draft 0) experimental depacketizer
- RTP depacketizer for DV (RFC 6469)
- DXVA2-accelerated HEVC decoding
- AAC ELD 480 decoding
- Intel QSV-accelerated H.264 decoding
- DSS SP decoder and DSS demuxer
- Fix stsd atom corruption in DNxHD QuickTimes
- Canopus HQX decoder
- RTP depacketization of T.140 text (RFC 4103)
- Port MIPS optimizations to 64-bit


version 2.5:
- HEVC/H.265 RTP payload format (draft v6) packetizer
- SUP/PGS subtitle demuxer
- ffprobe -show_pixel_formats option
- CAST128 symmetric block cipher, ECB mode
- STL subtitle demuxer and decoder
- libutvideo YUV 4:2:2 10bit support
- XCB-based screen-grabber
- UDP-Lite support (RFC 3828)
- xBR scaling filter
- AVFoundation screen capturing support
- ffserver supports codec private options
- creating DASH compatible fragmented MP4, MPEG-DASH segmenting muxer
- WebP muxer with animated WebP support
- zygoaudio decoding support
- APNG demuxer
- postproc visualization support


version 2.4:
- Icecast protocol
- ported lenscorrection filter from frei0r filter
- large optimizations in dctdnoiz to make it usable
- ICY metadata are now requested by default with the HTTP protocol
- support for using metadata in stream specifiers in fftools
- LZMA compression support in TIFF decoder
- H.261 RTP payload format (RFC 4587) depacketizer and experimental packetizer
- HEVC/H.265 RTP payload format (draft v6) depacketizer
- added codecview filter to visualize information exported by some codecs
- Matroska 3D support thorugh side data
- HTML generation using texi2html is deprecated in favor of makeinfo/texi2any
- silenceremove filter


version 2.3:
- AC3 fixed-point decoding
- shuffleplanes filter
- subfile protocol
- Phantom Cine demuxer
- replaygain data export
- VP7 video decoder
- Alias PIX image encoder and decoder
- Improvements to the BRender PIX image decoder
- Improvements to the XBM decoder
- QTKit input device
- improvements to OpenEXR image decoder
- support decoding 16-bit RLE SGI images
- GDI screen grabbing for Windows
- alternative rendition support for HTTP Live Streaming
- AVFoundation input device
- Direct Stream Digital (DSD) decoder
- Magic Lantern Video (MLV) demuxer
- On2 AVC (Audio for Video) decoder
- support for decoding through DXVA2 in ffmpeg
- libbs2b-based stereo-to-binaural audio filter
- libx264 reference frames count limiting depending on level
- native Opus decoder
- display matrix export and rotation API
- WebVTT encoder
- showcqt multimedia filter
- zoompan filter
- signalstats filter
- hqx filter (hq2x, hq3x, hq4x)
- flanger filter
- Image format auto-detection
- LRC demuxer and muxer
- Samba protocol (via libsmbclient)
- WebM DASH Manifest muxer
- libfribidi support in drawtext


version 2.2:

- HNM version 4 demuxer and video decoder
- Live HDS muxer
- setsar/setdar filters now support variables in ratio expressions
- elbg filter
- string validation in ffprobe
- support for decoding through VDPAU in ffmpeg (the -hwaccel option)
- complete Voxware MetaSound decoder
- remove mp3_header_compress bitstream filter
- Windows resource files for shared libraries
- aeval filter
- stereoscopic 3d metadata handling
- WebP encoding via libwebp
- ATRAC3+ decoder
- VP8 in Ogg demuxing
- side & metadata support in NUT
- framepack filter
- XYZ12 rawvideo support in NUT
- Exif metadata support in WebP decoder
- OpenGL device
- Use metadata_header_padding to control padding in ID3 tags (currently used in
  MP3, AIFF, and OMA files), FLAC header, and the AVI "junk" block.
- Mirillis FIC video decoder
- Support DNx444
- libx265 encoder
- dejudder filter
- Autodetect VDA like all other hardware accelerations
- aliases and defaults for Ogg subtypes (opus, spx)


version 2.1:

- aecho filter
- perspective filter ported from libmpcodecs
- ffprobe -show_programs option
- compand filter
- RTMP seek support
- when transcoding with ffmpeg (i.e. not streamcopying), -ss is now accurate
  even when used as an input option. Previous behavior can be restored with
  the -noaccurate_seek option.
- ffmpeg -t option can now be used for inputs, to limit the duration of
  data read from an input file
- incomplete Voxware MetaSound decoder
- read EXIF metadata from JPEG
- DVB teletext decoder
- phase filter ported from libmpcodecs
- w3fdif filter
- Opus support in Matroska
- FFV1 version 1.3 is stable and no longer experimental
- FFV1: YUVA(444,422,420) 9, 10 and 16 bit support
- changed DTS stream id in lavf mpeg ps muxer from 0x8a to 0x88, to be
  more consistent with other muxers.
- adelay filter
- pullup filter ported from libmpcodecs
- ffprobe -read_intervals option
- Lossless and alpha support for WebP decoder
- Error Resilient AAC syntax (ER AAC LC) decoding
- Low Delay AAC (ER AAC LD) decoding
- mux chapters in ASF files
- SFTP protocol (via libssh)
- libx264: add ability to encode in YUVJ422P and YUVJ444P
- Fraps: use BT.709 colorspace by default for yuv, as reference fraps decoder does
- make decoding alpha optional for prores, ffv1 and vp6 by setting
  the skip_alpha flag.
- ladspa wrapper filter
- native VP9 decoder
- dpx parser
- max_error_rate parameter in ffmpeg
- PulseAudio output device
- ReplayGain scanner
- Enhanced Low Delay AAC (ER AAC ELD) decoding (no LD SBR support)
- Linux framebuffer output device
- HEVC decoder
- raw HEVC, HEVC in MOV/MP4, HEVC in Matroska, HEVC in MPEG-TS demuxing
- mergeplanes filter


version 2.0:

- curves filter
- reference-counting for AVFrame and AVPacket data
- ffmpeg now fails when input options are used for output file
  or vice versa
- support for Monkey's Audio versions from 3.93
- perms and aperms filters
- audio filtering support in ffplay
- 10% faster aac encoding on x86 and MIPS
- sine audio filter source
- WebP demuxing and decoding support
- ffmpeg options -filter_script and -filter_complex_script, which allow a
  filtergraph description to be read from a file
- OpenCL support
- audio phaser filter
- separatefields filter
- libquvi demuxer
- uniform options syntax across all filters
- telecine filter
- interlace filter
- smptehdbars source
- inverse telecine filters (fieldmatch and decimate)
- colorbalance filter
- colorchannelmixer filter
- The matroska demuxer can now output proper verbatim ASS packets. It will
  become the default at the next libavformat major bump.
- decent native animated GIF encoding
- asetrate filter
- interleave filter
- timeline editing with filters
- vidstabdetect and vidstabtransform filters for video stabilization using
  the vid.stab library
- astats filter
- trim and atrim filters
- ffmpeg -t and -ss (output-only) options are now sample-accurate when
  transcoding audio
- Matroska muxer can now put the index at the beginning of the file.
- extractplanes filter
- avectorscope filter
- ADPCM DTK decoder
- ADP demuxer
- RSD demuxer
- RedSpark demuxer
- ADPCM IMA Radical decoder
- zmq filters
- DCT denoiser filter (dctdnoiz)
- Wavelet denoiser filter ported from libmpcodecs as owdenoise (formerly "ow")
- Apple Intermediate Codec decoder
- Escape 130 video decoder
- FTP protocol support
- V4L2 output device
- 3D LUT filter (lut3d)
- SMPTE 302M audio encoder
- support for slice multithreading in libavfilter
- Hald CLUT support (generation and filtering)
- VC-1 interlaced B-frame support
- support for WavPack muxing (raw and in Matroska)
- XVideo output device
- vignette filter
- True Audio (TTA) encoder
- Go2Webinar decoder
- mcdeint filter ported from libmpcodecs
- sab filter ported from libmpcodecs
- ffprobe -show_chapters option
- WavPack encoding through libwavpack
- rotate filter
- spp filter ported from libmpcodecs
- libgme support
- psnr filter


version 1.2:

- VDPAU hardware acceleration through normal hwaccel
- SRTP support
- Error diffusion dither in Swscale
- Chained Ogg support
- Theora Midstream reconfiguration support
- EVRC decoder
- audio fade filter
- filtering audio with unknown channel layout
- allpass, bass, bandpass, bandreject, biquad, equalizer, highpass, lowpass
  and treble audio filter
- improved showspectrum filter, with multichannel support and sox-like colors
- histogram filter
- tee muxer
- il filter ported from libmpcodecs
- support ID3v2 tags in ASF files
- encrypted TTA stream decoding support
- RF64 support in WAV muxer
- noise filter ported from libmpcodecs
- Subtitles character encoding conversion
- blend filter
- stereo3d filter ported from libmpcodecs


version 1.1:

- stream disposition information printing in ffprobe
- filter for loudness analysis following EBU R128
- Opus encoder using libopus
- ffprobe -select_streams option
- Pinnacle TARGA CineWave YUV16 decoder
- TAK demuxer, decoder and parser
- DTS-HD demuxer
- remove -same_quant, it hasn't worked for years
- FFM2 support
- X-Face image encoder and decoder
- 24-bit FLAC encoding
- multi-channel ALAC encoding up to 7.1
- metadata (INFO tag) support in WAV muxer
- subtitles raw text decoder
- support for building DLLs using MSVC
- LVF demuxer
- ffescape tool
- metadata (info chunk) support in CAF muxer
- field filter ported from libmpcodecs
- AVR demuxer
- geq filter ported from libmpcodecs
- remove ffserver daemon mode
- AST muxer/demuxer
- new expansion syntax for drawtext
- BRender PIX image decoder
- ffprobe -show_entries option
- ffprobe -sections option
- ADPCM IMA Dialogic decoder
- BRSTM demuxer
- animated GIF decoder and demuxer
- PVF demuxer
- subtitles filter
- IRCAM muxer/demuxer
- Paris Audio File demuxer
- Virtual concatenation demuxer
- VobSub demuxer
- JSON captions for TED talks decoding support
- SOX Resampler support in libswresample
- aselect filter
- SGI RLE 8-bit / Silicon Graphics RLE 8-bit video decoder
- Silicon Graphics Motion Video Compressor 1 & 2 decoder
- Silicon Graphics Movie demuxer
- apad filter
- Resolution & pixel format change support with multithreading for H.264
- documentation split into per-component manuals
- pp (postproc) filter ported from MPlayer
- NIST Sphere demuxer
- MPL2, VPlayer, MPlayer, AQTitle, PJS and SubViewer v1 subtitles demuxers and decoders
- Sony Wave64 muxer
- adobe and limelight publisher authentication in RTMP
- data: URI scheme
- support building on the Plan 9 operating system
- kerndeint filter ported from MPlayer
- histeq filter ported from VirtualDub
- Megalux Frame demuxer
- 012v decoder
- Improved AVC Intra decoding support


version 1.0:

- INI and flat output in ffprobe
- Scene detection in libavfilter
- Indeo Audio decoder
- channelsplit audio filter
- setnsamples audio filter
- atempo filter
- ffprobe -show_data option
- RTMPT protocol support
- iLBC encoding/decoding via libilbc
- Microsoft Screen 1 decoder
- join audio filter
- audio channel mapping filter
- Microsoft ATC Screen decoder
- RTSP listen mode
- TechSmith Screen Codec 2 decoder
- AAC encoding via libfdk-aac
- Microsoft Expression Encoder Screen decoder
- RTMPS protocol support
- RTMPTS protocol support
- RTMPE protocol support
- RTMPTE protocol support
- showwaves and showspectrum filter
- LucasArts SMUSH SANM playback support
- LucasArts SMUSH VIMA audio decoder (ADPCM)
- LucasArts SMUSH demuxer
- SAMI, RealText and SubViewer demuxers and decoders
- Heart Of Darkness PAF playback support
- iec61883 device
- asettb filter
- new option: -progress
- 3GPP Timed Text encoder/decoder
- GeoTIFF decoder support
- ffmpeg -(no)stdin option
- Opus decoder using libopus
- caca output device using libcaca
- alphaextract and alphamerge filters
- concat filter
- flite filter
- Canopus Lossless Codec decoder
- bitmap subtitles in filters (experimental and temporary)
- MP2 encoding via TwoLAME
- bmp parser
- smptebars source
- asetpts filter
- hue filter
- ICO muxer
- SubRip encoder and decoder without embedded timing
- edge detection filter
- framestep filter
- ffmpeg -shortest option is now per-output file
  -pass and -passlogfile are now per-output stream
- volume measurement filter
- Ut Video encoder
- Microsoft Screen 2 decoder
- smartblur filter ported from MPlayer
- CPiA decoder
- decimate filter ported from MPlayer
- RTP depacketization of JPEG
- Smooth Streaming live segmenter muxer
- F4V muxer
- sendcmd and asendcmd filters
- WebVTT demuxer and decoder (simple tags supported)
- RTP packetization of JPEG
- faststart option in the MOV/MP4 muxer
- support for building with MSVC


version 0.11:

- Fixes: CVE-2012-2772, CVE-2012-2774, CVE-2012-2775, CVE-2012-2776, CVE-2012-2777,
         CVE-2012-2779, CVE-2012-2782, CVE-2012-2783, CVE-2012-2784, CVE-2012-2785,
         CVE-2012-2786, CVE-2012-2787, CVE-2012-2788, CVE-2012-2789, CVE-2012-2790,
         CVE-2012-2791, CVE-2012-2792, CVE-2012-2793, CVE-2012-2794, CVE-2012-2795,
         CVE-2012-2796, CVE-2012-2797, CVE-2012-2798, CVE-2012-2799, CVE-2012-2800,
         CVE-2012-2801, CVE-2012-2802, CVE-2012-2803, CVE-2012-2804,
- v408 Quicktime and Microsoft AYUV Uncompressed 4:4:4:4 encoder and decoder
- setfield filter
- CDXL demuxer and decoder
- Apple ProRes encoder
- ffprobe -count_packets and -count_frames options
- Sun Rasterfile Encoder
- ID3v2 attached pictures reading and writing
- WMA Lossless decoder
- bluray protocol
- blackdetect filter
- libutvideo encoder wrapper (--enable-libutvideo)
- swapuv filter
- bbox filter
- XBM encoder and decoder
- RealAudio Lossless decoder
- ZeroCodec decoder
- tile video filter
- Metal Gear Solid: The Twin Snakes demuxer
- OpenEXR image decoder
- removelogo filter
- drop support for ffmpeg without libavfilter
- drawtext video filter: fontconfig support
- ffmpeg -benchmark_all option
- super2xsai filter ported from libmpcodecs
- add libavresample audio conversion library for compatibility
- MicroDVD decoder
- Avid Meridien (AVUI) encoder and decoder
- accept + prefix to -pix_fmt option to disable automatic conversions.
- complete audio filtering in libavfilter and ffmpeg
- add fps filter
- vorbis parser
- png parser
- audio mix filter
- ffv1: support (draft) version 1.3


version 0.10:

- Fixes: CVE-2011-3929, CVE-2011-3934, CVE-2011-3935, CVE-2011-3936,
         CVE-2011-3937, CVE-2011-3940, CVE-2011-3941, CVE-2011-3944,
         CVE-2011-3945, CVE-2011-3946, CVE-2011-3947, CVE-2011-3949,
         CVE-2011-3950, CVE-2011-3951, CVE-2011-3952
- v410 Quicktime Uncompressed 4:4:4 10-bit encoder and decoder
- SBaGen (SBG) binaural beats script demuxer
- OpenMG Audio muxer
- Timecode extraction in DV and MOV
- thumbnail video filter
- XML output in ffprobe
- asplit audio filter
- tinterlace video filter
- astreamsync audio filter
- amerge audio filter
- ISMV (Smooth Streaming) muxer
- GSM audio parser
- SMJPEG muxer
- XWD encoder and decoder
- Automatic thread count based on detection number of (available) CPU cores
- y41p Brooktree Uncompressed 4:1:1 12-bit encoder and decoder
- ffprobe -show_error option
- Avid 1:1 10-bit RGB Packer codec
- v308 Quicktime Uncompressed 4:4:4 encoder and decoder
- yuv4 libquicktime packed 4:2:0 encoder and decoder
- ffprobe -show_frames option
- silencedetect audio filter
- ffprobe -show_program_version, -show_library_versions, -show_versions options
- rv34: frame-level multi-threading
- optimized iMDCT transform on x86 using SSE for for mpegaudiodec
- Improved PGS subtitle decoder
- dumpgraph option to lavfi device
- r210 and r10k encoders
- ffwavesynth decoder
- aviocat tool
- ffeval tool
- support encoding and decoding 4-channel SGI images


version 0.9:

- openal input device added
- boxblur filter added
- BWF muxer
- Flash Screen Video 2 decoder
- lavfi input device added
- added avconv, which is almost the same for now, except
for a few incompatible changes in the options, which will hopefully make them
easier to use. The changes are:
    * The options placement is now strictly enforced! While in theory the
      options for ffmpeg should be given in [input options] -i INPUT [output
      options] OUTPUT order, in practice it was possible to give output options
      before the -i and it mostly worked. Except when it didn't - the behavior was
      a bit inconsistent. In avconv, it is not possible to mix input and output
      options. All non-global options are reset after an input or output filename.
    * All per-file options are now truly per-file - they apply only to the next
      input or output file and specifying different values for different files
      will now work properly (notably -ss and -t options).
    * All per-stream options are now truly per-stream - it is possible to
      specify which stream(s) should a given option apply to. See the Stream
      specifiers section in the avconv manual for details.
    * In ffmpeg some options (like -newvideo/-newaudio/...) are irregular in the
      sense that they're specified after the output filename instead of before,
      like all other options. In avconv this irregularity is removed, all options
      apply to the next input or output file.
    * -newvideo/-newaudio/-newsubtitle options were removed. Not only were they
      irregular and highly confusing, they were also redundant. In avconv the -map
      option will create new streams in the output file and map input streams to
      them. E.g. avconv -i INPUT -map 0 OUTPUT will create an output stream for
      each stream in the first input file.
    * The -map option now has slightly different and more powerful syntax:
        + Colons (':') are used to separate file index/stream type/stream index
          instead of dots. Comma (',') is used to separate the sync stream instead
          of colon.. This is done for consistency with other options.
        + It's possible to specify stream type. E.g. -map 0:a:2 creates an
          output stream from the third input audio stream.
        + Omitting the stream index now maps all the streams of the given type,
          not just the first. E.g. -map 0:s creates output streams for all the
          subtitle streams in the first input file.
        + Since -map can now match multiple streams, negative mappings were
          introduced. Negative mappings disable some streams from an already
          defined map. E.g. '-map 0 -map -0:a:1' means 'create output streams for
          all the stream in the first input file, except for the second audio
          stream'.
    * There is a new option -c (or -codec) for choosing the decoder/encoder to
      use, which makes it possible to precisely specify target stream(s) consistently with
      other options. E.g. -c:v lib264 sets the codec for all video streams, -c:a:0
      libvorbis sets the codec for the first audio stream and -c copy copies all
      the streams without reencoding. Old -vcodec/-acodec/-scodec options are now
      aliases to -c:v/a/s
    * It is now possible to precisely specify which stream should an AVOption
      apply to. E.g. -b:v:0 2M sets the bitrate for the first video stream, while
      -b:a 128k sets the bitrate for all audio streams. Note that the old -ab 128k
      syntax is deprecated and will stop working soon.
    * -map_chapters now takes only an input file index and applies to the next
      output file. This is consistent with how all the other options work.
    * -map_metadata now takes only an input metadata specifier and applies to
      the next output file. Output metadata specifier is now part of the option
      name, similarly to the AVOptions/map/codec feature above.
    * -metadata can now be used to set metadata on streams and chapters, e.g.
      -metadata:s:1 language=eng sets the language of the first stream to 'eng'.
      This made -vlang/-alang/-slang options redundant, so they were removed.
    * -qscale option now uses stream specifiers and applies to all streams, not
      just video. I.e. plain -qscale number would now apply to all streams. To get
      the old behavior, use -qscale:v. Also there is now a shortcut -q for -qscale
      and -aq is now an alias for -q:a.
    * -vbsf/-absf/-sbsf options were removed and replaced by a -bsf option which
      uses stream specifiers. Use -bsf:v/a/s instead of the old options.
    * -itsscale option now uses stream specifiers, so its argument is only the
      scale parameter.
    * -intra option was removed, use -g 0 for the same effect.
    * -psnr option was removed, use -flags +psnr for the same effect.
    * -vf option is now an alias to the new -filter option, which uses stream specifiers.
    * -vframes/-aframes/-dframes options are now aliases to the new -frames option.
    * -vtag/-atag/-stag options are now aliases to the new -tag option.
- XMV demuxer
- LOAS demuxer
- ashowinfo filter added
- Windows Media Image decoder
- amovie source added
- LATM muxer/demuxer
- Speex encoder via libspeex
- JSON output in ffprobe
- WTV muxer
- Optional C++ Support (needed for libstagefright)
- H.264 Decoding on Android via Stagefright
- Prores decoder
- BIN/XBIN/ADF/IDF text file decoder
- aconvert audio filter added
- audio support to lavfi input device added
- libcdio-paranoia input device for audio CD grabbing
- Apple ProRes decoder
- CELT in Ogg demuxing
- G.723.1 demuxer and decoder
- libmodplug support (--enable-libmodplug)
- VC-1 interlaced decoding
- libutvideo wrapper (--enable-libutvideo)
- aevalsrc audio source added
- Ut Video decoder
- Speex encoding via libspeex
- 4:2:2 H.264 decoding support
- 4:2:2 and 4:4:4 H.264 encoding with libx264
- Pulseaudio input device
- Prores encoder
- Video Decoder Acceleration (VDA) HWAccel module.
- replacement Indeo 3 decoder
- new ffmpeg option: -map_channel
- volume audio filter added
- earwax audio filter added
- libv4l2 support (--enable-libv4l2)
- TLS/SSL and HTTPS protocol support
- AVOptions API rewritten and documented
- most of CODEC_FLAG2_*, some CODEC_FLAG_* and many codec-specific fields in
  AVCodecContext deprecated. Codec private options should be used instead.
- Properly working defaults in libx264 wrapper, support for native presets.
- Encrypted OMA files support
- Discworld II BMV decoding support
- VBLE Decoder
- OS X Video Decoder Acceleration (VDA) support
- compact and csv output in ffprobe
- pan audio filter
- IFF Amiga Continuous Bitmap (ACBM) decoder
- ass filter
- CRI ADX audio format muxer and demuxer
- Playstation Portable PMP format demuxer
- Microsoft Windows ICO demuxer
- life source
- PCM format support in OMA demuxer
- CLJR encoder
- new option: -report
- Dxtory capture format decoder
- cellauto source
- Simple segmenting muxer
- Indeo 4 decoder
- SMJPEG demuxer


version 0.8:

- many many things we forgot because we rather write code than changelogs
- WebM support in Matroska de/muxer
- low overhead Ogg muxing
- MMS-TCP support
- VP8 de/encoding via libvpx
- Demuxer for On2's IVF format
- Pictor/PC Paint decoder
- HE-AAC v2 decoder
- HE-AAC v2 encoding with libaacplus
- libfaad2 wrapper removed
- DTS-ES extension (XCh) decoding support
- native VP8 decoder
- RTSP tunneling over HTTP
- RTP depacketization of SVQ3
- -strict inofficial replaced by -strict unofficial
- ffplay -exitonkeydown and -exitonmousedown options added
- native GSM / GSM MS decoder
- RTP depacketization of QDM2
- ANSI/ASCII art playback system
- Lego Mindstorms RSO de/muxer
- libavcore added (and subsequently removed)
- SubRip subtitle file muxer and demuxer
- Chinese AVS encoding via libxavs
- ffprobe -show_packets option added
- RTP packetization of Theora and Vorbis
- RTP depacketization of MP4A-LATM
- RTP packetization and depacketization of VP8
- hflip filter
- Apple HTTP Live Streaming demuxer
- a64 codec
- MMS-HTTP support
- G.722 ADPCM audio encoder/decoder
- R10k video decoder
- ocv_smooth filter
- frei0r wrapper filter
- change crop filter syntax to width:height:x:y
- make the crop filter accept parametric expressions
- make ffprobe accept AVFormatContext options
- yadif filter
- blackframe filter
- Demuxer for Leitch/Harris' VR native stream format (LXF)
- RTP depacketization of the X-QT QuickTime format
- SAP (Session Announcement Protocol, RFC 2974) muxer and demuxer
- cropdetect filter
- ffmpeg -crop* options removed
- transpose filter added
- ffmpeg -force_key_frames option added
- demuxer for receiving raw rtp:// URLs without an SDP description
- single stream LATM/LOAS decoder
- setpts filter added
- Win64 support for optimized x86 assembly functions
- MJPEG/AVI1 to JPEG/JFIF bitstream filter
- ASS subtitle encoder and decoder
- IEC 61937 encapsulation for E-AC-3, TrueHD, DTS-HD (for HDMI passthrough)
- overlay filter added
- rename aspect filter to setdar, and pixelaspect to setsar
- IEC 61937 demuxer
- Mobotix .mxg demuxer
- frei0r source added
- hqdn3d filter added
- RTP depacketization of QCELP
- FLAC parser added
- gradfun filter added
- AMR-WB decoder
- replace the ocv_smooth filter with a more generic ocv filter
- Windows Televison (WTV) demuxer
- FFmpeg metadata format muxer and demuxer
- SubRip (srt) subtitle encoder and decoder
- floating-point AC-3 encoder added
- Lagarith decoder
- ffmpeg -copytb option added
- IVF muxer added
- Wing Commander IV movies decoder added
- movie source added
- Bink version 'b' audio and video decoder
- Bitmap Brothers JV playback system
- Apple HTTP Live Streaming protocol handler
- sndio support for playback and record
- Linux framebuffer input device added
- Chronomaster DFA decoder
- DPX image encoder
- MicroDVD subtitle file muxer and demuxer
- Playstation Portable PMP format demuxer
- fieldorder video filter added
- AAC encoding via libvo-aacenc
- AMR-WB encoding via libvo-amrwbenc
- xWMA demuxer
- Mobotix MxPEG decoder
- VP8 frame-multithreading
- NEON optimizations for VP8
- Lots of deprecated API cruft removed
- fft and imdct optimizations for AVX (Sandy Bridge) processors
- showinfo filter added
- SMPTE 302M AES3 audio decoder
- Apple Core Audio Format muxer
- 9 bits and 10 bits per sample support in the H.264 decoder
- 9 bits and 10 bits FFV1 encoding / decoding
- split filter added
- select filter added
- sdl output device added
- libmpcodecs video filter support (3 times as many filters than before)
- mpeg2 aspect ratio dection fixed
- libxvid aspect pickiness fixed
- Frame multithreaded decoding
- E-AC-3 audio encoder
- ac3enc: add channel coupling support
- floating-point sample format support to the ac3, eac3, dca, aac, and vorbis decoders.
- H264/MPEG frame-level multi-threading
- All av_metadata_* functions renamed to av_dict_* and moved to libavutil
- 4:4:4 H.264 decoding support
- 10-bit H.264 optimizations for x86
- lut, lutrgb, and lutyuv filters added
- buffersink libavfilter sink added
- Bump libswscale for recently reported ABI break
- New J2K encoder (via OpenJPEG)


version 0.7:

- all the changes for 0.8, but keeping API/ABI compatibility with the 0.6 release


version 0.6:

- PB-frame decoding for H.263
- deprecated vhook subsystem removed
- deprecated old scaler removed
- VQF demuxer
- Alpha channel scaler
- PCX encoder
- RTP packetization of H.263
- RTP packetization of AMR
- RTP depacketization of Vorbis
- CorePNG decoding support
- Cook multichannel decoding support
- introduced avlanguage helpers in libavformat
- 8088flex TMV demuxer and decoder
- per-stream language-tags extraction in asfdec
- V210 decoder and encoder
- remaining GPL parts in AC-3 decoder converted to LGPL
- QCP demuxer
- SoX native format muxer and demuxer
- AMR-NB decoding/encoding, AMR-WB decoding via OpenCORE libraries
- DPX image decoder
- Electronic Arts Madcow decoder
- DivX (XSUB) subtitle encoder
- nonfree libamr support for AMR-NB/WB decoding/encoding removed
- experimental AAC encoder
- RTP depacketization of ASF and RTSP from WMS servers
- RTMP support in libavformat
- noX handling for OPT_BOOL X options
- Wave64 demuxer
- IEC-61937 compatible Muxer
- TwinVQ decoder
- Bluray (PGS) subtitle decoder
- LPCM support in MPEG-TS (HDMV RID as found on Blu-ray disks)
- WMA Pro decoder
- Core Audio Format demuxer
- ATRAC1 decoder
- MD STUDIO audio demuxer
- RF64 support in WAV demuxer
- MPEG-4 Audio Lossless Coding (ALS) decoder
- -formats option split into -formats, -codecs, -bsfs, and -protocols
- IV8 demuxer
- CDG demuxer and decoder
- R210 decoder
- Auravision Aura 1 and 2 decoders
- Deluxe Paint Animation playback system
- SIPR decoder
- Adobe Filmstrip muxer and demuxer
- RTP depacketization of H.263
- Bink demuxer and audio/video decoders
- enable symbol versioning by default for linkers that support it
- IFF PBM/ILBM bitmap decoder
- concat protocol
- Indeo 5 decoder
- RTP depacketization of AMR
- WMA Voice decoder
- ffprobe tool
- AMR-NB decoder
- RTSP muxer
- HE-AAC v1 decoder
- Kega Game Video (KGV1) decoder
- VorbisComment writing for FLAC, Ogg FLAC and Ogg Speex files
- RTP depacketization of Theora
- HTTP Digest authentication
- RTMP/RTMPT/RTMPS/RTMPE/RTMPTE protocol support via librtmp
- Psygnosis YOP demuxer and video decoder
- spectral extension support in the E-AC-3 decoder
- unsharp video filter
- RTP hinting in the mov/3gp/mp4 muxer
- Dirac in Ogg demuxing
- seek to keyframes in Ogg
- 4:2:2 and 4:4:4 Theora decoding
- 35% faster VP3/Theora decoding
- faster AAC decoding
- faster H.264 decoding
- RealAudio 1.0 (14.4K) encoder


version 0.5:

- DV50 AKA DVCPRO50 encoder, decoder, muxer and demuxer
- TechSmith Camtasia (TSCC) video decoder
- IBM Ultimotion (ULTI) video decoder
- Sierra Online audio file demuxer and decoder
- Apple QuickDraw (qdrw) video decoder
- Creative ADPCM audio decoder (16 bits as well as 8 bits schemes)
- Electronic Arts Multimedia (WVE/UV2/etc.) file demuxer
- Miro VideoXL (VIXL) video decoder
- H.261 video encoder
- QPEG video decoder
- Nullsoft Video (NSV) file demuxer
- Shorten audio decoder
- LOCO video decoder
- Apple Lossless Audio Codec (ALAC) decoder
- Winnov WNV1 video decoder
- Autodesk Animator Studio Codec (AASC) decoder
- Indeo 2 video decoder
- Fraps FPS1 video decoder
- Snow video encoder/decoder
- Sonic audio encoder/decoder
- Vorbis audio decoder
- Macromedia ADPCM decoder
- Duck TrueMotion 2 video decoder
- support for decoding FLX and DTA extensions in FLIC files
- H.264 custom quantization matrices support
- ffserver fixed, it should now be usable again
- QDM2 audio decoder
- Real Cooker audio decoder
- TrueSpeech audio decoder
- WMA2 audio decoder fixed, now all files should play correctly
- RealAudio 14.4 and 28.8 decoders fixed
- JPEG-LS decoder
- build system improvements
- tabs and trailing whitespace removed from the codebase
- CamStudio video decoder
- AIFF/AIFF-C audio format, encoding and decoding
- ADTS AAC file reading and writing
- Creative VOC file reading and writing
- American Laser Games multimedia (*.mm) playback system
- Zip Motion Blocks Video decoder
- improved Theora/VP3 decoder
- True Audio (TTA) decoder
- AVS demuxer and video decoder
- JPEG-LS encoder
- Smacker demuxer and decoder
- NuppelVideo/MythTV demuxer and RTjpeg decoder
- KMVC decoder
- MPEG-2 intra VLC support
- MPEG-2 4:2:2 encoder
- Flash Screen Video decoder
- GXF demuxer
- Chinese AVS decoder
- GXF muxer
- MXF demuxer
- VC-1/WMV3/WMV9 video decoder
- MacIntel support
- AviSynth support
- VMware video decoder
- VP5 video decoder
- VP6 video decoder
- WavPack lossless audio decoder
- Targa (.TGA) picture decoder
- Vorbis audio encoder
- Delphine Software .cin demuxer/audio and video decoder
- Tiertex .seq demuxer/video decoder
- MTV demuxer
- TIFF picture encoder and decoder
- GIF picture decoder
- Intel Music Coder decoder
- Zip Motion Blocks Video encoder
- Musepack decoder
- Flash Screen Video encoder
- Theora encoding via libtheora
- BMP encoder
- WMA encoder
- GSM-MS encoder and decoder
- DCA decoder
- DXA demuxer and decoder
- DNxHD decoder
- Gamecube movie (.THP) playback system
- Blackfin optimizations
- Interplay C93 demuxer and video decoder
- Bethsoft VID demuxer and video decoder
- CRYO APC demuxer
- ATRAC3 decoder
- V.Flash PTX decoder
- RoQ muxer, RoQ audio encoder
- Renderware TXD demuxer and decoder
- extern C declarations for C++ removed from headers
- sws_flags command line option
- codebook generator
- RoQ video encoder
- QTRLE encoder
- OS/2 support removed and restored again
- AC-3 decoder
- NUT muxer
- additional SPARC (VIS) optimizations
- Matroska muxer
- slice-based parallel H.264 decoding
- Monkey's Audio demuxer and decoder
- AMV audio and video decoder
- DNxHD encoder
- H.264 PAFF decoding
- Nellymoser ASAO decoder
- Beam Software SIFF demuxer and decoder
- libvorbis Vorbis decoding removed in favor of native decoder
- IntraX8 (J-Frame) subdecoder for WMV2 and VC-1
- Ogg (Theora, Vorbis and FLAC) muxer
- The "device" muxers and demuxers are now in a new libavdevice library
- PC Paintbrush PCX decoder
- Sun Rasterfile decoder
- TechnoTrend PVA demuxer
- Linux Media Labs MPEG-4 (LMLM4) demuxer
- AVM2 (Flash 9) SWF muxer
- QT variant of IMA ADPCM encoder
- VFW grabber
- iPod/iPhone compatible mp4 muxer
- Mimic decoder
- MSN TCP Webcam stream demuxer
- RL2 demuxer / decoder
- IFF demuxer
- 8SVX audio decoder
- non-recursive Makefiles
- BFI demuxer
- MAXIS EA XA (.xa) demuxer / decoder
- BFI video decoder
- OMA demuxer
- MLP/TrueHD decoder
- Electronic Arts CMV decoder
- Motion Pixels Video decoder
- Motion Pixels MVI demuxer
- removed animated GIF decoder/demuxer
- D-Cinema audio muxer
- Electronic Arts TGV decoder
- Apple Lossless Audio Codec (ALAC) encoder
- AAC decoder
- floating point PCM encoder/decoder
- MXF muxer
- DV100 AKA DVCPRO HD decoder and demuxer
- E-AC-3 support added to AC-3 decoder
- Nellymoser ASAO encoder
- ASS and SSA demuxer and muxer
- liba52 wrapper removed
- SVQ3 watermark decoding support
- Speex decoding via libspeex
- Electronic Arts TGQ decoder
- RV40 decoder
- QCELP / PureVoice decoder
- RV30 decoder
- hybrid WavPack support
- R3D REDCODE demuxer
- ALSA support for playback and record
- Electronic Arts TQI decoder
- OpenJPEG based JPEG 2000 decoder
- NC (NC4600) camera file demuxer
- Gopher client support
- MXF D-10 muxer
- generic metadata API
- flash ScreenVideo2 encoder


version 0.4.9-pre1:

- DV encoder, DV muxer
- Microsoft RLE video decoder
- Microsoft Video-1 decoder
- Apple Animation (RLE) decoder
- Apple Graphics (SMC) decoder
- Apple Video (RPZA) decoder
- Cinepak decoder
- Sega FILM (CPK) file demuxer
- Westwood multimedia support (VQA & AUD files)
- Id Quake II CIN playback support
- 8BPS video decoder
- FLIC playback support
- RealVideo 2.0 (RV20) decoder
- Duck TrueMotion v1 (DUCK) video decoder
- Sierra VMD demuxer and video decoder
- MSZH and ZLIB decoder support
- SVQ1 video encoder
- AMR-WB support
- PPC optimizations
- rate distortion optimal cbp support
- rate distorted optimal ac prediction for MPEG-4
- rate distorted optimal lambda->qp support
- AAC encoding with libfaac
- Sunplus JPEG codec (SP5X) support
- use Lagrange multiplier instead of QP for ratecontrol
- Theora/VP3 decoding support
- XA and ADX ADPCM codecs
- export MPEG-2 active display area / pan scan
- Add support for configuring with IBM XLC
- floating point AAN DCT
- initial support for zygo video (not complete)
- RGB ffv1 support
- new audio/video parser API
- av_log() system
- av_read_frame() and av_seek_frame() support
- missing last frame fixes
- seek by mouse in ffplay
- noise reduction of DCT coefficients
- H.263 OBMC & 4MV support
- H.263 alternative inter vlc support
- H.263 loop filter
- H.263 slice structured mode
- interlaced DCT support for MPEG-2 encoding
- stuffing to stay above min_bitrate
- MB type & QP visualization
- frame stepping for ffplay
- interlaced motion estimation
- alternate scantable support
- SVCD scan offset support
- closed GOP support
- SSE2 FDCT
- quantizer noise shaping
- G.726 ADPCM audio codec
- MS ADPCM encoding
- multithreaded/SMP motion estimation
- multithreaded/SMP encoding for MPEG-1/MPEG-2/MPEG-4/H.263
- multithreaded/SMP decoding for MPEG-2
- FLAC decoder
- Metrowerks CodeWarrior suppport
- H.263+ custom pcf support
- nicer output for 'ffmpeg -formats'
- Matroska demuxer
- SGI image format, encoding and decoding
- H.264 loop filter support
- H.264 CABAC support
- nicer looking arrows for the motion vector visualization
- improved VCD support
- audio timestamp drift compensation
- MPEG-2 YUV 422/444 support
- polyphase kaiser windowed sinc and blackman nuttall windowed sinc audio resample
- better image scaling
- H.261 support
- correctly interleave packets during encoding
- VIS optimized motion compensation
- intra_dc_precision>0 encoding support
- support reuse of motion vectors/MB types/field select values of the source video
- more accurate deblock filter
- padding support
- many optimizations and bugfixes
- FunCom ISS audio file demuxer and according ADPCM decoding


version 0.4.8:

- MPEG-2 video encoding (Michael)
- Id RoQ playback subsystem (Mike Melanson and Tim Ferguson)
- Wing Commander III Movie (.mve) file playback subsystem (Mike Melanson
  and Mario Brito)
- Xan DPCM audio decoder (Mario Brito)
- Interplay MVE playback subsystem (Mike Melanson)
- Duck DK3 and DK4 ADPCM audio decoders (Mike Melanson)


version 0.4.7:

- RealAudio 1.0 (14_4) and 2.0 (28_8) native decoders. Author unknown, code from mplayerhq
  (originally from public domain player for Amiga at http://www.honeypot.net/audio)
- current version now also compiles with older GCC (Fabrice)
- 4X multimedia playback system including 4xm file demuxer (Mike
  Melanson), and 4X video and audio codecs (Michael)
- Creative YUV (CYUV) decoder (Mike Melanson)
- FFV1 codec (our very simple lossless intra only codec, compresses much better
  than HuffYUV) (Michael)
- ASV1 (Asus), H.264, Intel indeo3 codecs have been added (various)
- tiny PNG encoder and decoder, tiny GIF decoder, PAM decoder (PPM with
  alpha support), JPEG YUV colorspace support. (Fabrice Bellard)
- ffplay has been replaced with a newer version which uses SDL (optionally)
  for multiplatform support (Fabrice)
- Sorenson Version 3 codec (SVQ3) support has been added (decoding only) - donated
  by anonymous
- AMR format has been added (Johannes Carlsson)
- 3GP support has been added (Johannes Carlsson)
- VP3 codec has been added (Mike Melanson)
- more MPEG-1/2 fixes
- better multiplatform support, MS Visual Studio fixes (various)
- AltiVec optimizations (Magnus Damn and others)
- SH4 processor support has been added (BERO)
- new public interfaces (avcodec_get_pix_fmt) (Roman Shaposhnick)
- VOB streaming support (Brian Foley)
- better MP3 autodetection (Andriy Rysin)
- qpel encoding (Michael)
- 4mv+b frames encoding finally fixed (Michael)
- chroma ME (Michael)
- 5 comparison functions for ME (Michael)
- B-frame encoding speedup (Michael)
- WMV2 codec (unfinished - Michael)
- user specified diamond size for EPZS (Michael)
- Playstation STR playback subsystem, still experimental (Mike and Michael)
- ASV2 codec (Michael)
- CLJR decoder (Alex)

.. And lots more new enhancements and fixes.


version 0.4.6:

- completely new integer only MPEG audio layer 1/2/3 decoder rewritten
  from scratch
- Recoded DCT and motion vector search with gcc (no longer depends on nasm)
- fix quantization bug in AC3 encoder
- added PCM codecs and format. Corrected WAV/AVI/ASF PCM issues
- added prototype ffplay program
- added GOB header parsing on H.263/H.263+ decoder (Juanjo)
- bug fix on MCBPC tables of H.263 (Juanjo)
- bug fix on DC coefficients of H.263 (Juanjo)
- added Advanced Prediction Mode on H.263/H.263+ decoder (Juanjo)
- now we can decode H.263 streams found in QuickTime files (Juanjo)
- now we can decode H.263 streams found in VIVO v1 files(Juanjo)
- preliminary RTP "friendly" mode for H.263/H.263+ coding. (Juanjo)
- added GOB header for H.263/H.263+ coding on RTP mode (Juanjo)
- now H.263 picture size is returned on the first decoded frame (Juanjo)
- added first regression tests
- added MPEG-2 TS demuxer
- new demux API for libav
- more accurate and faster IDCT (Michael)
- faster and entropy-controlled motion search (Michael)
- two pass video encoding (Michael)
- new video rate control (Michael)
- added MSMPEG4V1, MSMPEGV2 and WMV1 support (Michael)
- great performance improvement of video encoders and decoders (Michael)
- new and faster bit readers and vlc parsers (Michael)
- high quality encoding mode: tries all macroblock/VLC types (Michael)
- added DV video decoder
- preliminary RTP/RTSP support in ffserver and libavformat
- H.263+ AIC decoding/encoding support (Juanjo)
- VCD MPEG-PS mode (Juanjo)
- PSNR stuff (Juanjo)
- simple stats output (Juanjo)
- 16-bit and 15-bit RGB/BGR/GBR support (Bisqwit)


version 0.4.5:

- some header fixes (Zdenek Kabelac <kabi at informatics.muni.cz>)
- many MMX optimizations (Nick Kurshev <nickols_k at mail.ru>)
- added configure system (actually a small shell script)
- added MPEG audio layer 1/2/3 decoding using LGPL'ed mpglib by
  Michael Hipp (temporary solution - waiting for integer only
  decoder)
- fixed VIDIOCSYNC interrupt
- added Intel H.263 decoding support ('I263' AVI fourCC)
- added Real Video 1.0 decoding (needs further testing)
- simplified image formats again. Added PGM format (=grey
  pgm). Renamed old PGM to PGMYUV.
- fixed msmpeg4 slice issues (tell me if you still find problems)
- fixed OpenDivX bugs with newer versions (added VOL header decoding)
- added support for MPlayer interface
- added macroblock skip optimization
- added MJPEG decoder
- added mmx/mmxext IDCT from libmpeg2
- added pgmyuvpipe, ppm, and ppm_pipe formats (original patch by Celer
  <celer at shell.scrypt.net>)
- added pixel format conversion layer (e.g. for MJPEG or PPM)
- added deinterlacing option
- MPEG-1/2 fixes
- MPEG-4 vol header fixes (Jonathan Marsden <snmjbm at pacbell.net>)
- ARM optimizations (Lionel Ulmer <lionel.ulmer at free.fr>).
- Windows porting of file converter
- added MJPEG raw format (input/output)
- added JPEG image format support (input/output)


version 0.4.4:

- fixed some std header definitions (Bjorn Lindgren
  <bjorn.e.lindgren at telia.com>).
- added MPEG demuxer (MPEG-1 and 2 compatible).
- added ASF demuxer
- added prototype RM demuxer
- added AC3 decoding (done with libac3 by Aaron Holtzman)
- added decoding codec parameter guessing (.e.g. for MPEG, because the
  header does not include them)
- fixed header generation in MPEG-1, AVI and ASF muxer: wmplayer can now
  play them (only tested video)
- fixed H.263 white bug
- fixed phase rounding in img resample filter
- add MMX code for polyphase img resample filter
- added CPU autodetection
- added generic title/author/copyright/comment string handling (ASF and RM
  use them)
- added SWF demux to extract MP3 track (not usable yet because no MP3
  decoder)
- added fractional frame rate support
- codecs are no longer searched by read_header() (should fix ffserver
  segfault)


version 0.4.3:

- BGR24 patch (initial patch by Jeroen Vreeken <pe1rxq at amsat.org>)
- fixed raw yuv output
- added motion rounding support in MPEG-4
- fixed motion bug rounding in MSMPEG4
- added B-frame handling in video core
- added full MPEG-1 decoding support
- added partial (frame only) MPEG-2 support
- changed the FOURCC code for H.263 to "U263" to be able to see the
  +AVI/H.263 file with the UB Video H.263+ decoder. MPlayer works with
  this +codec ;) (JuanJo).
- Halfpel motion estimation after MB type selection (JuanJo)
- added pgm and .Y.U.V output format
- suppressed 'img:' protocol. Simply use: /tmp/test%d.[pgm|Y] as input or
  output.
- added pgmpipe I/O format (original patch from Martin Aumueller
  <lists at reserv.at>, but changed completely since we use a format
  instead of a protocol)


version 0.4.2:

- added H.263/MPEG-4/MSMPEG4 decoding support. MPEG-4 decoding support
  (for OpenDivX) is almost complete: 8x8 MVs and rounding are
  missing. MSMPEG4 support is complete.
- added prototype MPEG-1 decoder. Only I- and P-frames handled yet (it
  can decode ffmpeg MPEGs :-)).
- added libavcodec API documentation (see apiexample.c).
- fixed image polyphase bug (the bottom of some images could be
  greenish)
- added support for non clipped motion vectors (decoding only)
  and image sizes non-multiple of 16
- added support for AC prediction (decoding only)
- added file overwrite confirmation (can be disabled with -y)
- added custom size picture to H.263 using H.263+ (Juanjo)


version 0.4.1:

- added MSMPEG4 (aka DivX) compatible encoder. Changed default codec
  of AVI and ASF to DIV3.
- added -me option to set motion estimation method
  (default=log). suppressed redundant -hq option.
- added options -acodec and -vcodec to force a given codec (useful for
  AVI for example)
- fixed -an option
- improved dct_quantize speed
- factorized some motion estimation code


version 0.4.0:

- removing grab code from ffserver and moved it to ffmpeg. Added
  multistream support to ffmpeg.
- added timeshifting support for live feeds (option ?date=xxx in the
  URL)
- added high quality image resize code with polyphase filter (need
  mmx/see optimization). Enable multiple image size support in ffserver.
- added multi live feed support in ffserver
- suppressed master feature from ffserver (it should be done with an
  external program which opens the .ffm url and writes it to another
  ffserver)
- added preliminary support for video stream parsing (WAV and AVI half
  done). Added proper support for audio/video file conversion in
  ffmpeg.
- added preliminary support for video file sending from ffserver
- redesigning I/O subsystem: now using URL based input and output
  (see avio.h)
- added WAV format support
- added "tty user interface" to ffmpeg to stop grabbing gracefully
- added MMX/SSE optimizations to SAD (Sums of Absolutes Differences)
  (Juan J. Sierralta P. a.k.a. "Juanjo" <juanjo at atmlab.utfsm.cl>)
- added MMX DCT from mpeg2_movie 1.5 (Juanjo)
- added new motion estimation algorithms, log and phods (Juanjo)
- changed directories: libav for format handling, libavcodec for
  codecs


version 0.3.4:

- added stereo in MPEG audio encoder


version 0.3.3:

- added 'high quality' mode which use motion vectors. It can be used in
  real time at low resolution.
- fixed rounding problems which caused quality problems at high
  bitrates and large GOP size


version 0.3.2: small fixes

- ASF fixes
- put_seek bug fix


version 0.3.1: added avi/divx support

- added AVI support
- added MPEG-4 codec compatible with OpenDivX. It is based on the H.263 codec
- added sound for flash format (not tested)


version 0.3: initial public release<|MERGE_RESOLUTION|>--- conflicted
+++ resolved
@@ -48,6 +48,7 @@
 - drmeter audio filter
 - hapqa_extract bitstream filter
 - filter_units bitstream filter
+- AV1 Support through libaom
 
 
 version 3.4:
@@ -127,7 +128,6 @@
 - Optimal Huffman tables for (M)JPEG encoding
 - VAAPI-accelerated MPEG-2 and VP8 encoding
 - FM Screen Capture Codec decoder
-<<<<<<< HEAD
 - native Opus encoder
 - ScreenPressor decoder
 - incomplete ClearVideo decoder
@@ -139,15 +139,6 @@
 - Removed asyncts filter (use af_aresample instead)
 - Intel QSV-accelerated VP8 video decoding
 - VAAPI-accelerated deinterlacing
-=======
-- ClearVideo decoder (I-frames only)
-- support for decoding through D3D11VA in avconv
-- Cinepak encoder
-- Intel QSV-accelerated MJPEG encoding
-- NVIDIA CUVID-accelerated H.264 and HEVC decoding
-- Intel QSV-accelerated overlay filter
-- AV1 Support through libaom
->>>>>>> c438899a
 
 
 version 3.2:
