/*
 * Copyright (c) 2008 vmrsss
 * Copyright (c) 2009 Stefano Sabatini
 *
 * This file is part of FFmpeg.
 *
 * FFmpeg is free software; you can redistribute it and/or
 * modify it under the terms of the GNU Lesser General Public
 * License as published by the Free Software Foundation; either
 * version 2.1 of the License, or (at your option) any later version.
 *
 * FFmpeg is distributed in the hope that it will be useful,
 * but WITHOUT ANY WARRANTY; without even the implied warranty of
 * MERCHANTABILITY or FITNESS FOR A PARTICULAR PURPOSE.  See the GNU
 * Lesser General Public License for more details.
 *
 * You should have received a copy of the GNU Lesser General Public
 * License along with FFmpeg; if not, write to the Free Software
 * Foundation, Inc., 51 Franklin Street, Fifth Floor, Boston, MA 02110-1301 USA
 */

/**
 * @file
 * video padding filter
 */

#include "avfilter.h"
#include "formats.h"
#include "internal.h"
#include "video.h"
#include "libavutil/avstring.h"
#include "libavutil/eval.h"
#include "libavutil/pixdesc.h"
#include "libavutil/colorspace.h"
#include "libavutil/avassert.h"
#include "libavutil/imgutils.h"
#include "libavutil/parseutils.h"
#include "libavutil/mathematics.h"
#include "drawutils.h"

static const char *const var_names[] = {
    "in_w",   "iw",
    "in_h",   "ih",
    "out_w",  "ow",
    "out_h",  "oh",
    "x",
    "y",
    "a",
    "sar",
    "dar",
    "hsub",
    "vsub",
    NULL
};

enum var_name {
    VAR_IN_W,   VAR_IW,
    VAR_IN_H,   VAR_IH,
    VAR_OUT_W,  VAR_OW,
    VAR_OUT_H,  VAR_OH,
    VAR_X,
    VAR_Y,
    VAR_A,
    VAR_SAR,
    VAR_DAR,
    VAR_HSUB,
    VAR_VSUB,
    VARS_NB
};

static int query_formats(AVFilterContext *ctx)
{
    ff_set_common_formats(ctx, ff_draw_supported_pixel_formats(0));
    return 0;
}

typedef struct {
    int w, h;               ///< output dimensions, a value of 0 will result in the input size
    int x, y;               ///< offsets of the input area with respect to the padded area
    int in_w, in_h;         ///< width and height for the padded input video, which has to be aligned to the chroma values in order to avoid chroma issues

    char w_expr[256];       ///< width  expression string
    char h_expr[256];       ///< height expression string
    char x_expr[256];       ///< width  expression string
    char y_expr[256];       ///< height expression string

    uint8_t rgba_color[4];  ///< color for the padding area
    FFDrawContext draw;
    FFDrawColor color;
    int needs_copy;
} PadContext;

static av_cold int init(AVFilterContext *ctx, const char *args)
{
    PadContext *pad = ctx->priv;
    char color_string[128] = "black";

    av_strlcpy(pad->w_expr, "iw", sizeof(pad->w_expr));
    av_strlcpy(pad->h_expr, "ih", sizeof(pad->h_expr));
    av_strlcpy(pad->x_expr, "0" , sizeof(pad->w_expr));
    av_strlcpy(pad->y_expr, "0" , sizeof(pad->h_expr));

    if (args)
        sscanf(args, "%255[^:]:%255[^:]:%255[^:]:%255[^:]:%127s",
               pad->w_expr, pad->h_expr, pad->x_expr, pad->y_expr, color_string);

    if (av_parse_color(pad->rgba_color, color_string, -1, ctx) < 0)
        return AVERROR(EINVAL);

    return 0;
}

static int config_input(AVFilterLink *inlink)
{
    AVFilterContext *ctx = inlink->dst;
    PadContext *pad = ctx->priv;
    int ret;
    double var_values[VARS_NB], res;
    char *expr;

    ff_draw_init(&pad->draw, inlink->format, 0);
    ff_draw_color(&pad->draw, &pad->color, pad->rgba_color);

    var_values[VAR_IN_W]  = var_values[VAR_IW] = inlink->w;
    var_values[VAR_IN_H]  = var_values[VAR_IH] = inlink->h;
    var_values[VAR_OUT_W] = var_values[VAR_OW] = NAN;
    var_values[VAR_OUT_H] = var_values[VAR_OH] = NAN;
    var_values[VAR_A]     = (float) inlink->w / inlink->h;
    var_values[VAR_SAR]   = inlink->sample_aspect_ratio.num ?
        (float) inlink->sample_aspect_ratio.num / inlink->sample_aspect_ratio.den : 1;
    var_values[VAR_DAR]   = var_values[VAR_A] * var_values[VAR_SAR];
    var_values[VAR_HSUB]  = 1 << pad->draw.hsub_max;
    var_values[VAR_VSUB]  = 1 << pad->draw.vsub_max;

    /* evaluate width and height */
    av_expr_parse_and_eval(&res, (expr = pad->w_expr),
                           var_names, var_values,
                           NULL, NULL, NULL, NULL, NULL, 0, ctx);
    pad->w = var_values[VAR_OUT_W] = var_values[VAR_OW] = res;
    if ((ret = av_expr_parse_and_eval(&res, (expr = pad->h_expr),
                                      var_names, var_values,
                                      NULL, NULL, NULL, NULL, NULL, 0, ctx)) < 0)
        goto eval_fail;
    pad->h = var_values[VAR_OUT_H] = var_values[VAR_OH] = res;
    /* evaluate the width again, as it may depend on the evaluated output height */
    if ((ret = av_expr_parse_and_eval(&res, (expr = pad->w_expr),
                                      var_names, var_values,
                                      NULL, NULL, NULL, NULL, NULL, 0, ctx)) < 0)
        goto eval_fail;
    pad->w = var_values[VAR_OUT_W] = var_values[VAR_OW] = res;

    /* evaluate x and y */
    av_expr_parse_and_eval(&res, (expr = pad->x_expr),
                           var_names, var_values,
                           NULL, NULL, NULL, NULL, NULL, 0, ctx);
    pad->x = var_values[VAR_X] = res;
    if ((ret = av_expr_parse_and_eval(&res, (expr = pad->y_expr),
                                      var_names, var_values,
                                      NULL, NULL, NULL, NULL, NULL, 0, ctx)) < 0)
        goto eval_fail;
    pad->y = var_values[VAR_Y] = res;
    /* evaluate x again, as it may depend on the evaluated y value */
    if ((ret = av_expr_parse_and_eval(&res, (expr = pad->x_expr),
                                      var_names, var_values,
                                      NULL, NULL, NULL, NULL, NULL, 0, ctx)) < 0)
        goto eval_fail;
    pad->x = var_values[VAR_X] = res;

    /* sanity check params */
    if (pad->w < 0 || pad->h < 0 || pad->x < 0 || pad->y < 0) {
        av_log(ctx, AV_LOG_ERROR, "Negative values are not acceptable.\n");
        return AVERROR(EINVAL);
    }

    if (!pad->w)
        pad->w = inlink->w;
    if (!pad->h)
        pad->h = inlink->h;

    pad->w    = ff_draw_round_to_sub(&pad->draw, 0, -1, pad->w);
    pad->h    = ff_draw_round_to_sub(&pad->draw, 1, -1, pad->h);
    pad->x    = ff_draw_round_to_sub(&pad->draw, 0, -1, pad->x);
    pad->y    = ff_draw_round_to_sub(&pad->draw, 1, -1, pad->y);
    pad->in_w = ff_draw_round_to_sub(&pad->draw, 0, -1, inlink->w);
    pad->in_h = ff_draw_round_to_sub(&pad->draw, 1, -1, inlink->h);

    av_log(ctx, AV_LOG_VERBOSE, "w:%d h:%d -> w:%d h:%d x:%d y:%d color:0x%02X%02X%02X%02X\n",
           inlink->w, inlink->h, pad->w, pad->h, pad->x, pad->y,
           pad->rgba_color[0], pad->rgba_color[1], pad->rgba_color[2], pad->rgba_color[3]);

    if (pad->x <  0 || pad->y <  0                      ||
        pad->w <= 0 || pad->h <= 0                      ||
        (unsigned)pad->x + (unsigned)inlink->w > pad->w ||
        (unsigned)pad->y + (unsigned)inlink->h > pad->h) {
        av_log(ctx, AV_LOG_ERROR,
               "Input area %d:%d:%d:%d not within the padded area 0:0:%d:%d or zero-sized\n",
               pad->x, pad->y, pad->x + inlink->w, pad->y + inlink->h, pad->w, pad->h);
        return AVERROR(EINVAL);
    }

    return 0;

eval_fail:
    av_log(NULL, AV_LOG_ERROR,
           "Error when evaluating the expression '%s'\n", expr);
    return ret;

}

static int config_output(AVFilterLink *outlink)
{
    PadContext *pad = outlink->src->priv;

    outlink->w = pad->w;
    outlink->h = pad->h;
    return 0;
}

static AVFilterBufferRef *get_video_buffer(AVFilterLink *inlink, int perms, int w, int h)
{
    PadContext *pad = inlink->dst->priv;
    int align = (perms&AV_PERM_ALIGN) ? AVFILTER_ALIGN : 1;

    AVFilterBufferRef *picref = ff_get_video_buffer(inlink->dst->outputs[0], perms,
                                                    w + (pad->w - pad->in_w) + 4*align,
                                                    h + (pad->h - pad->in_h));
    int plane;

    picref->video->w = w;
    picref->video->h = h;

    for (plane = 0; plane < 4 && picref->data[plane]; plane++)
        picref->data[plane] += FFALIGN(pad->x >> pad->draw.hsub[plane], align) * pad->draw.pixelstep[plane] +
                                      (pad->y >> pad->draw.vsub[plane])        * picref->linesize[plane];

    return picref;
}

static int does_clip(PadContext *pad, AVFilterBufferRef *outpicref, int plane, int hsub, int vsub, int x, int y)
{
    int64_t x_in_buf, y_in_buf;

    x_in_buf =  outpicref->data[plane] - outpicref->buf->data[plane]
             +  (x >> hsub) * pad->draw.pixelstep[plane]
             +  (y >> vsub) * outpicref->linesize[plane];

    if(x_in_buf < 0 || x_in_buf % pad->draw.pixelstep[plane])
        return 1;
    x_in_buf /= pad->draw.pixelstep[plane];

    av_assert0(outpicref->buf->linesize[plane]>0); //while reference can use negative linesize the main buffer should not

    y_in_buf = x_in_buf / outpicref->buf->linesize[plane];
    x_in_buf %= outpicref->buf->linesize[plane];

    if(   y_in_buf<<vsub >= outpicref->buf->h
       || x_in_buf<<hsub >= outpicref->buf->w)
        return 1;
    return 0;
}

static void start_frame(AVFilterLink *inlink, AVFilterBufferRef *inpicref)
{
    PadContext *pad = inlink->dst->priv;
    AVFilterBufferRef *outpicref = avfilter_ref_buffer(inpicref, ~0);
    AVFilterBufferRef *for_next_filter;
    int plane;

    for (plane = 0; plane < 4 && outpicref->data[plane] && pad->draw.pixelstep[plane]; plane++) {
        int hsub = pad->draw.hsub[plane];
        int vsub = pad->draw.vsub[plane];

        av_assert0(outpicref->buf->w>0 && outpicref->buf->h>0);

        if(outpicref->format != outpicref->buf->format) //unsupported currently
            break;

        outpicref->data[plane] -=   (pad->x  >> hsub) * pad->draw.pixelstep[plane]
                                  + (pad->y  >> vsub) * outpicref->linesize[plane];

        if(   does_clip(pad, outpicref, plane, hsub, vsub, 0, 0)
           || does_clip(pad, outpicref, plane, hsub, vsub, 0, pad->h-1)
           || does_clip(pad, outpicref, plane, hsub, vsub, pad->w-1, 0)
           || does_clip(pad, outpicref, plane, hsub, vsub, pad->w-1, pad->h-1)
          )
            break;
    }
    pad->needs_copy= plane < 4 && outpicref->data[plane] || !(outpicref->perms & AV_PERM_WRITE);
    if(pad->needs_copy){
        av_log(inlink->dst, AV_LOG_DEBUG, "Direct padding impossible allocating new frame\n");
        avfilter_unref_buffer(outpicref);
        outpicref = ff_get_video_buffer(inlink->dst->outputs[0], AV_PERM_WRITE | AV_PERM_NEG_LINESIZES,
                                        FFMAX(inlink->w, pad->w),
                                        FFMAX(inlink->h, pad->h));
        avfilter_copy_buffer_ref_props(outpicref, inpicref);
    }

    inlink->dst->outputs[0]->out_buf = outpicref;

    outpicref->video->w = pad->w;
    outpicref->video->h = pad->h;

<<<<<<< HEAD
    ff_start_frame(inlink->dst->outputs[0], avfilter_ref_buffer(outpicref, ~0));
=======
    for_next_filter = avfilter_ref_buffer(outpicref, ~0);
    ff_start_frame(inlink->dst->outputs[0], for_next_filter);
}

static void end_frame(AVFilterLink *link)
{
    ff_end_frame(link->dst->outputs[0]);
>>>>>>> 4c9080a7
}

static void draw_send_bar_slice(AVFilterLink *link, int y, int h, int slice_dir, int before_slice)
{
    PadContext *pad = link->dst->priv;
    int bar_y, bar_h = 0;

    if        (slice_dir * before_slice ==  1 && y == pad->y) {
        /* top bar */
        bar_y = 0;
        bar_h = pad->y;
    } else if (slice_dir * before_slice == -1 && (y + h) == (pad->y + pad->in_h)) {
        /* bottom bar */
        bar_y = pad->y + pad->in_h;
        bar_h = pad->h - pad->in_h - pad->y;
    }

    if (bar_h) {
        ff_fill_rectangle(&pad->draw, &pad->color,
                          link->dst->outputs[0]->out_buf->data,
                          link->dst->outputs[0]->out_buf->linesize,
                          0, bar_y, pad->w, bar_h);
        ff_draw_slice(link->dst->outputs[0], bar_y, bar_h, slice_dir);
    }
}

static void draw_slice(AVFilterLink *link, int y, int h, int slice_dir)
{
    PadContext *pad = link->dst->priv;
    AVFilterBufferRef *outpic = link->dst->outputs[0]->out_buf;
    AVFilterBufferRef *inpic = link->cur_buf;

    y += pad->y;

    y = ff_draw_round_to_sub(&pad->draw, 1, -1, y);
    h = ff_draw_round_to_sub(&pad->draw, 1, -1, h);

    if (!h)
        return;
    draw_send_bar_slice(link, y, h, slice_dir, 1);

    /* left border */
    ff_fill_rectangle(&pad->draw, &pad->color, outpic->data, outpic->linesize,
                      0, y, pad->x, h);

    if(pad->needs_copy){
        ff_copy_rectangle2(&pad->draw,
                           outpic->data, outpic->linesize,
                           inpic ->data, inpic ->linesize,
                           pad->x, y, 0, y - pad->y, inpic->video->w, h);
    }

    /* right border */
    ff_fill_rectangle(&pad->draw, &pad->color, outpic->data, outpic->linesize,
                      pad->x + pad->in_w, y, pad->w - pad->x - pad->in_w, h);
    ff_draw_slice(link->dst->outputs[0], y, h, slice_dir);

    draw_send_bar_slice(link, y, h, slice_dir, -1);
}

AVFilter avfilter_vf_pad = {
    .name          = "pad",
    .description   = NULL_IF_CONFIG_SMALL("Pad input image to width:height[:x:y[:color]] (default x and y: 0, default color: black)."),

    .priv_size     = sizeof(PadContext),
    .init          = init,
    .query_formats = query_formats,

    .inputs    = (const AVFilterPad[]) {{ .name       = "default",
                                    .type             = AVMEDIA_TYPE_VIDEO,
                                    .config_props     = config_input,
                                    .get_video_buffer = get_video_buffer,
                                    .start_frame      = start_frame,
                                    .draw_slice       = draw_slice, },
                                  { .name = NULL}},

    .outputs   = (const AVFilterPad[]) {{ .name       = "default",
                                    .type             = AVMEDIA_TYPE_VIDEO,
                                    .config_props     = config_output, },
                                  { .name = NULL}},
};<|MERGE_RESOLUTION|>--- conflicted
+++ resolved
@@ -300,17 +300,8 @@
     outpicref->video->w = pad->w;
     outpicref->video->h = pad->h;
 
-<<<<<<< HEAD
-    ff_start_frame(inlink->dst->outputs[0], avfilter_ref_buffer(outpicref, ~0));
-=======
     for_next_filter = avfilter_ref_buffer(outpicref, ~0);
     ff_start_frame(inlink->dst->outputs[0], for_next_filter);
-}
-
-static void end_frame(AVFilterLink *link)
-{
-    ff_end_frame(link->dst->outputs[0]);
->>>>>>> 4c9080a7
 }
 
 static void draw_send_bar_slice(AVFilterLink *link, int y, int h, int slice_dir, int before_slice)
