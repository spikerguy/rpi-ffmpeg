/*
 * Copyright (c) 2010 Stefano Sabatini
 * This file is part of FFmpeg.
 *
 * FFmpeg is free software; you can redistribute it and/or
 * modify it under the terms of the GNU Lesser General Public
 * License as published by the Free Software Foundation; either
 * version 2.1 of the License, or (at your option) any later version.
 *
 * FFmpeg is distributed in the hope that it will be useful,
 * but WITHOUT ANY WARRANTY; without even the implied warranty of
 * MERCHANTABILITY or FITNESS FOR A PARTICULAR PURPOSE.  See the GNU
 * Lesser General Public License for more details.
 *
 * You should have received a copy of the GNU Lesser General Public
 * License along with FFmpeg; if not, write to the Free Software
 * Foundation, Inc., 51 Franklin Street, Fifth Floor, Boston, MA 02110-1301 USA
 */

/**
 * @file
 * frei0r wrapper
 */

/* #define DEBUG */

#include <dlfcn.h>
#include <frei0r.h>
#include <stdio.h>
#include <string.h>
#include <stdlib.h>
#include "config.h"
#include "libavutil/avstring.h"
#include "libavutil/imgutils.h"
#include "libavutil/internal.h"
#include "libavutil/mathematics.h"
#include "libavutil/mem.h"
#include "libavutil/parseutils.h"
#include "avfilter.h"
#include "formats.h"
#include "internal.h"
#include "video.h"

typedef f0r_instance_t (*f0r_construct_f)(unsigned int width, unsigned int height);
typedef void (*f0r_destruct_f)(f0r_instance_t instance);
typedef void (*f0r_deinit_f)(void);
typedef int (*f0r_init_f)(void);
typedef void (*f0r_get_plugin_info_f)(f0r_plugin_info_t *info);
typedef void (*f0r_get_param_info_f)(f0r_param_info_t *info, int param_index);
typedef void (*f0r_update_f)(f0r_instance_t instance, double time, const uint32_t *inframe, uint32_t *outframe);
typedef void (*f0r_update2_f)(f0r_instance_t instance, double time, const uint32_t *inframe1, const uint32_t *inframe2, const uint32_t *inframe3, uint32_t *outframe);
typedef void (*f0r_set_param_value_f)(f0r_instance_t instance, f0r_param_t param, int param_index);
typedef void (*f0r_get_param_value_f)(f0r_instance_t instance, f0r_param_t param, int param_index);

typedef struct Frei0rContext {
    f0r_update_f update;
    void *dl_handle;            /* dynamic library handle   */
    f0r_instance_t instance;
    f0r_plugin_info_t plugin_info;

    f0r_get_param_info_f  get_param_info;
    f0r_get_param_value_f get_param_value;
    f0r_set_param_value_f set_param_value;
    f0r_construct_f       construct;
    f0r_destruct_f        destruct;
    f0r_deinit_f          deinit;
    char params[256];

    /* only used by the source */
    int w, h;
    AVRational time_base;
    uint64_t pts;
} Frei0rContext;

static void *load_sym(AVFilterContext *ctx, const char *sym_name)
{
    Frei0rContext *frei0r = ctx->priv;
    void *sym = dlsym(frei0r->dl_handle, sym_name);
    if (!sym)
        av_log(ctx, AV_LOG_ERROR, "Could not find symbol '%s' in loaded module\n", sym_name);
    return sym;
}

static int set_param(AVFilterContext *ctx, f0r_param_info_t info, int index, char *param)
{
    Frei0rContext *frei0r = ctx->priv;
    union {
        double d;
        f0r_param_color_t col;
        f0r_param_position_t pos;
    } val;
    char *tail;
    uint8_t rgba[4];

    switch (info.type) {
    case F0R_PARAM_BOOL:
        if      (!strcmp(param, "y")) val.d = 1.0;
        else if (!strcmp(param, "n")) val.d = 0.0;
        else goto fail;
        break;

    case F0R_PARAM_DOUBLE:
        val.d = strtod(param, &tail);
        if (*tail || val.d == HUGE_VAL)
            goto fail;
        break;

    case F0R_PARAM_COLOR:
        if (sscanf(param, "%f/%f/%f", &val.col.r, &val.col.g, &val.col.b) != 3) {
            if (av_parse_color(rgba, param, -1, ctx) < 0)
                goto fail;
            val.col.r = rgba[0] / 255.0;
            val.col.g = rgba[1] / 255.0;
            val.col.b = rgba[2] / 255.0;
        }
        break;

    case F0R_PARAM_POSITION:
        if (sscanf(param, "%lf/%lf", &val.pos.x, &val.pos.y) != 2)
            goto fail;
        break;
    }

    frei0r->set_param_value(frei0r->instance, &val, index);
    return 0;

fail:
    av_log(ctx, AV_LOG_ERROR, "Invalid value '%s' for parameter '%s'\n",
           param, info.name);
    return AVERROR(EINVAL);
}

static int set_params(AVFilterContext *ctx, const char *params)
{
    Frei0rContext *frei0r = ctx->priv;
    int i;

    for (i = 0; i < frei0r->plugin_info.num_params; i++) {
        f0r_param_info_t info;
        char *param;
        int ret;

        frei0r->get_param_info(&info, i);

        if (*params) {
            if (!(param = av_get_token(&params, ":")))
                return AVERROR(ENOMEM);
            params++;               /* skip ':' */
            ret = set_param(ctx, info, i, param);
            av_free(param);
            if (ret < 0)
                return ret;
        }

        av_log(ctx, AV_LOG_VERBOSE,
               "idx:%d name:'%s' type:%s explanation:'%s' ",
               i, info.name,
               info.type == F0R_PARAM_BOOL     ? "bool"     :
               info.type == F0R_PARAM_DOUBLE   ? "double"   :
               info.type == F0R_PARAM_COLOR    ? "color"    :
               info.type == F0R_PARAM_POSITION ? "position" :
               info.type == F0R_PARAM_STRING   ? "string"   : "unknown",
               info.explanation);

#ifdef DEBUG
        av_log(ctx, AV_LOG_DEBUG, "value:");
        switch (info.type) {
            void *v;
            double d;
            char s[128];
            f0r_param_color_t col;
            f0r_param_position_t pos;

        case F0R_PARAM_BOOL:
            v = &d;
            frei0r->get_param_value(frei0r->instance, v, i);
            av_log(ctx, AV_LOG_DEBUG, "%s", d >= 0.5 && d <= 1.0 ? "y" : "n");
            break;
        case F0R_PARAM_DOUBLE:
            v = &d;
            frei0r->get_param_value(frei0r->instance, v, i);
            av_log(ctx, AV_LOG_DEBUG, "%f", d);
            break;
        case F0R_PARAM_COLOR:
            v = &col;
            frei0r->get_param_value(frei0r->instance, v, i);
            av_log(ctx, AV_LOG_DEBUG, "%f/%f/%f", col.r, col.g, col.b);
            break;
        case F0R_PARAM_POSITION:
            v = &pos;
            frei0r->get_param_value(frei0r->instance, v, i);
            av_log(ctx, AV_LOG_DEBUG, "%f/%f", pos.x, pos.y);
            break;
        default: /* F0R_PARAM_STRING */
            v = s;
            frei0r->get_param_value(frei0r->instance, v, i);
            av_log(ctx, AV_LOG_DEBUG, "'%s'\n", s);
            break;
        }
#endif
        av_log(ctx, AV_LOG_VERBOSE, "\n");
    }

    return 0;
}

static int load_path(AVFilterContext *ctx, void **handle_ptr, const char *prefix, const char *name)
{
    char *path = av_asprintf("%s%s%s", prefix, name, SLIBSUF);
    if (!path)
        return AVERROR(ENOMEM);
    av_log(ctx, AV_LOG_DEBUG, "Looking for frei0r effect in '%s'\n", path);
    *handle_ptr = dlopen(path, RTLD_NOW|RTLD_LOCAL);
    av_free(path);
    return 0;
}

static av_cold int frei0r_init(AVFilterContext *ctx,
                               const char *dl_name, int type)
{
    Frei0rContext *frei0r = ctx->priv;
    f0r_init_f            f0r_init;
    f0r_get_plugin_info_f f0r_get_plugin_info;
    f0r_plugin_info_t *pi;
    char *path;
    int ret = 0;

    /* see: http://frei0r.dyne.org/codedoc/html/group__pluglocations.html */
    if ((path = av_strdup(getenv("FREI0R_PATH")))) {
#ifdef _WIN32
        const char *separator = ";";
#else
        const char *separator = ":";
#endif
        char *p, *ptr = NULL;
        for (p = path; p = av_strtok(p, separator, &ptr); p = NULL) {
            /* add additional trailing slash in case it is missing */
            char *p1 = av_asprintf("%s/", p);
            if (!p1) {
                ret = AVERROR(ENOMEM);
                goto check_path_end;
            }
            ret = load_path(ctx, &frei0r->dl_handle, p1, dl_name);
            av_free(p1);
            if (ret < 0)
                goto check_path_end;
            if (frei0r->dl_handle)
                break;
        }

    check_path_end:
        av_free(path);
        if (ret < 0)
            return ret;
    }
    if (!frei0r->dl_handle && (path = getenv("HOME"))) {
        char *prefix = av_asprintf("%s/.frei0r-1/lib/", path);
        if (!prefix)
            return AVERROR(ENOMEM);
        ret = load_path(ctx, &frei0r->dl_handle, prefix, dl_name);
        av_free(prefix);
        if (ret < 0)
            return ret;
    }
    if (!frei0r->dl_handle) {
        ret = load_path(ctx, &frei0r->dl_handle, "/usr/local/lib/frei0r-1/", dl_name);
        if (ret < 0)
            return ret;
    }
    if (!frei0r->dl_handle) {
        ret = load_path(ctx, &frei0r->dl_handle, "/usr/lib/frei0r-1/", dl_name);
        if (ret < 0)
            return ret;
    }
    if (!frei0r->dl_handle) {
        av_log(ctx, AV_LOG_ERROR, "Could not find module '%s'\n", dl_name);
        return AVERROR(EINVAL);
    }

    if (!(f0r_init                = load_sym(ctx, "f0r_init"           )) ||
        !(f0r_get_plugin_info     = load_sym(ctx, "f0r_get_plugin_info")) ||
        !(frei0r->get_param_info  = load_sym(ctx, "f0r_get_param_info" )) ||
        !(frei0r->get_param_value = load_sym(ctx, "f0r_get_param_value")) ||
        !(frei0r->set_param_value = load_sym(ctx, "f0r_set_param_value")) ||
        !(frei0r->update          = load_sym(ctx, "f0r_update"         )) ||
        !(frei0r->construct       = load_sym(ctx, "f0r_construct"      )) ||
        !(frei0r->destruct        = load_sym(ctx, "f0r_destruct"       )) ||
        !(frei0r->deinit          = load_sym(ctx, "f0r_deinit"         )))
        return AVERROR(EINVAL);

    if (f0r_init() < 0) {
        av_log(ctx, AV_LOG_ERROR, "Could not init the frei0r module\n");
        return AVERROR(EINVAL);
    }

    f0r_get_plugin_info(&frei0r->plugin_info);
    pi = &frei0r->plugin_info;
    if (pi->plugin_type != type) {
        av_log(ctx, AV_LOG_ERROR,
               "Invalid type '%s' for the plugin\n",
               pi->plugin_type == F0R_PLUGIN_TYPE_FILTER ? "filter" :
               pi->plugin_type == F0R_PLUGIN_TYPE_SOURCE ? "source" :
               pi->plugin_type == F0R_PLUGIN_TYPE_MIXER2 ? "mixer2" :
               pi->plugin_type == F0R_PLUGIN_TYPE_MIXER3 ? "mixer3" : "unknown");
        return AVERROR(EINVAL);
    }

    av_log(ctx, AV_LOG_VERBOSE,
           "name:%s author:'%s' explanation:'%s' color_model:%s "
           "frei0r_version:%d version:%d.%d num_params:%d\n",
           pi->name, pi->author, pi->explanation,
           pi->color_model == F0R_COLOR_MODEL_BGRA8888 ? "bgra8888" :
           pi->color_model == F0R_COLOR_MODEL_RGBA8888 ? "rgba8888" :
           pi->color_model == F0R_COLOR_MODEL_PACKED32 ? "packed32" : "unknown",
           pi->frei0r_version, pi->major_version, pi->minor_version, pi->num_params);

    return 0;
}

static av_cold int filter_init(AVFilterContext *ctx, const char *args)
{
    Frei0rContext *frei0r = ctx->priv;
    char dl_name[1024], c;
    *frei0r->params = 0;

    if (args)
        sscanf(args, "%1023[^:=]%c%255c", dl_name, &c, frei0r->params);

    return frei0r_init(ctx, dl_name, F0R_PLUGIN_TYPE_FILTER);
}

static av_cold void uninit(AVFilterContext *ctx)
{
    Frei0rContext *frei0r = ctx->priv;

    if (frei0r->destruct && frei0r->instance)
        frei0r->destruct(frei0r->instance);
    if (frei0r->deinit)
        frei0r->deinit();
    if (frei0r->dl_handle)
        dlclose(frei0r->dl_handle);

    memset(frei0r, 0, sizeof(*frei0r));
}

static int config_input_props(AVFilterLink *inlink)
{
    AVFilterContext *ctx = inlink->dst;
    Frei0rContext *frei0r = ctx->priv;

    if (!(frei0r->instance = frei0r->construct(inlink->w, inlink->h))) {
        av_log(ctx, AV_LOG_ERROR, "Impossible to load frei0r instance\n");
        return AVERROR(EINVAL);
    }

    return set_params(ctx, frei0r->params);
}

static int query_formats(AVFilterContext *ctx)
{
    Frei0rContext *frei0r = ctx->priv;
    AVFilterFormats *formats = NULL;

    if        (frei0r->plugin_info.color_model == F0R_COLOR_MODEL_BGRA8888) {
        ff_add_format(&formats, AV_PIX_FMT_BGRA);
    } else if (frei0r->plugin_info.color_model == F0R_COLOR_MODEL_RGBA8888) {
        ff_add_format(&formats, AV_PIX_FMT_RGBA);
    } else {                                   /* F0R_COLOR_MODEL_PACKED32 */
        static const enum AVPixelFormat pix_fmts[] = {
            AV_PIX_FMT_BGRA, AV_PIX_FMT_ARGB, AV_PIX_FMT_ABGR, AV_PIX_FMT_ARGB, AV_PIX_FMT_NONE
        };
        formats = ff_make_format_list(pix_fmts);
    }

    if (!formats)
        return AVERROR(ENOMEM);

    ff_set_common_formats(ctx, formats);
    return 0;
}

static int filter_frame(AVFilterLink *inlink, AVFrame *in)
{
    Frei0rContext *frei0r = inlink->dst->priv;
    AVFilterLink *outlink = inlink->dst->outputs[0];
    AVFrame *out;

    out = ff_get_video_buffer(outlink, outlink->w, outlink->h);
    if (!out) {
        av_frame_free(&in);
        return AVERROR(ENOMEM);
    }
    av_frame_copy_props(out, in);

    frei0r->update(frei0r->instance, in->pts * av_q2d(inlink->time_base) * 1000,
                   (const uint32_t *)in->data[0],
                   (uint32_t *)out->data[0]);

    av_frame_free(&in);

    return ff_filter_frame(outlink, out);
}

static const AVFilterPad avfilter_vf_frei0r_inputs[] = {
    {
        .name         = "default",
        .type         = AVMEDIA_TYPE_VIDEO,
        .config_props = config_input_props,
        .filter_frame = filter_frame,
    },
    { NULL }
};

static const AVFilterPad avfilter_vf_frei0r_outputs[] = {
    {
        .name = "default",
        .type = AVMEDIA_TYPE_VIDEO,
    },
    { NULL }
};

AVFilter avfilter_vf_frei0r = {
    .name      = "frei0r",
    .description = NULL_IF_CONFIG_SMALL("Apply a frei0r effect."),

    .query_formats = query_formats,
    .init = filter_init,
    .uninit = uninit,

    .priv_size = sizeof(Frei0rContext),

    .inputs    = avfilter_vf_frei0r_inputs,

    .outputs   = avfilter_vf_frei0r_outputs,
};

static av_cold int source_init(AVFilterContext *ctx, const char *args)
{
    Frei0rContext *frei0r = ctx->priv;
    char dl_name[1024], c;
    char frame_size[128] = "";
    char frame_rate[128] = "";
    AVRational frame_rate_q;

    memset(frei0r->params, 0, sizeof(frei0r->params));

    if (args)
        sscanf(args, "%127[^:]:%127[^:]:%1023[^:=]%c%255c",
               frame_size, frame_rate, dl_name, &c, frei0r->params);

    if (av_parse_video_size(&frei0r->w, &frei0r->h, frame_size) < 0) {
        av_log(ctx, AV_LOG_ERROR, "Invalid frame size: '%s'\n", frame_size);
        return AVERROR(EINVAL);
    }

    if (av_parse_video_rate(&frame_rate_q, frame_rate) < 0) {
        av_log(ctx, AV_LOG_ERROR, "Invalid frame rate: '%s'\n", frame_rate);
        return AVERROR(EINVAL);
    }
    frei0r->time_base.num = frame_rate_q.den;
    frei0r->time_base.den = frame_rate_q.num;

    return frei0r_init(ctx, dl_name, F0R_PLUGIN_TYPE_SOURCE);
}

static int source_config_props(AVFilterLink *outlink)
{
    AVFilterContext *ctx = outlink->src;
    Frei0rContext *frei0r = ctx->priv;

    if (av_image_check_size(frei0r->w, frei0r->h, 0, ctx) < 0)
        return AVERROR(EINVAL);
    outlink->w = frei0r->w;
    outlink->h = frei0r->h;
    outlink->time_base = frei0r->time_base;
    outlink->sample_aspect_ratio = (AVRational){1,1};

    if (!(frei0r->instance = frei0r->construct(outlink->w, outlink->h))) {
        av_log(ctx, AV_LOG_ERROR, "Impossible to load frei0r instance\n");
        return AVERROR(EINVAL);
    }

    return set_params(ctx, frei0r->params);
}

static int source_request_frame(AVFilterLink *outlink)
{
    Frei0rContext *frei0r = outlink->src->priv;
    AVFrame *frame = ff_get_video_buffer(outlink, outlink->w, outlink->h);

    if (!frame)
        return AVERROR(ENOMEM);

<<<<<<< HEAD
    picref->video->sample_aspect_ratio = (AVRational) {1, 1};
    picref->pts = frei0r->pts++;
    picref->pos = -1;
=======
    frame->sample_aspect_ratio = (AVRational) {1, 1};
    frame->pts = frei0r->pts++;
>>>>>>> 7e350379

    frei0r->update(frei0r->instance, av_rescale_q(frame->pts, frei0r->time_base, (AVRational){1,1000}),
                   NULL, (uint32_t *)frame->data[0]);

    return ff_filter_frame(outlink, frame);
}

static const AVFilterPad avfilter_vsrc_frei0r_src_outputs[] = {
    {
        .name          = "default",
        .type          = AVMEDIA_TYPE_VIDEO,
        .request_frame = source_request_frame,
        .config_props  = source_config_props
    },
    { NULL }
};

AVFilter avfilter_vsrc_frei0r_src = {
    .name        = "frei0r_src",
    .description = NULL_IF_CONFIG_SMALL("Generate a frei0r source."),

    .priv_size = sizeof(Frei0rContext),
    .init      = source_init,
    .uninit    = uninit,

    .query_formats = query_formats,

    .inputs    = NULL,

    .outputs   = avfilter_vsrc_frei0r_src_outputs,
};<|MERGE_RESOLUTION|>--- conflicted
+++ resolved
@@ -491,14 +491,8 @@
     if (!frame)
         return AVERROR(ENOMEM);
 
-<<<<<<< HEAD
-    picref->video->sample_aspect_ratio = (AVRational) {1, 1};
-    picref->pts = frei0r->pts++;
-    picref->pos = -1;
-=======
     frame->sample_aspect_ratio = (AVRational) {1, 1};
     frame->pts = frei0r->pts++;
->>>>>>> 7e350379
 
     frei0r->update(frei0r->instance, av_rescale_q(frame->pts, frei0r->time_base, (AVRational){1,1000}),
                    NULL, (uint32_t *)frame->data[0]);
