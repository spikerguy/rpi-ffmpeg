/*
 * This file is part of FFmpeg.
 *
 * FFmpeg is free software; you can redistribute it and/or
 * modify it under the terms of the GNU Lesser General Public
 * License as published by the Free Software Foundation; either
 * version 2.1 of the License, or (at your option) any later version.
 *
 * FFmpeg is distributed in the hope that it will be useful,
 * but WITHOUT ANY WARRANTY; without even the implied warranty of
 * MERCHANTABILITY or FITNESS FOR A PARTICULAR PURPOSE.  See the GNU
 * Lesser General Public License for more details.
 *
 * You should have received a copy of the GNU Lesser General Public
 * License along with FFmpeg; if not, write to the Free Software
 * Foundation, Inc., 51 Franklin Street, Fifth Floor, Boston, MA 02110-1301 USA
 */

#ifndef AVFILTER_INTERNAL_H
#define AVFILTER_INTERNAL_H

/**
 * @file
 * internal API functions
 */

#include "avfilter.h"
<<<<<<< HEAD
#include "avfiltergraph.h"
#include "formats.h"

#define POOL_SIZE 32
typedef struct AVFilterPool {
    AVFilterBufferRef *pic[POOL_SIZE];
    int count;
    int refcount;
    int draining;
} AVFilterPool;

typedef struct AVFilterCommand {
    double time;                ///< time expressed in seconds
    char *command;              ///< command
    char *arg;                  ///< optional argument for the command
    int flags;
    struct AVFilterCommand *next;
} AVFilterCommand;

/**
 * Check for the validity of graph.
 *
 * A graph is considered valid if all its input and output pads are
 * connected.
 *
 * @return 0 in case of success, a negative value otherwise
 */
int ff_avfilter_graph_check_validity(AVFilterGraph *graphctx, AVClass *log_ctx);

/**
 * Configure all the links of graphctx.
 *
 * @return 0 in case of success, a negative value otherwise
 */
int ff_avfilter_graph_config_links(AVFilterGraph *graphctx, AVClass *log_ctx);

/**
 * Configure the formats of all the links in the graph.
 */
int ff_avfilter_graph_config_formats(AVFilterGraph *graphctx, AVClass *log_ctx);
=======
>>>>>>> 41e9682a

/**
 * Update the position of a link in the age heap.
 */
void ff_avfilter_graph_update_heap(AVFilterGraph *graph, AVFilterLink *link);

/** default handler for freeing audio/video buffer when there are no references left */
void ff_avfilter_default_free_buffer(AVFilterBuffer *buf);

/** Tell is a format is contained in the provided list terminated by -1. */
int ff_fmt_is_in(int fmt, const int *fmts);

/**
 * Return a copy of a list of integers terminated by -1, or NULL in
 * case of copy failure.
 */
int *ff_copy_int_list(const int * const list);

/**
 * Return a copy of a list of 64-bit integers, or NULL in case of
 * copy failure.
 */
int64_t *ff_copy_int64_list(const int64_t * const list);

/* Functions to parse audio format arguments */

/**
 * Parse a pixel format.
 *
 * @param ret pixel format pointer to where the value should be written
 * @param arg string to parse
 * @param log_ctx log context
 * @return 0 in case of success, a negative AVERROR code on error
 */
int ff_parse_pixel_format(enum PixelFormat *ret, const char *arg, void *log_ctx);

/**
 * Parse a sample rate.
 *
 * @param ret unsigned integer pointer to where the value should be written
 * @param arg string to parse
 * @param log_ctx log context
 * @return 0 in case of success, a negative AVERROR code on error
 */
int ff_parse_sample_rate(int *ret, const char *arg, void *log_ctx);

/**
 * Parse a time base.
 *
 * @param ret unsigned AVRational pointer to where the value should be written
 * @param arg string to parse
 * @param log_ctx log context
 * @return 0 in case of success, a negative AVERROR code on error
 */
int ff_parse_time_base(AVRational *ret, const char *arg, void *log_ctx);

/**
 * Parse a sample format name or a corresponding integer representation.
 *
 * @param ret integer pointer to where the value should be written
 * @param arg string to parse
 * @param log_ctx log context
 * @return 0 in case of success, a negative AVERROR code on error
 */
int ff_parse_sample_format(int *ret, const char *arg, void *log_ctx);

/**
 * Parse a channel layout or a corresponding integer representation.
 *
 * @param ret 64bit integer pointer to where the value should be written.
 * @param arg string to parse
 * @param log_ctx log context
 * @return 0 in case of success, a negative AVERROR code on error
 */
int ff_parse_channel_layout(int64_t *ret, const char *arg, void *log_ctx);

/**
 * Pass video frame along and keep an internal reference for later use.
 */
static inline void ff_null_start_frame_keep_ref(AVFilterLink *inlink,
                                                AVFilterBufferRef *picref)
{
    avfilter_start_frame(inlink->dst->outputs[0], avfilter_ref_buffer(picref, ~0));
}

void ff_update_link_current_pts(AVFilterLink *link, int64_t pts);

void ff_free_pool(AVFilterPool *pool);

void ff_command_queue_pop(AVFilterContext *filter);

#define FF_DPRINTF_START(ctx, func) av_dlog(NULL, "%-16s: ", #func)

void ff_dlog_link(void *ctx, AVFilterLink *link, int end);

#endif /* AVFILTER_INTERNAL_H */<|MERGE_RESOLUTION|>--- conflicted
+++ resolved
@@ -25,7 +25,6 @@
  */
 
 #include "avfilter.h"
-<<<<<<< HEAD
 #include "avfiltergraph.h"
 #include "formats.h"
 
@@ -44,30 +43,6 @@
     int flags;
     struct AVFilterCommand *next;
 } AVFilterCommand;
-
-/**
- * Check for the validity of graph.
- *
- * A graph is considered valid if all its input and output pads are
- * connected.
- *
- * @return 0 in case of success, a negative value otherwise
- */
-int ff_avfilter_graph_check_validity(AVFilterGraph *graphctx, AVClass *log_ctx);
-
-/**
- * Configure all the links of graphctx.
- *
- * @return 0 in case of success, a negative value otherwise
- */
-int ff_avfilter_graph_config_links(AVFilterGraph *graphctx, AVClass *log_ctx);
-
-/**
- * Configure the formats of all the links in the graph.
- */
-int ff_avfilter_graph_config_formats(AVFilterGraph *graphctx, AVClass *log_ctx);
-=======
->>>>>>> 41e9682a
 
 /**
  * Update the position of a link in the age heap.
