--- conflicted
+++ resolved
@@ -32,10 +32,7 @@
 #include "libavutil/imgutils.h"
 #include "libavutil/internal.h"
 #include "libavutil/avassert.h"
-<<<<<<< HEAD
-=======
 #include "libavutil/rpi_sand_fns.h"
->>>>>>> 60d5b6b8
 
 static av_cold int raw_encode_init(AVCodecContext *avctx)
 {
@@ -54,66 +51,6 @@
     return 0;
 }
 
-<<<<<<< HEAD
-// x0 & width in luma units (so chroma * 2)
-// x0 odd for v
-static uint8_t * sand_copy_line_u(uint8_t * dst, const uint8_t * src,
-                           unsigned int x0, const unsigned int width,
-                           const unsigned int stride1, const unsigned int stride2)
-{
-    unsigned int xend;
-
-    // Skip any empty slices
-    src += (x0 & ~(stride1 - 1)) * stride2;
-    x0 &= (stride1 - 1);
-
-    xend = x0 + width;
-    for (unsigned int x = 0; x < xend; x += stride1)
-    {
-        const unsigned int w = FFMIN(stride1, xend - x) - x0;
-        for (unsigned int i = 0; i < w; i += 2)
-            *dst++ = src[x0 + i];
-        src += stride1 * stride2;
-        x0 &= 1;
-    }
-
-    return dst;
-}
-
-static uint8_t * cpy_sand_c(uint8_t * dst, const AVFrame * const frame,
-                            const unsigned int x0, const unsigned int y0,
-                            const unsigned int width, const unsigned int height)
-{
-    for (unsigned int y = y0; y < height + y0; ++y) {
-        dst = sand_copy_line_u(dst, frame->data[1] + y * frame->linesize[1], x0, width, frame->linesize[1], frame->linesize[3]);
-    }
-    return dst;
-}
-
-static uint8_t * sand_copy_line_y(uint8_t * dst, const uint8_t * src,
-                           unsigned int x0, const unsigned int width,
-                           const unsigned int stride1, const unsigned int stride2)
-{
-    unsigned int xend;
-
-    // Skip any empty slices
-    src += (x0 & ~(stride1 - 1)) * stride2;
-    x0 &= (stride1 - 1);
-
-    xend = x0 + width;
-    for (unsigned int x = 0; x < xend; x += stride1)
-    {
-        const unsigned int w = FFMIN(stride1, xend - x) - x0;
-        memcpy(dst, src + x0, w);
-        dst += w;
-        src += stride1 * stride2;
-        x0 = 0;
-    }
-    return dst;
-}
-
-static int raw_sand_as_yuv420(AVCodecContext *avctx, AVPacket *pkt,
-=======
 static int raw_sand8_as_yuv420(AVCodecContext *avctx, AVPacket *pkt,
                       const AVFrame *frame)
 {
@@ -147,7 +84,6 @@
 }
 
 static int raw_sand16_as_yuv420(AVCodecContext *avctx, AVPacket *pkt,
->>>>>>> 60d5b6b8
                       const AVFrame *frame)
 {
     const AVFrameSideData *const sd = av_frame_get_side_data(frame, AV_FRAME_DATA_SAND_INFO);
@@ -162,38 +98,16 @@
     if (sd != NULL) {
         const AVFrameDataSandInfo *const si = (AVFrameDataSandInfo *)sd->data;
 
-<<<<<<< HEAD
-//        printf("PScan: h/w=%d/%d, off=%d,%d\n", pscan->height, pscan->width, pscan->position[0][0], pscan->position[0][0]);
-
-=======
->>>>>>> 60d5b6b8
         x0 = si->left_offset;
         y0 = si->top_offset;
     }
 
-<<<<<<< HEAD
-    size = width * height * 3 / 2;
-=======
     size = width * height * 3;
->>>>>>> 60d5b6b8
     if ((ret = ff_alloc_packet2(avctx, pkt, size, size)) < 0)
         return ret;
 
     dst = pkt->data;
 
-<<<<<<< HEAD
-    // Luma is "easy"
-    for (int y = y0; y < height + y0; ++y) {
-        dst = sand_copy_line_y(dst, frame->data[0] + y * frame->linesize[0], x0, width, frame->linesize[0], frame->linesize[3]);
-    }
-
-    // Chroma is dull
-    dst = cpy_sand_c(dst, frame, x0 & ~1, y0 / 2, width, height / 2);
-    dst = cpy_sand_c(dst, frame, x0 | 1,  y0 / 2, width, height / 2);
-    return 0;
-}
-
-=======
     av_rpi_sand_to_planar_y16(dst, width * 2, frame->data[0], frame->linesize[0], frame->linesize[3], x0 * 2, y0, width * 2, height);
     dst += width * height * 2;
     av_rpi_sand_to_planar_c16(dst, width, dst + width * height / 2, width,
@@ -202,7 +116,6 @@
 }
 
 
->>>>>>> 60d5b6b8
 static int raw_encode(AVCodecContext *avctx, AVPacket *pkt,
                       const AVFrame *frame, int *got_packet)
 {
@@ -212,13 +125,8 @@
     if (ret < 0)
         return ret;
 
-<<<<<<< HEAD
-    if (frame->format == AV_PIX_FMT_SAND128) {
-        ret = raw_sand_as_yuv420(avctx, pkt, frame);
-=======
     if (av_rpi_is_sand_frame(frame)) {
         ret = av_rpi_is_sand8_frame(frame) ? raw_sand8_as_yuv420(avctx, pkt, frame) : raw_sand16_as_yuv420(avctx, pkt, frame);
->>>>>>> 60d5b6b8
         *got_packet = (ret == 0);
         return ret;
     }
