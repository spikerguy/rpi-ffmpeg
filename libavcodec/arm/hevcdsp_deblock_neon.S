/*
 * Copyright (c) 2014 Seppo Tomperi <seppo.tomperi@vtt.fi>
 *
 * This file is part of FFmpeg.
 *
 * FFmpeg is free software; you can redistribute it and/or
 * modify it under the terms of the GNU Lesser General Public
 * License as published by the Free Software Foundation; either
 * version 2.1 of the License, or (at your option) any later version.
 *
 * FFmpeg is distributed in the hope that it will be useful,
 * but WITHOUT ANY WARRANTY; without even the implied warranty of
 * MERCHANTABILITY or FITNESS FOR A PARTICULAR PURPOSE.  See the GNU
 * Lesser General Public License for more details.
 *
 * You should have received a copy of the GNU Lesser General Public
 * License along with FFmpeg; if not, write to the Free Software
 * Foundation, Inc., 51 Franklin Street, Fifth Floor, Boston, MA 02110-1
 */


#include "libavutil/arm/asm.S"
#include "neon.S"

.macro hevc_loop_filter_chroma_start
        ldr      r12, [r2]
        ldr      r2, [r2, #4]
        orrs     r2, r12, r2, lsl #16
        it       eq
        bxeq     lr
.endm

@ Uses: d2, d4, d18, d19
@ Returns: d2, d4
<<<<<<< HEAD
@ Modifies: d0-d7, d22-d25
.macro hevc_loop_filter_chroma_body
        vsubl.u8  q3, d4, d2
        vsubl.u8  q11, d18, d19
        vshl.i16  q3, #2
        vadd.i16  q11, q3
        vdup.16   d0, r12
        vdup.16   d1, r3
        vrshr.s16 q11, q11, #3
        vneg.s16  q12, q0
=======
@ Modifies: d0-d7, d22-d25, r12

.macro hevc_loop_filter_chroma_body P1, P0, Q0, Q1
        vsubl.u8  q0, \Q0, \P0
        vsubl.u8  q1, \P1, \Q1
        vdup.16   d4, r2
        lsr       r2, r2, #16
        vshl.i16  q0, #2
        ldr       r12, [sp, #0] @ r12 = &no_q
        vadd.i16  q0, q1
        ldrh      r3, [r3]      @ r3[0:8] = no_p[0], r3[8:15] = no_p[1]
        vdup.16   d5, r2

        vrshr.s16 q0, q0, #3
        ldrh      r12, [r12]
        vneg.s16  q3, q2
        vmin.s16  q0, q0, q2
        vmovl.u8  q2, \Q0
        vmax.s16  q0, q0, q3
        vaddw.u8  q1, q0, \P0
        vsub.i16  q2, q0
        orrs      r12, r3, r12, lsl #16  @ So should have b1:no_p[0], b9:no_p[1], b17: no_q[0], b25:no_q[1]
        vqmovun.s16 \P0, q1
        vqmovun.s16 \Q0, q2
.endm

@ Uses r2 (tc a;b)
@ Modifies: q0-q3
@ On exit
@   r12 (and flags) contain no_p;no_q
.macro hevc_loop_filter_chroma_body_16 P1, P0, Q0, Q1, bit_depth
        vsub.i16  q0, \Q0, \P0
        lsl       r12, r2, #(\bit_depth - 8)
        vsub.i16  q1, \P1, \Q1
        vshl.i16  q0, #2
        vdup.16   d4, r12
        lsr       r12, r12, #16
        vadd.i16  q0, q1
        ldrh      r3, [r3]
        vdup.16   d5, r12

        vrshr.s16 q0, q0, #3
        vneg.s16  q3, q2
        movw      r12, #(1 << \bit_depth) - 1
        vmin.s16  q0, q0, q2
        vmax.s16  q0, q0, q3
        vdup.i16  q3, r12
        ldr       r12, [sp, #0]

        vadd.i16  \P0, q0, \P0
        vsub.i16  \Q0, q0

        vmov.i64  q2, #0
        ldrh      r12, [r12]
        vmin.s16  \P0, q3
        vmin.s16  \Q0, q3
        orrs      r12, r3, r12, lsl #16  @ So should have b1:no_p[0], b9:no_p[1], b17: no_q[0], b25:no_q[1]
        vmax.s16  \P0, q2
        vmax.s16  \Q0, q2
.endm


@ Preserves r12
@ Clobbers r2
.macro hevc_loop_filter_uv_body2 P1u, P1v, P0u, P0v, Q0u, Q0v, Q1u, Q1v
        vsubl.u8  q0, \Q0u, \P0u
        vsubl.u8  q1, \Q0v, \P0v
        vsubl.u8  q2, \P1u, \Q1u
        vsubl.u8  q3, \P1v, \Q1v
        vshl.i16  q0, #2
        vshl.i16  q1, #2
        vadd.i16  q0, q2
        vdup.16   d4, r2
        lsr       r2, #16
        vadd.i16  q1, q3

        @ r2[0:7] -> d4.16 (all), r2[8:15] -> d5.16(all)
        vrshr.s16 q0, #3
        vdup.16   d6, r2
>>>>>>> 60d5b6b8
        vmovl.u8  q2, d4
        vmovl.u8  q3, d6
        vuzp.16   d4, d5
        vrshr.s16 q1, #3
        vuzp.16   d6, d7

        vmin.s16  q0, q2
        vneg.s16  q2, q2
        vmin.s16  q1, q3
        vneg.s16  q3, q3
        vmax.s16  q0, q2
        vaddw.u8  q2, q0, \P0u
        vmax.s16  q1, q3
        vaddw.u8  q3, q1, \P0v

        vqmovun.s16 \P0u, q2
        vmovl.u8  q2, \Q0u
        vqmovun.s16 \P0v, q3
        vmovl.u8  q3, \Q0v
        vsub.i16  q2, q0
        vsub.i16  q3, q1

        vqmovun.s16 \Q0u, q2
        vqmovun.s16 \Q0v, q3
.endm

<<<<<<< HEAD

@ Uses r2[0:7], r2[8:15]
@ Modifies: d0-d7, d22-d25
.macro hevc_loop_filter_uv_body P1, P0, Q0, Q1
        vsubl.u8  q3, \Q0, \P0
        vsubl.u8  q11, \P1, \Q1
        vshl.i16  q3, #2
        vadd.i16  q11, q3

        @ r2[0:7] -> d0.16 (all), r2[8:15] -> d1.16(all)
        vdup.16   d0, r2
        vmovl.u8  q0, d0
        vuzp.16   d0, d1

        vrshr.s16 q11, q11, #3
        vneg.s16  q12, q0
        vmovl.u8  q2, \Q0
        vmin.s16  q11, q11, q0
        vmax.s16  q11, q11, q12
        vaddw.u8  q1, q11, \P0
        vsub.i16  q2, q11
        vqmovun.s16 \P0, q1
        vqmovun.s16 \Q0, q2
=======
@ Preserves r12
@ Clobbers r2
.macro hevc_loop_filter_uv_body2_16 P1u, P1v, P0u, P0v, Q0u, Q0v, Q1u, Q1v, bit_depth
        vsub.i16  q0, \Q0u, \P0u
        vsub.i16  q1, \Q0v, \P0v
        vsub.i16  q2, \P1u, \Q1u
        vsub.i16  q3, \P1v, \Q1v
        vshl.i16  q0, #2
        vshl.i16  q1, #2
        vadd.i16  q0, q2
        vdup.16   d4, r2
        lsr       r2, #16
        vadd.i16  q1, q3

        @ r2[0:7] -> d4.16 (all), r2[8:15] -> d5.16(all)
        vrshr.s16 q0, #3
        vdup.16   d6, r2
        vshll.u8  q2, d4, #\bit_depth - 8
        vshll.u8  q3, d6, #\bit_depth - 8
        vuzp.16   d4, d5
        vrshr.s16 q1, #3
        vuzp.16   d6, d7

        movw      r2, #(1 << \bit_depth) - 1
        vmin.s16  q0, q2
        vneg.s16  q2, q2
        vmin.s16  q1, q3
        vneg.s16  q3, q3
        vmax.s16  q0, q2
        vmov.i64  q2, #0
        vmax.s16  q1, q3
        vdup.i16  q3, r2
        vadd.i16  \P0u, q0
        vsub.i16  \Q0u, q0
        vadd.i16  \P0v, q1
        vsub.i16  \Q0v, q1

        vmax.s16  \P0u, q2
        vmax.s16  \Q0u, q2
        vmax.s16  \P0v, q2
        vmax.s16  \Q0v, q2
        vmin.s16  \P0u, q3
        vmin.s16  \Q0u, q3
        vmin.s16  \P0v, q3
        vmin.s16  \Q0v, q3
>>>>>>> 60d5b6b8
.endm



.macro hevc_loop_filter_luma_start
        ldr     r12, [r3]
        ldr      r3, [r3, #4]
        orrs     r3, r12, r3, lsl #16
        it       eq
        bxeq     lr
.endm

@ Uses: r2, r3, r12
@ Modifies: r5, r6, r7, r8, r9
<<<<<<< HEAD
function hevc_loop_filter_luma_body
        vmovl.u8  q15, d23
        vmovl.u8  q14, d22
        vmovl.u8  q13, d21
        vmovl.u8  q12, d20
        vmovl.u8  q11, d19
        vmovl.u8  q10, d18
        vmovl.u8  q9, d17
        vmovl.u8  q8, d16
=======

@ Input:
@  r2          beta    (raw: needs shift for bitdepth > 8)
@  r3[ 0:15]   tc[0]   (raw: needs shift for bitdepth > 8)
@  r3[16:31]   tc[1]   (raw: needs shift for bitdepth > 8)
@  [sp,#96]    &no_p[0]
@  [sp,#100]   &no_q[0]
@
@ Input & output
@  8-bit: d16-d23
@ 16-bit:  q8-q15
@
@ Output
@  Z           r10==0
@  r10[ 0:7 ]  no_p[0]
@  r10[ 8:15]  no_p[1]
@  r10[16:23]  no_q[0]
@  r10[24:31]  no_q[1]

>>>>>>> 60d5b6b8

.macro m_filter_luma bit_depth
.if \bit_depth == 8
        vmovl.u8  q15, d23
        vmovl.u8  q14, d22
        vmovl.u8  q13, d21
        vmovl.u8  q12, d20
        vmovl.u8  q11, d19
        vmovl.u8  q10, d18
        vmovl.u8  q9, d17
        vmovl.u8  q8, d16
.endif
        vadd.i16   q7, q9, q11
.if \bit_depth > 8
        lsl        r2, r2, #(\bit_depth - 8)
.endif
        vadd.i16   q6, q14, q12
.if \bit_depth > 8
        lsl        r3, r3, #(\bit_depth - 8)
.endif
        vsub.i16   q7, q10
        ldr        r5, [sp, #96]        @ Bolt no_x values together into r10
        vsub.i16   q6, q13
        vabd.s16   q7, q7, q10
        vabd.s16   q6, q6, q13
<<<<<<< HEAD
=======
        ldrh       r10, [r5]
>>>>>>> 60d5b6b8

        vdup.16    q0, r2
        vmov       q4, q7
        vmov       q5, q6
        ldr        r5, [sp, #100]
        vdup.16    d4, r3
        lsr        r3, r3, #16
        vtrn.16    q7, q4
        ldrh       r5, [r5]
        vtrn.16    q6, q5

        vshl.u64   q7, #32
        vshr.u64   q4, #32
        vshl.u64   q6, #32
        orr        r10, r10, r5, lsl #16
        vshr.u64   q5, #32
        vshr.u64   q7, #32
        vshr.u64   q6, #32
        vshl.u64   q5, #32
        vshl.u64   q4, #32
        vorr       q6, q5
        vorr       q7, q4
        vdup.16    d5, r3
        vadd.i16   q5, q7, q6

        vmov       q4, q5
        vmov       q3, q5
        vtrn.32    q3, q4

        vadd.i16   q4, q3

        vshl.s16   q5, q5, #1
        vcgt.s16   q3, q0, q4

        vmovn.i16  d6, q3
        vshr.s16   q1, q0, #2
        vmovn.i16  d6, q3
        vcgt.s16   q5, q1, q5
        vmov       r7, s12
        cmp        r7, #0
        beq        bypasswrite

        vpadd.i32  d0, d14, d12
        vpadd.i32  d1, d15, d13
        vmov       q4, q2
        vshl.s16   q2, #2
        vshr.s16   q1, q1, #1
        vrhadd.s16 q2, q4

        vabd.s16   q7, q8, q11
        vaba.s16   q7, q15, q12

        vmovn.i32  d0, q0
        vmov       r5, r6, s0, s1
        vcgt.s16   q6, q1, q7
        vand       q5, q5, q6
        vabd.s16   q7, q11, q12
        vcgt.s16   q6, q2, q7
        vand       q5, q5, q6

        vmov       q2, q5
        vtrn.s16   q5, q2
        vshr.u64   q2, #32
        vshl.u64   q5, #32
        vshl.u64   q2, #32
        vshr.u64   q5, #32
        vorr       q5, q2

        vmov       q2, q5
        vshl.i16   q7, q4, #1
        vtrn.32    q2, q5
        vand       q5, q2
        vneg.s16   q6, q7
        vmovn.i16  d4, q5
        vmovn.i16  d4, q2
        vmov       r8, s8

        and        r9, r8, r7
        cmp        r9, #0
<<<<<<< HEAD
        beq        weakfilter_
=======
        beq        1f
>>>>>>> 60d5b6b8

        vadd.i16  q2, q11, q12
        vadd.i16  q4, q9, q8
        vadd.i16  q1, q2, q10
        vdup.16   d10, r9
        vadd.i16  q0, q1, q9
        vshl.i16  q4, #1
        lsr        r9, #16
        vadd.i16  q1, q0
        vrshr.s16 q3, q0, #2
        vadd.i16  q1, q13
        vadd.i16  q4, q0
        vsub.i16  q3, q10
        vrshr.s16 q1, #3
        vrshr.s16 q4, #3
        vmax.s16  q3, q6
        vsub.i16  q1, q11
        vsub.i16  q4, q9
        vmin.s16  q3, q7
        vmax.s16  q4, q6
        vmax.s16  q1, q6
        vadd.i16  q3, q10
        vmin.s16  q4, q7
        vmin.s16  q1, q7
        vdup.16   d11, r9
        vadd.i16  q4, q9
        vadd.i16  q1, q11
        vbit      q9, q4, q5
        vadd.i16  q4, q2, q13
        vbit      q11, q1, q5
        vadd.i16  q0, q4, q14
        vadd.i16  q2, q15, q14
        vadd.i16  q4, q0

        vshl.i16  q2, #1
        vadd.i16  q4, q10
        vbit      q10, q3, q5
        vrshr.s16 q4, #3
        vadd.i16  q2, q0
        vrshr.s16 q3, q0, #2
        vsub.i16  q4, q12
        vrshr.s16 q2, #3
        vsub.i16  q3, q13
        vmax.s16  q4, q6
        vsub.i16  q2, q14
        vmax.s16  q3, q6
        vmin.s16  q4, q7
        vmax.s16  q2, q6
        vmin.s16  q3, q7
        vadd.i16  q4, q12
        vmin.s16  q2, q7
        vadd.i16  q3, q13
        vbit      q12, q4, q5
        vadd.i16  q2, q14
        vbit      q13, q3, q5
        vbit      q14, q2, q5

<<<<<<< HEAD
weakfilter_:
        mvn       r8, r8
        and       r9, r8, r7
        cmp       r9, #0
        beq       ready_
=======
1:
        mvn       r8, r8
        and       r9, r8, r7
        cmp       r9, #0
        beq       2f
>>>>>>> 60d5b6b8

        vdup.16    q4, r2

        vdup.16   d10, r9
        lsr       r9, #16
        vmov       q1, q4
        vdup.16   d11, r9
        vshr.s16   q1, #1
        vsub.i16  q2, q12, q11
        vadd.i16   q4, q1
        vshl.s16  q0, q2, #3
        vshr.s16   q4, #3
        vadd.i16  q2, q0
        vsub.i16  q0, q13, q10
        vsub.i16  q2, q0
        vshl.i16  q0, q0, #1
        vsub.i16  q2, q0
        vshl.s16  q1, q7, 2
        vrshr.s16 q2, q2, #4
        vadd.i16  q1, q7
        vabs.s16  q3, q2
        vshr.s16  q6, q6, #1
        vcgt.s16  q1, q1, q3
        vand      q5, q1
        vshr.s16  q7, q7, #1
        vmax.s16  q2, q2, q6
        vmin.s16  q2, q2, q7

        vshr.s16  q7, q7, #1
        vrhadd.s16 q3, q9, q11
        vneg.s16  q6, q7
        vsub.s16  q3, q10
        vdup.16   d2, r5
        vhadd.s16 q3, q2
        vdup.16   d3, r6
        vmax.s16  q3, q3, q6
        vcgt.s16  q1, q4, q1
        vmin.s16  q3, q3, q7
        vand      q1, q5
        vadd.i16  q3, q10
        lsr       r5, #16
        lsr       r6, #16
        vbit      q10, q3, q1

        vrhadd.s16 q3, q14, q12
        vdup.16   d2, r5
        vsub.s16  q3, q13
        vdup.16   d3, r6
        vhsub.s16 q3, q2
        vcgt.s16  q1, q4, q1
        vmax.s16  q3, q3, q6
        vand      q1, q5
        vmin.s16  q3, q3, q7
        vadd.i16  q3, q13
        vbit      q13, q3, q1
        vadd.i16  q0, q11, q2
        vsub.i16  q4, q12, q2
        vbit      q11, q0, q5
        vbit      q12, q4, q5

<<<<<<< HEAD
ready_:
        vqmovun.s16 d16, q8
=======
2:
.if \bit_depth == 8
        vqmovun.s16 d16, q8
        cmp       r10, #0
>>>>>>> 60d5b6b8
        vqmovun.s16 d17, q9
        vqmovun.s16 d18, q10
        vqmovun.s16 d19, q11
        vqmovun.s16 d20, q12
        vqmovun.s16 d21, q13
        vqmovun.s16 d22, q14
        vqmovun.s16 d23, q15
<<<<<<< HEAD
        mov       pc, lr
endfunc

@ ff_hevc_v_loop_filter_luma2_neon(src (r0), stride (r1), beta (r2), tc (r3), np_p (sp[0]), no_q (sp[4]), src2 (sp[8]))
function ff_hevc_v_loop_filter_luma2_neon_8, export=1
        hevc_loop_filter_luma_start
        push     {r4-r10,lr}       @ 8 regs = 32 bytes

        ldr      r4, [sp, #40]
        b        v_loop_luma_common
endfunc

=======
.else
        movw      r12, #(1 << \bit_depth - 1)
        vmov.i64  q0, #0
        vdup.i16  q1, r12
        @ q8 & q15 should be unaltered and so don't require clipping
        vmax.s16  q9,  q0
        cmp       r10, #0
        vmax.s16  q10, q0
        vmax.s16  q11, q0
        vmax.s16  q12, q0
        vmax.s16  q13, q0
        vmax.s16  q14, q0
        vmin.s16  q9,  q1
        vmin.s16  q10, q1
        vmin.s16  q11, q1
        vmin.s16  q12, q1
        vmin.s16  q13, q1
        vmin.s16  q14, q1
.endif
        mov       pc, lr
.endm
>>>>>>> 60d5b6b8

function hevc_loop_filter_luma_body
        m_filter_luma 8
endfunc

@ ff_hevc_v_loop_filter_luma2_neon(src (r0), stride (r1), beta (r2), tc (r3), np_p (sp[0]), no_q (sp[4]), src2 (sp[8]))
function ff_hevc_v_loop_filter_luma2_neon_8, export=1
        hevc_loop_filter_luma_start
        push     {r4-r10,lr}       @ 8 regs = 32 bytes

        ldr      r4, [sp, #40]
        b        v_loop_luma_common
endfunc


@ void ff_hevc_v_loop_filter_luma_neon(
@   uint8_t *_pix,      [r0]
@   ptrdiff_t _stride,  [r1]
@   int _beta,          [r2]
@   int *_tc,           [r3]
@   uint8_t *_no_p,     [sp+0]
@   uint8_t *_no_q)     [sp+4]


function ff_hevc_v_loop_filter_luma_neon, export=1
        hevc_loop_filter_luma_start
        push     {r4-r10,lr}

        sub      r4, r0, #4
v_loop_luma_common:
<<<<<<< HEAD
        @ Why this isn't a bitmask to start with I have no idea...
        @ Beware that no_x[] seems to be loaded with 2/0 rather than 1/0
        ldr      r5, [sp, #32]
        ldrh     r10, [r5]
        ldr      r5, [sp, #36]
        ldrh     r5, [r5]
        orr      r10, r10, r5, lsl #16  @ So should have b0:no_p[0], b8:no_p[1], b16: no_q[0], b24:no_q[1]

=======
>>>>>>> 60d5b6b8
        vpush    {d8-d15}

        @ Uses slightly fewer instructions to do laned loads than unlaned
        @ and transpose.  This also means that we can use the same code for
        @ both split & unsplit deblock
        vld4.8  {d16[0],d17[0],d18[0],d19[0]}, [r4:32], r1
        vld4.8  {d20[0],d21[0],d22[0],d23[0]}, [r0:32], r1

        vld4.8  {d16[1],d17[1],d18[1],d19[1]}, [r4:32], r1
        vld4.8  {d20[1],d21[1],d22[1],d23[1]}, [r0:32], r1

        vld4.8  {d16[2],d17[2],d18[2],d19[2]}, [r4:32], r1
        vld4.8  {d20[2],d21[2],d22[2],d23[2]}, [r0:32], r1

        vld4.8  {d16[3],d17[3],d18[3],d19[3]}, [r4:32], r1
        vld4.8  {d20[3],d21[3],d22[3],d23[3]}, [r0:32], r1

        vld4.8  {d16[4],d17[4],d18[4],d19[4]}, [r4:32], r1
        vld4.8  {d20[4],d21[4],d22[4],d23[4]}, [r0:32], r1

        vld4.8  {d16[5],d17[5],d18[5],d19[5]}, [r4:32], r1
        vld4.8  {d20[5],d21[5],d22[5],d23[5]}, [r0:32], r1

        vld4.8  {d16[6],d17[6],d18[6],d19[6]}, [r4:32], r1
        vld4.8  {d20[6],d21[6],d22[6],d23[6]}, [r0:32], r1

        vld4.8  {d16[7],d17[7],d18[7],d19[7]}, [r4:32]
        vld4.8  {d20[7],d21[7],d22[7],d23[7]}, [r0:32]

        bl hevc_loop_filter_luma_body

        neg     r1, r1

        @ no_p[1]
        tst     r10, #0xff00
<<<<<<< HEAD
        itt ne
        addne    r4, r4, r1, lsl #2
=======
        add     r2, r4, r1, lsl #2
>>>>>>> 60d5b6b8
        bne     1f
        vst4.8  {d16[7],d17[7],d18[7],d19[7]}, [r4:32], r1
        vst4.8  {d16[6],d17[6],d18[6],d19[6]}, [r4:32], r1
        vst4.8  {d16[5],d17[5],d18[5],d19[5]}, [r4:32], r1
<<<<<<< HEAD
        vst4.8  {d16[4],d17[4],d18[4],d19[4]}, [r4:32], r1

1:
        @ no_q[1]
        tst     r10, #0xff000000
        itt ne
        addne    r0, r0, r1, lsl #2
        bne     2f
        vst4.8  {d20[7],d21[7],d22[7],d23[7]}, [r0:32], r1
        vst4.8  {d20[6],d21[6],d22[6],d23[6]}, [r0:32], r1
        vst4.8  {d20[5],d21[5],d22[5],d23[5]}, [r0:32], r1
        vst4.8  {d20[4],d21[4],d22[4],d23[4]}, [r0:32], r1

2:
        @ no_p[0]
        tst     r10, #0xff
        bne     3f
        vst4.8  {d16[3],d17[3],d18[3],d19[3]}, [r4:32], r1
        vst4.8  {d16[2],d17[2],d18[2],d19[2]}, [r4:32], r1
        vst4.8  {d16[1],d17[1],d18[1],d19[1]}, [r4:32], r1
        vst4.8  {d16[0],d17[0],d18[0],d19[0]}, [r4:32]

3:
        @ no_q[0]
        tst     r10, #0xff0000
        bne     4f
        vst4.8  {d20[3],d21[3],d22[3],d23[3]}, [r0:32], r1
        vst4.8  {d20[2],d21[2],d22[2],d23[2]}, [r0:32], r1
        vst4.8  {d20[1],d21[1],d22[1],d23[1]}, [r0:32], r1
        vst4.8  {d20[0],d21[0],d22[0],d23[0]}, [r0:32]

4:
=======
        vst4.8  {d16[4],d17[4],d18[4],d19[4]}, [r4:32]
1:
        @ no_p[0]
        tst     r10, #0xff
        bne     1f
        vst4.8  {d16[3],d17[3],d18[3],d19[3]}, [r2:32], r1
        vst4.8  {d16[2],d17[2],d18[2],d19[2]}, [r2:32], r1
        vst4.8  {d16[1],d17[1],d18[1],d19[1]}, [r2:32], r1
        vst4.8  {d16[0],d17[0],d18[0],d19[0]}, [r2:32]
1:
        @ no_q[1]
        tst     r10, #0xff000000
        add     r2, r0, r1, lsl #2
        bne     1f
        vst4.8  {d20[7],d21[7],d22[7],d23[7]}, [r0:32], r1
        vst4.8  {d20[6],d21[6],d22[6],d23[6]}, [r0:32], r1
        vst4.8  {d20[5],d21[5],d22[5],d23[5]}, [r0:32], r1
        vst4.8  {d20[4],d21[4],d22[4],d23[4]}, [r0:32]
1:
        @ no_q[0]
        tst     r10, #0xff0000
        bne     1f
        vst4.8  {d20[3],d21[3],d22[3],d23[3]}, [r2:32], r1
        vst4.8  {d20[2],d21[2],d22[2],d23[2]}, [r2:32], r1
        vst4.8  {d20[1],d21[1],d22[1],d23[1]}, [r2:32], r1
        vst4.8  {d20[0],d21[0],d22[0],d23[0]}, [r2:32]
1:
>>>>>>> 60d5b6b8
bypasswrite:
        vpop     {d8-d15}
        pop      {r4-r10,pc}
endfunc

<<<<<<< HEAD
=======
.macro m_filter_v_luma_common_16 bit_depth
        vpush    {d8-d15}

        @ Uses slightly fewer instructions to do laned loads than unlaned
        @ and transpose.  This also means that we can use the same code for
        @ both split & unsplit deblock
        vld4.16  {d16[0], d18[0], d20[0], d22[0]}, [r4], r1
        vld4.16  {d24[0], d26[0], d28[0], d30[0]}, [r0], r1

        vld4.16  {d16[1], d18[1], d20[1], d22[1]}, [r4], r1
        vld4.16  {d24[1], d26[1], d28[1], d30[1]}, [r0], r1

        vld4.16  {d16[2], d18[2], d20[2], d22[2]}, [r4], r1
        vld4.16  {d24[2], d26[2], d28[2], d30[2]}, [r0], r1

        vld4.16  {d16[3], d18[3], d20[3], d22[3]}, [r4], r1
        vld4.16  {d24[3], d26[3], d28[3], d30[3]}, [r0], r1

        vld4.16  {d17[0], d19[0], d21[0], d23[0]}, [r4], r1
        vld4.16  {d25[0], d27[0], d29[0], d31[0]}, [r0], r1

        vld4.16  {d17[1], d19[1], d21[1], d23[1]}, [r4], r1
        vld4.16  {d25[1], d27[1], d29[1], d31[1]}, [r0], r1

        vld4.16  {d17[2], d19[2], d21[2], d23[2]}, [r4], r1
        vld4.16  {d25[2], d27[2], d29[2], d31[2]}, [r0], r1

        vld4.16  {d17[3], d19[3], d21[3], d23[3]}, [r4]
        vld4.16  {d25[3], d27[3], d29[3], d31[3]}, [r0]

        bl hevc_loop_filter_luma_body_\bit_depth

        neg     r1, r1

        @ p[1]
        tst      r10, #0xff00
        add      r2, r4, r1, lsl #2
        bne      1f
        vst4.16  {d17[3], d19[3], d21[3], d23[3]}, [r4], r1
        vst4.16  {d17[2], d19[2], d21[2], d23[2]}, [r4], r1
        vst4.16  {d17[1], d19[1], d21[1], d23[1]}, [r4], r1
        vst4.16  {d17[0], d19[0], d21[0], d23[0]}, [r4]
1:
        @ p[0]
        tst      r10, #0xff
        bne      1f
        vst4.16  {d16[3], d18[3], d20[3], d22[3]}, [r2], r1
        vst4.16  {d16[2], d18[2], d20[2], d22[2]}, [r2], r1
        vst4.16  {d16[1], d18[1], d20[1], d22[1]}, [r2], r1
        vst4.16  {d16[0], d18[0], d20[0], d22[0]}, [r2]
1:
        @ q[1]
        tst      r10, #0xff000000
        add      r2, r0, r1, lsl #2
        bne      1f
        vst4.16  {d25[3], d27[3], d29[3], d31[3]}, [r0], r1
        vst4.16  {d25[2], d27[2], d29[2], d31[2]}, [r0], r1
        vst4.16  {d25[1], d27[1], d29[1], d31[1]}, [r0], r1
        vst4.16  {d25[0], d27[0], d29[0], d31[0]}, [r0]
1:
        @ q[0]
        tst      r10, #0xff0000
        bne      1f
        vst4.16  {d24[3], d26[3], d28[3], d30[3]}, [r2], r1
        vst4.16  {d24[2], d26[2], d28[2], d30[2]}, [r2], r1
        vst4.16  {d24[1], d26[1], d28[1], d30[1]}, [r2], r1
        vst4.16  {d24[0], d26[0], d28[0], d30[0]}, [r2]
1:
        vpop     {d8-d15}
        pop      {r4-r10,pc}
.endm




>>>>>>> 60d5b6b8
@ void (*hevc_h_loop_filter_luma)(uint8_t *pix,     [r0]
@                                 ptrdiff_t stride, [r1]
@                                 int beta,         [r2]
@                                 int32_t *tc,      [r3]
@                                 uint8_t *no_p,    sp[0]
@                                 uint8_t *no_q);   sp[4]
@
@ Src should always be on 8 byte boundry & all in the same slice

function ff_hevc_h_loop_filter_luma_neon, export=1
        hevc_loop_filter_luma_start
        push     {r4-r10,lr}

        vpush    {d8-d15}
        sub      r0, r0, r1, lsl #2

        vld1.8  {d16}, [r0], r1
        vld1.8  {d17}, [r0], r1
        vld1.8  {d18}, [r0], r1
        vld1.8  {d19}, [r0], r1
        vld1.8  {d20}, [r0], r1
        vld1.8  {d21}, [r0], r1
        vld1.8  {d22}, [r0], r1
        vld1.8  {d23}, [r0]

        bl hevc_loop_filter_luma_body

        vpop     {d8-d15}

        neg     r1, r1
        add     r0, r0, r1

<<<<<<< HEAD
        @ Why this isn't a bitmask to start with I have no idea...
        @ Beware that no_x[] seems to be loaded with 2/0 rather than 1/0
        ldr      r5, [sp, #32]
        ldrh     r10, [r5]
        ldr      r5, [sp, #36]
        ldrh     r5, [r5]
        orrs     r10, r10, r5, lsl #16  @ So should have b1:no_p[0], b9:no_p[1], b17: no_q[0], b25:no_q[1]
=======
>>>>>>> 60d5b6b8
        bne      1f

        vst1.8  {d22}, [r0], r1
        vst1.8  {d21}, [r0], r1
        vst1.8  {d20}, [r0], r1
        vst1.8  {d19}, [r0], r1
        vst1.8  {d18}, [r0], r1
        vst1.8  {d17}, [r0]

        pop      {r4-r10,pc}

@ Partial write
1:
        vmov     r2, r3, d22
        vmov     r4, r5, d21
        vmov     r6, r7, d20

        tst      r10, #0xff0000
        ittt eq
        streq    r2, [r0]
        streq    r4, [r0, r1]
        streq    r6, [r0, r1, lsl # 1]

        add      r0, r0, #4
        tst      r10, #0xff000000
        ittt eq
        streq    r3, [r0]
        streq    r5, [r0, r1]
        streq    r7, [r0, r1, lsl # 1]

        vmov     r2, r3, d19
        vmov     r4, r5, d18
        vmov     r6, r7, d17
        add      r0, r0, r1
        add      r0, r0, r1, lsl # 1

        tst      r10, #0xff00
        ittt eq
        streq    r3, [r0]
        streq    r5, [r0, r1]
        streq    r7, [r0, r1, lsl # 1]

        tst      r10, #0xff
        ittt eq
        streq    r2, [r0, #-4]!
        streq    r4, [r0, r1]
        streq    r6, [r0, r1, lsl # 1]

        pop      {r4-r10,pc}

<<<<<<< HEAD
endfunc

@ void ff_hevc_h_loop_filter_uv_neon(uint8_t * src_r,        // r0
@                                     unsigned int stride,   // r1
@                                     uint32_t tc4,          // r2
@                                     unsigned int no_f);    // r3
@
@ no-F = b0:no_p[0], b1:no_p[1], b2:no_q[0], b3:no_q[1]
function ff_hevc_h_loop_filter_uv_neon_8, export=1
        sub      r0, r0, r1, lsl #1
        vld2.8   {d16,d17}, [r0], r1
        vld2.8   {d18,d19}, [r0], r1
        vld2.8   {d26,d27}, [r0], r1
        vld2.8   {d28,d29}, [r0]
        sub      r0, r0, r1, lsl #1
        hevc_loop_filter_uv_body d16, d18, d26, d28
        lsr      r2, r2, #16
        hevc_loop_filter_uv_body d17, d19, d27, d29
        cmp      r3, #0
        bne      1f
        vst2.8   {d18,d19}, [r0], r1
        vst2.8   {d26,d27}, [r0]
        bx       lr

        @ At least one no_f bit is set
        @ Which means we need to break this apart in an ugly fashion
1:      vzip.8   d18, d19
        vzip.8   d26, d27
        sub      r1, r1, #8

        tst      r3, #1
        bne      1f
        vst1.8   {d18}, [r0]
1:      add      r0, r0, #8
        tst      r3, #2
        bne      2f
        vst1.8   {d19}, [r0]
2:      add      r0, r0, r1

        tst      r3, #4
        bne      1f
        vst1.8   {d26}, [r0]
1:      add      r0, r0, #8
        tst      r3, #8
        it ne
        bxne     lr
        vst1.8   {d27}, [r0]
        bx       lr

endfunc

=======
endfunc


.macro m_filter_h_luma_16 bit_depth
        hevc_loop_filter_luma_start
        push     {r4-r10,lr}

        vpush    {d8-d15}
        sub      r0, r0, r1, lsl #2

        vld1.16 { q8}, [r0], r1
        vld1.16 { q9}, [r0], r1
        vld1.16 {q10}, [r0], r1
        vld1.16 {q11}, [r0], r1
        vld1.16 {q12}, [r0], r1
        vld1.16 {q13}, [r0], r1
        vld1.16 {q14}, [r0], r1
        vld1.16 {q15}, [r0]

        bl hevc_loop_filter_luma_body_\bit_depth

        vpop     {d8-d15}

        sub      r0, r1
        neg      r1, r1
        bne      1f

        vst1.16  {q14}, [r0], r1
        vst1.16  {q13}, [r0], r1
        vst1.16  {q12}, [r0], r1
        vst1.16  {q11}, [r0], r1
        vst1.16  {q10}, [r0], r1
        vst1.16  { q9}, [r0]
        pop      {r4-r10,pc}

@ Partial write
1:
        tst      r10, #0xff0000
        mov      r2, r0
        bne      1f
        vst1.16  {d28}, [r2], r1
        vst1.16  {d26}, [r2], r1
        vst1.16  {d24}, [r2]

1:
        tst      r10, #0xff000000
        add      r2, r0, #8
        bne      1f
        vst1.16  {d29}, [r2], r1
        vst1.16  {d27}, [r2], r1
        vst1.16  {d25}, [r2]

1:
        tst      r10, #0xff
        @ r0 = r0 + r1 * 3
        add      r0, r0, r1
        add      r0, r0, r1, lsl # 1
        add      r2, r0, #8
        bne      1f
        vst1.16  {d22}, [r0], r1
        vst1.16  {d20}, [r0], r1
        vst1.16  {d18}, [r0]

1:
        tst      r10, #0xff00
        bne      1f
        vst1.16  {d23}, [r2], r1
        vst1.16  {d21}, [r2], r1
        vst1.16  {d19}, [r2]

1:
        pop      {r4-r10,pc}
.endm


@ void ff_hevc_h_loop_filter_uv_neon(uint8_t * src_r,        // r0
@                                     unsigned int stride,   // r1
@                                     uint32_t tc4,          // r2
@                                     unsigned int no_f);    // r3
@
@ no-F = b0:no_p[0], b1:no_p[1], b2:no_q[0], b3:no_q[1]
function ff_hevc_h_loop_filter_uv_neon_8, export=1
        sub      r0, r0, r1, lsl #1
        vld2.8   {d16,d17}, [r0], r1
        vld2.8   {d18,d19}, [r0], r1
        vld2.8   {d26,d27}, [r0], r1
        vld2.8   {d28,d29}, [r0]
        sub      r0, r0, r1, lsl #1
        hevc_loop_filter_uv_body2 d16, d17, d18, d19, d26, d27, d28, d29
        cmp      r3, #0
        bne      1f
        vst2.8   {d18,d19}, [r0], r1
        vst2.8   {d26,d27}, [r0]
        bx       lr

        @ At least one no_f bit is set
        @ Which means we need to break this apart in an ugly fashion
1:      vzip.8   d18, d19
        lsls     r2, r3, #31            @ b0 -> N, b1 -> C
        vzip.8   d26, d27
        sub      r1, r1, #8

        bmi      1f
        vst1.8   {d18}, [r0]
1:      add      r0, r0, #8
        bcs      2f
        vst1.8   {d19}, [r0]
2:      lsls     r2, r3, #29            @ b2 -> N, b3 -> C
        add      r0, r0, r1

        bmi      1f
        vst1.8   {d26}, [r0]
1:      it cs
        bxcs     lr
        add      r0, r0, #8
        vst1.8   {d27}, [r0]
        bx       lr

endfunc


@ void ff_hevc_h_loop_filter_uv_neon_10(uint8_t * src_r,     // r0
@                                     unsigned int stride,   // r1
@                                     uint32_t tc4,          // r2
@                                     unsigned int no_f);    // r3
@
@ no-F = b0:no_p[0], b1:no_p[1], b2:no_q[0], b3:no_q[1]
@
@ Macro here actual function near bottom

.macro m_filter_h_uv_16 bit_depth
        sub      r0, r0, r1, lsl #1
        vld2.16  {q8,  q9 }, [r0], r1
        vld2.16  {q10, q11}, [r0], r1
        vld2.16  {q12, q13}, [r0], r1
        vld2.16  {q14, q15}, [r0]
        sub      r0, r0, r1, lsl #1

        hevc_loop_filter_uv_body2_16 q8, q9, q10, q11, q12, q13, q14, q15, \bit_depth

        cmp      r3, #0
        bne      1f
        vst2.16  {q10, q11}, [r0], r1
        vst2.16  {q12, q13}, [r0]
        bx       lr

        @ At least one no_f bit is set
        @ Which means we need to break this apart in an ugly fashion
1:      vzip.16  q10, q11
        lsls     r2, r3, #31            @ b0 -> N, b1 -> C
        vzip.16  q12, q13
        sub      r1, r1, #16

        bmi      1f
        vst1.16  {q10}, [r0]
1:      add      r0, r0, #16
        bcs      2f
        vst1.16  {q11}, [r0]
2:      lsls     r2, r3, #29            @ b2 -> N, b3 -> C
        add      r0, r0, r1

        bmi      1f
        vst1.16  {q12}, [r0]
1:      it cs
        bxcs     lr
        add      r0, r0, #16
        vst1.16  {q13}, [r0]
        bx       lr
.endm


@ void ff_hevc_v_loop_filter_uv2_neon(uint8_t * src_r,       // r0
@                                     unsigned int stride,   // r1
@                                     uint32_t tc4,          // r2
@                                     uint8_t * src_l,       // r3
@                                     unsigned int no_f);   // sp[0]
@
@ no_f = b0:no_p[0], b1:no_p[1], b2:no_q[0], b3:no_q[1]

function ff_hevc_v_loop_filter_uv2_neon_8, export=1
        vld4.8   {d16[0], d17[0], d18[0], d19[0]}, [r3], r1
        vld4.8   {d20[0], d21[0], d22[0], d23[0]}, [r0], r1
        sub      r12, r0, r3

        vld4.8   {d16[1], d17[1], d18[1], d19[1]}, [r3], r1
        vld4.8   {d20[1], d21[1], d22[1], d23[1]}, [r0], r1
        cmp      r12, #4

        vld4.8   {d16[2], d17[2], d18[2], d19[2]}, [r3], r1
        vld4.8   {d20[2], d21[2], d22[2], d23[2]}, [r0], r1

        vld4.8   {d16[3], d17[3], d18[3], d19[3]}, [r3], r1
        vld4.8   {d20[3], d21[3], d22[3], d23[3]}, [r0], r1

        vld4.8   {d16[4], d17[4], d18[4], d19[4]}, [r3], r1
        vld4.8   {d20[4], d21[4], d22[4], d23[4]}, [r0], r1

        vld4.8   {d16[5], d17[5], d18[5], d19[5]}, [r3], r1
        vld4.8   {d20[5], d21[5], d22[5], d23[5]}, [r0], r1

        vld4.8   {d16[6], d17[6], d18[6], d19[6]}, [r3], r1
        vld4.8   {d20[6], d21[6], d22[6], d23[6]}, [r0], r1

        vld4.8   {d16[7], d17[7], d18[7], d19[7]}, [r3]
        vld4.8   {d20[7], d21[7], d22[7], d23[7]}, [r0]
        it eq
        ldreq    r12, [sp, #0]

        hevc_loop_filter_uv_body2 d16, d17, d18, d19, d20, d21, d22, d23
        cmp      r12, #0
        add      r3, #2
        neg      r1, r1
        bne      1f

@ Much/most of the time r0 == r3 + 4 and no_f == 0
@ so it is worth having this special case
        vst4.8   {d18[7], d19[7], d20[7], d21[7]}, [r3], r1
        vst4.8   {d18[6], d19[6], d20[6], d21[6]}, [r3], r1
        vst4.8   {d18[5], d19[5], d20[5], d21[5]}, [r3], r1
        vst4.8   {d18[4], d19[4], d20[4], d21[4]}, [r3], r1
        vst4.8   {d18[3], d19[3], d20[3], d21[3]}, [r3], r1
        vst4.8   {d18[2], d19[2], d20[2], d21[2]}, [r3], r1
        vst4.8   {d18[1], d19[1], d20[1], d21[1]}, [r3], r1
        vst4.8   {d18[0], d19[0], d20[0], d21[0]}, [r3]
        bx       lr

@ Either split or partial
1:
        ldr      r12, [sp, #0]
        lsls     r12, #29               @ b2 -> N, b3 -> C
        add      r2, r0, r1, lsl #2
        bcs      1f
        vst2.8   {d20[7], d21[7]}, [r0], r1
        vst2.8   {d20[6], d21[6]}, [r0], r1
        vst2.8   {d20[5], d21[5]}, [r0], r1
        vst2.8   {d20[4], d21[4]}, [r0]
1:
        bmi      2f
        vst2.8   {d20[3], d21[3]}, [r2], r1
        vst2.8   {d20[2], d21[2]}, [r2], r1
        vst2.8   {d20[1], d21[1]}, [r2], r1
        vst2.8   {d20[0], d21[0]}, [r2]

2:
        lsls     r12, #2
        add      r2, r3, r1, lsl #2
        bcs      3f
        vst2.8   {d18[7], d19[7]}, [r3], r1
        vst2.8   {d18[6], d19[6]}, [r3], r1
        vst2.8   {d18[5], d19[5]}, [r3], r1
        vst2.8   {d18[4], d19[4]}, [r3]
3:
        it mi
        bxmi     lr
        vst2.8   {d18[3], d19[3]}, [r2], r1
        vst2.8   {d18[2], d19[2]}, [r2], r1
        vst2.8   {d18[1], d19[1]}, [r2], r1
        vst2.8   {d18[0], d19[0]}, [r2]
        bx       lr
endfunc

>>>>>>> 60d5b6b8

@ void ff_hevc_v_loop_filter_uv2_neon(uint8_t * src_r,       // r0
@                                     unsigned int stride,   // r1
@                                     uint32_t tc4,          // r2
@                                     uint8_t * src_l,       // r3
@                                     unsigned int no_f);   // sp[0]
@
<<<<<<< HEAD
@ no-F = b0:no_p[0], b1:no_p[1], b2:no_q[0], b3:no_q[1]
function ff_hevc_v_loop_filter_uv2_neon_8, export=1
        vld4.8   {d16[0], d17[0], d18[0], d19[0]}, [r3], r1
        vld4.8   {d26[0], d27[0], d28[0], d29[0]}, [r0], r1

        vld4.8   {d16[1], d17[1], d18[1], d19[1]}, [r3], r1
        vld4.8   {d26[1], d27[1], d28[1], d29[1]}, [r0], r1

        vld4.8   {d16[2], d17[2], d18[2], d19[2]}, [r3], r1
        vld4.8   {d26[2], d27[2], d28[2], d29[2]}, [r0], r1

        vld4.8   {d16[3], d17[3], d18[3], d19[3]}, [r3], r1
        vld4.8   {d26[3], d27[3], d28[3], d29[3]}, [r0], r1

        vld4.8   {d16[4], d17[4], d18[4], d19[4]}, [r3], r1
        vld4.8   {d26[4], d27[4], d28[4], d29[4]}, [r0], r1

        vld4.8   {d16[5], d17[5], d18[5], d19[5]}, [r3], r1
        vld4.8   {d26[5], d27[5], d28[5], d29[5]}, [r0], r1

        vld4.8   {d16[6], d17[6], d18[6], d19[6]}, [r3], r1
        vld4.8   {d26[6], d27[6], d28[6], d29[6]}, [r0], r1

        vld4.8   {d16[7], d17[7], d18[7], d19[7]}, [r3]
        vld4.8   {d26[7], d27[7], d28[7], d29[7]}, [r0]

        hevc_loop_filter_uv_body d16, d18, d26, d28
        lsr      r2, r2, #16
        hevc_loop_filter_uv_body d17, d19, d27, d29

        neg      r1, r1

        ldr      r2, [sp, #0]

        @ p[1]
        tst      r2, #2
        itt ne
        addne    r3, r3, r1, lsl #2
        bne      1f
        vst4.8   {d16[7], d17[7], d18[7], d19[7]}, [r3], r1
        vst4.8   {d16[6], d17[6], d18[6], d19[6]}, [r3], r1
        vst4.8   {d16[5], d17[5], d18[5], d19[5]}, [r3], r1
        vst4.8   {d16[4], d17[4], d18[4], d19[4]}, [r3], r1

1:
        @ q[1]
        tst      r2, #8
        itt ne
        addne    r0, r0, r1, lsl #2
        bne 2f
        vst4.8   {d26[7], d27[7], d28[7], d29[7]}, [r0], r1
        vst4.8   {d26[6], d27[6], d28[6], d29[6]}, [r0], r1
        vst4.8   {d26[5], d27[5], d28[5], d29[5]}, [r0], r1
        vst4.8   {d26[4], d27[4], d28[4], d29[4]}, [r0], r1

2:
        @ p[0]
        tst      r2, #1
        bne      3f
        vst4.8   {d16[3], d17[3], d18[3], d19[3]}, [r3], r1
        vst4.8   {d16[2], d17[2], d18[2], d19[2]}, [r3], r1
        vst4.8   {d16[1], d17[1], d18[1], d19[1]}, [r3], r1
        vst4.8   {d16[0], d17[0], d18[0], d19[0]}, [r3]

3:
        @ q[0]
        tst      r2, #4
        it ne
        bxne     lr
        vst4.8   {d26[3], d27[3], d28[3], d29[3]}, [r0], r1
        vst4.8   {d26[2], d27[2], d28[2], d29[2]}, [r0], r1
        vst4.8   {d26[1], d27[1], d28[1], d29[1]}, [r0], r1
        vst4.8   {d26[0], d27[0], d28[0], d29[0]}, [r0]

        bx       lr
endfunc
=======
@ no_f = b0:no_p[0], b1:no_p[1], b2:no_q[0], b3:no_q[1]
.macro m_filter_v_uv2_16 bit_depth
        vld4.16  {d16[0], d18[0], d20[0], d22[0]}, [r3], r1
        vld4.16  {d24[0], d26[0], d28[0], d30[0]}, [r0], r1
        sub      r12, r0, r3

        vld4.16  {d16[1], d18[1], d20[1], d22[1]}, [r3], r1
        vld4.16  {d24[1], d26[1], d28[1], d30[1]}, [r0], r1
        cmp      r12, #8

        vld4.16  {d16[2], d18[2], d20[2], d22[2]}, [r3], r1
        vld4.16  {d24[2], d26[2], d28[2], d30[2]}, [r0], r1

        vld4.16  {d16[3], d18[3], d20[3], d22[3]}, [r3], r1
        vld4.16  {d24[3], d26[3], d28[3], d30[3]}, [r0], r1

        vld4.16  {d17[0], d19[0], d21[0], d23[0]}, [r3], r1
        vld4.16  {d25[0], d27[0], d29[0], d31[0]}, [r0], r1

        vld4.16  {d17[1], d19[1], d21[1], d23[1]}, [r3], r1
        vld4.16  {d25[1], d27[1], d29[1], d31[1]}, [r0], r1

        vld4.16  {d17[2], d19[2], d21[2], d23[2]}, [r3], r1
        vld4.16  {d25[2], d27[2], d29[2], d31[2]}, [r0], r1

        vld4.16  {d17[3], d19[3], d21[3], d23[3]}, [r3]
        vld4.16  {d25[3], d27[3], d29[3], d31[3]}, [r0]
        it eq
        ldreq    r12, [sp, #0]

        hevc_loop_filter_uv_body2_16  q8, q9, q10, q11, q12, q13, q14, q15, \bit_depth
        cmp      r12, #0
        add      r3, #4
        neg      r1, r1
        bne      1f

@ Much/most of the time r0 == r3 + 4 and no_f == 0
@ so it is worth having this special case
        vst4.16  {d21[3], d23[3],d25[3], d27[3]}, [r3], r1
        vst4.16  {d21[2], d23[2],d25[2], d27[2]}, [r3], r1
        vst4.16  {d21[1], d23[1],d25[1], d27[1]}, [r3], r1
        vst4.16  {d21[0], d23[0],d25[0], d27[0]}, [r3], r1
        vst4.16  {d20[3], d22[3],d24[3], d26[3]}, [r3], r1
        vst4.16  {d20[2], d22[2],d24[2], d26[2]}, [r3], r1
        vst4.16  {d20[1], d22[1],d24[1], d26[1]}, [r3], r1
        vst4.16  {d20[0], d22[0],d24[0], d26[0]}, [r3], r1
        bx       lr

@ Either split or partial
1:
        ldr      r12, [sp, #0]
        lsls     r12, #29               @ b2 -> N, b3 -> C
        add      r2, r0, r1, lsl #2
        bcs      1f
        vst2.16  {d25[3], d27[3]}, [r0], r1
        vst2.16  {d25[2], d27[2]}, [r0], r1
        vst2.16  {d25[1], d27[1]}, [r0], r1
        vst2.16  {d25[0], d27[0]}, [r0]
1:
        bmi      2f
        vst2.16  {d24[3], d26[3]}, [r2], r1
        vst2.16  {d24[2], d26[2]}, [r2], r1
        vst2.16  {d24[1], d26[1]}, [r2], r1
        vst2.16  {d24[0], d26[0]}, [r2]

2:
        lsls     r12, #2
        add      r2, r3, r1, lsl #2
        bcs      3f
        vst2.16  {d21[3], d23[3]}, [r3], r1
        vst2.16  {d21[2], d23[2]}, [r3], r1
        vst2.16  {d21[1], d23[1]}, [r3], r1
        vst2.16  {d21[0], d23[0]}, [r3]
3:
        it mi
        bxmi     lr
        vst2.16  {d20[3], d22[3]}, [r2], r1
        vst2.16  {d20[2], d22[2]}, [r2], r1
        vst2.16  {d20[1], d22[1]}, [r2], r1
        vst2.16  {d20[0], d22[0]}, [r2]
        bx       lr
.endm

>>>>>>> 60d5b6b8


function ff_hevc_v_loop_filter_chroma_neon, export=1
        hevc_loop_filter_chroma_start

        sub      r0, #2
        vld4.8   {d16[0], d17[0], d18[0], d19[0]}, [r0], r1
        vld4.8   {d16[1], d17[1], d18[1], d19[1]}, [r0], r1
        vld4.8   {d16[2], d17[2], d18[2], d19[2]}, [r0], r1
        vld4.8   {d16[3], d17[3], d18[3], d19[3]}, [r0], r1
        vld4.8   {d16[4], d17[4], d18[4], d19[4]}, [r0], r1
        vld4.8   {d16[5], d17[5], d18[5], d19[5]}, [r0], r1
        vld4.8   {d16[6], d17[6], d18[6], d19[6]}, [r0], r1
        vld4.8   {d16[7], d17[7], d18[7], d19[7]}, [r0], r1

        sub      r0, r0, r1, lsl #3
        add      r0, r0, #1
        hevc_loop_filter_chroma_body d16, d17, d18, d19
        bne      1f

        vst2.8   {d17[0], d18[0]}, [r0], r1
        vst2.8   {d17[1], d18[1]}, [r0], r1
        vst2.8   {d17[2], d18[2]}, [r0], r1
        vst2.8   {d17[3], d18[3]}, [r0], r1
        vst2.8   {d17[4], d18[4]}, [r0], r1
        vst2.8   {d17[5], d18[5]}, [r0], r1
        vst2.8   {d17[6], d18[6]}, [r0], r1
        vst2.8   {d17[7], d18[7]}, [r0], r1
        bx       lr

1:
        tst      r12, #0xff             @ P0a
        bne      2f

        vst1.8   {d17[0]}, [r0], r1
        vst1.8   {d17[1]}, [r0], r1
        vst1.8   {d17[2]}, [r0], r1
        vst1.8   {d17[3]}, [r0], r1
        sub      r0, r0, r1, lsl #2

2:
        tst      r12, #0xff0000         @ Q0a
        add      r0, #1
        bne      3f
        vst1.8   {d18[0]}, [r0], r1
        vst1.8   {d18[1]}, [r0], r1
        vst1.8   {d18[2]}, [r0], r1
        vst1.8   {d18[3]}, [r0], r1
        sub      r0, r0, r1, lsl #2

3:
        tst      r12, #0xff000000       @ Q0b
        add      r0, r0, r1, lsl #2
        bne      4f
        vst1.8   {d18[4]}, [r0], r1
        vst1.8   {d18[5]}, [r0], r1
        vst1.8   {d18[6]}, [r0], r1
        vst1.8   {d18[7]}, [r0], r1
        sub      r0, r0, r1, lsl #2

4:
        tst      r12, #0xff00           @ P0b
        it ne
        bxne     lr

        sub      r0, #1
        vst1.8   {d17[4]}, [r0], r1
        vst1.8   {d17[5]}, [r0], r1
        vst1.8   {d17[6]}, [r0], r1
        vst1.8   {d17[7]}, [r0], r1
        bx       lr

endfunc


.macro m_filter_v_chroma_16 bit_depth
        hevc_loop_filter_chroma_start

        sub      r0, #4
        vld4.16  {d16[0], d18[0], d20[0], d22[0]}, [r0], r1
        vld4.16  {d16[1], d18[1], d20[1], d22[1]}, [r0], r1
        vld4.16  {d16[2], d18[2], d20[2], d22[2]}, [r0], r1
        vld4.16  {d16[3], d18[3], d20[3], d22[3]}, [r0], r1
        vld4.16  {d17[0], d19[0], d21[0], d23[0]}, [r0], r1
        vld4.16  {d17[1], d19[1], d21[1], d23[1]}, [r0], r1
        vld4.16  {d17[2], d19[2], d21[2], d23[2]}, [r0], r1
        vld4.16  {d17[3], d19[3], d21[3], d23[3]}, [r0], r1

        sub      r0, r0, r1, lsl #3
        add      r0, r0, #2
        hevc_loop_filter_chroma_body_16 q8, q9, q10, q11, \bit_depth
        bne      1f

        vst2.16  {d18[0], d20[0]}, [r0], r1
        vst2.16  {d18[1], d20[1]}, [r0], r1
        vst2.16  {d18[2], d20[2]}, [r0], r1
        vst2.16  {d18[3], d20[3]}, [r0], r1
        vst2.16  {d19[0], d21[0]}, [r0], r1
        vst2.16  {d19[1], d21[1]}, [r0], r1
        vst2.16  {d19[2], d21[2]}, [r0], r1
        vst2.16  {d19[3], d21[3]}, [r0], r1
        bx       lr

1:
        tst      r12, #0xff             @ P0a
        bne      2f

        vst1.16  {d18[0]}, [r0], r1
        vst1.16  {d18[1]}, [r0], r1
        vst1.16  {d18[2]}, [r0], r1
        vst1.16  {d18[3]}, [r0], r1
        sub      r0, r0, r1, lsl #2

2:
        tst      r12, #0xff0000         @ Q0a
        add      r0, #1
        bne      3f
        vst1.16  {d20[0]}, [r0], r1
        vst1.16  {d20[1]}, [r0], r1
        vst1.16  {d20[2]}, [r0], r1
        vst1.16  {d20[3]}, [r0], r1
        sub      r0, r0, r1, lsl #2

3:
        tst      r12, #0xff000000       @ Q0b
        add      r0, r0, r1, lsl #2
        bne      4f
        vst1.16  {d21[0]}, [r0], r1
        vst1.16  {d21[1]}, [r0], r1
        vst1.16  {d21[2]}, [r0], r1
        vst1.16  {d21[3]}, [r0], r1
        sub      r0, r0, r1, lsl #2

4:
        tst      r12, #0xff00           @ P0b
        it ne
        bxne     lr

        sub      r0, #1
        vst1.16  {d19[0]}, [r0], r1
        vst1.16  {d19[1]}, [r0], r1
        vst1.16  {d19[2]}, [r0], r1
        vst1.16  {d19[3]}, [r0], r1
        bx       lr
.endm


@ void ff_hevc_h_loop_filter_chroma_neon(
@   uint8_t *_pix,     [r0]
@   ptrdiff_t _stride, [r1]
@   int *_tc,          [r2]
@   uint8_t *_no_p,    [r3]
@   uint8_t *_no_q);   [sp+0]

function ff_hevc_h_loop_filter_chroma_neon, export=1
        hevc_loop_filter_chroma_start
        sub      r0, r0, r1, lsl #1
        vld1.8   {d16}, [r0], r1
        vld1.8   {d17}, [r0], r1
        vld1.8   {d18}, [r0], r1
        vld1.8   {d19}, [r0]
        sub      r0, r0, r1, lsl #1
        hevc_loop_filter_chroma_body d16, d17, d18, d19
        bne      1f     @ Partial write
        vst1.8   {d17}, [r0], r1
        vst1.8   {d18}, [r0]
        bx       lr
1:
        tst      r12, #0xff
        vmov     r2, r3, d17
        it eq
        streq    r2, [r0]
        tst      r12, #0xff00
        it eq
        streq    r3, [r0, #4]

        add      r0, r1
        tst      r12, #0xff0000
        vmov     r2, r3, d18
        it eq
        streq    r2, [r0]
        tst      r12, #0xff000000
        it eq
        streq    r3, [r0, #4]

        bx       lr
endfunc

.macro m_filter_h_chroma_16 bit_depth
        hevc_loop_filter_chroma_start
        sub      r0, r0, r1, lsl #1
        vld1.16  {q8}, [r0], r1
        vld1.16  {q9}, [r0], r1
        vld1.16  {q10}, [r0], r1
        vld1.16  {q11}, [r0]
        sub      r0, r0, r1, lsl #1
        hevc_loop_filter_chroma_body_16 q8, q9, q10, q11, \bit_depth
        bne      1f     @ Partial write
        vst1.16  {q9}, [r0], r1
        vst1.16  {q10}, [r0]
        bx       lr
1:
        tst      r12, #0xff
        bne      2f
        vst1.16  {d18}, [r0]
2:
        tst      r12, #0xff00
        bne      3f
        add      r0, #8
        vst1.16  {d19}, [r0]
        sub      r0, #8
3:
        tst      r12, #0xff0000
        add      r0, r1
        bne      4f
        vst1.16  {d20}, [r0]
4:
        tst      r12, #0xff000000
        it ne
        bxne     lr
        add      r0, #8
        vst1.16  {d21}, [r0]

        bx       lr
<<<<<<< HEAD
endfunc
=======
.endm

>>>>>>> 60d5b6b8

/* ff_hevc_deblocking_boundary_strengths_neon(int pus, int dup, int in_i
 *                                            int *curr_rpl0, int *curr_
 *                                            MvField *curr, MvField *ne
 */
function ff_hevc_deblocking_boundary_strengths_neon, export=1
        add         ip, sp, #4*4
        push        {a2-a4,v1-v8,lr}
        ldmia       ip, {v5-v7}
1:      ldmdb       ip, {v1-v4}
        ldrsb       a3, [v5, #8]    @ curr->ref_idx
        ldrsb       v8, [v5, #9]
        ldrsb       ip, [v6, #8]    @ neigh->ref_idx
        ldrsb       lr, [v6, #9]
        ldr         v1, [v1, a3, lsl #2]
        ldrb        a3, [v5, #10]   @ curr->pred_flag
        ldr         v2, [v2, v8, lsl #2]
        ldrb        v8, [v6, #10]   @ neigh->pred_flag
        ldr         v3, [v3, ip, lsl #2]
        ldr         v4, [v4, lr, lsl #2]
        teq         a3, #3
        beq         20f
        teq         v8, #3
        beq         90f

        tst         a3, #1
        itee        ne
        ldrne       a3, [v5, #0]    @ curr->mv[0]
        ldreq       a3, [v5, #4]    @ curr->mv[1]
        moveq       v1, v2
        tst         v8, #1
        itee        ne
        ldrne       v8, [v6, #0]    @ neigh->mv[0]
        ldreq       v8, [v6, #4]    @ neigh->mv[1]
        moveq       v3, v4
        teq         v1, v3
        bne         10f
        ldr         lr, =0xFFFCFFFC
        ssub16      ip, v8, a3
        ssub16      a3, a3, v8
        sel         a3, a3, ip
        ands        a3, a3, lr
        @ drop through
10:     it          ne
        movne       a3, #1
11:     subs        a2, a2, #1
12:
A       strbhs      a3, [v7], a4
T       itt         hs
T       strbhs      a3, [v7]
T       addhs       v7, v7, a4
        subs        a2, a2, #1
        bhs         12b

        ldm         sp, {a2, a3}
        add         ip, sp, #16*4
        subs        a1, a1, #1
        add         v5, v5, a3
        add         v6, v6, a3
        bhi         1b
        pop         {a2-a4,v1-v8,pc}

20:     teq         v8, #3
        bne         10b

        teq         v1, v3
        it          eq
        teqeq       v2, v4
        bne         40f
        teq         v1, v2
        bne         30f

        ldrd        v1, v2, [v5]    @ curr->mv
        ldrd        v3, v4, [v6]    @ neigh->mv
        ldr         lr, =0xFFFCFFFC
        ssub16      ip, v3, v1
        ssub16      a3, v1, v3
        sel         a3, a3, ip
        ands        a3, a3, lr
        bne         25f
        ssub16      ip, v4, v2
        ssub16      a3, v2, v4
        sel         a3, a3, ip
        ands        a3, a3, lr
        beq         11b
        @ drop through
25:     ssub16      ip, v4, v1
        ssub16      a3, v1, v4
        sel         a3, a3, ip
        ands        a3, a3, lr
        bne         10b
        ssub16      ip, v3, v2
        ssub16      a3, v2, v3
        sel         a3, a3, ip
        ands        a3, a3, lr
        b           10b

30:     ldrd        v1, v2, [v5]    @ curr->mv
        ldrd        v3, v4, [v6]    @ neigh->mv
        ldr         lr, =0xFFFCFFFC
        ssub16      ip, v3, v1
        ssub16      a3, v1, v3
        sel         a3, a3, ip
        ands        a3, a3, lr
        bne         10b
        ssub16      ip, v4, v2
        ssub16      a3, v2, v4
        sel         a3, a3, ip
        ands        a3, a3, lr
        b           10b

40:     teq         v1, v4
        ite         eq
        teqeq       v2, v3
        bne         10b

        ldrd        v1, v2, [v5]    @ curr->mv
        ldrd        v3, v4, [v6]    @ neigh->mv
        ldr         lr, =0xFFFCFFFC
        b           25b

90:     mov         a3, #1
        b           11b
endfunc
<<<<<<< HEAD
=======

@ =============================================================================
@
@ 10 bit

function hevc_loop_filter_luma_body_10
        m_filter_luma 10
endfunc

function ff_hevc_h_loop_filter_luma_neon_10, export=1
        m_filter_h_luma_16 10
endfunc

function ff_hevc_v_loop_filter_luma2_neon_10, export=1
        hevc_loop_filter_luma_start
        push     {r4-r10,lr}       @ 8 regs = 32 bytes

        ldr      r4, [sp, #40]
        b        v_loop_luma_common_10
endfunc

function ff_hevc_v_loop_filter_luma_neon_10, export=1
        hevc_loop_filter_luma_start
        push     {r4-r10,lr}

        sub      r4, r0, #8
v_loop_luma_common_10:
        m_filter_v_luma_common_16 10
endfunc

function ff_hevc_h_loop_filter_uv_neon_10, export=1
        m_filter_h_uv_16 10
endfunc

function ff_hevc_v_loop_filter_uv2_neon_10, export=1
        m_filter_v_uv2_16 10
endfunc

function ff_hevc_h_loop_filter_chroma_neon_10, export=1
        m_filter_h_chroma_16 10
endfunc

function ff_hevc_v_loop_filter_chroma_neon_10, export=1
        m_filter_v_chroma_16 10
endfunc
>>>>>>> 60d5b6b8
<|MERGE_RESOLUTION|>--- conflicted
+++ resolved
@@ -32,18 +32,6 @@
 
 @ Uses: d2, d4, d18, d19
 @ Returns: d2, d4
-<<<<<<< HEAD
-@ Modifies: d0-d7, d22-d25
-.macro hevc_loop_filter_chroma_body
-        vsubl.u8  q3, d4, d2
-        vsubl.u8  q11, d18, d19
-        vshl.i16  q3, #2
-        vadd.i16  q11, q3
-        vdup.16   d0, r12
-        vdup.16   d1, r3
-        vrshr.s16 q11, q11, #3
-        vneg.s16  q12, q0
-=======
 @ Modifies: d0-d7, d22-d25, r12
 
 .macro hevc_loop_filter_chroma_body P1, P0, Q0, Q1
@@ -123,7 +111,6 @@
         @ r2[0:7] -> d4.16 (all), r2[8:15] -> d5.16(all)
         vrshr.s16 q0, #3
         vdup.16   d6, r2
->>>>>>> 60d5b6b8
         vmovl.u8  q2, d4
         vmovl.u8  q3, d6
         vuzp.16   d4, d5
@@ -150,31 +137,6 @@
         vqmovun.s16 \Q0v, q3
 .endm
 
-<<<<<<< HEAD
-
-@ Uses r2[0:7], r2[8:15]
-@ Modifies: d0-d7, d22-d25
-.macro hevc_loop_filter_uv_body P1, P0, Q0, Q1
-        vsubl.u8  q3, \Q0, \P0
-        vsubl.u8  q11, \P1, \Q1
-        vshl.i16  q3, #2
-        vadd.i16  q11, q3
-
-        @ r2[0:7] -> d0.16 (all), r2[8:15] -> d1.16(all)
-        vdup.16   d0, r2
-        vmovl.u8  q0, d0
-        vuzp.16   d0, d1
-
-        vrshr.s16 q11, q11, #3
-        vneg.s16  q12, q0
-        vmovl.u8  q2, \Q0
-        vmin.s16  q11, q11, q0
-        vmax.s16  q11, q11, q12
-        vaddw.u8  q1, q11, \P0
-        vsub.i16  q2, q11
-        vqmovun.s16 \P0, q1
-        vqmovun.s16 \Q0, q2
-=======
 @ Preserves r12
 @ Clobbers r2
 .macro hevc_loop_filter_uv_body2_16 P1u, P1v, P0u, P0v, Q0u, Q0v, Q1u, Q1v, bit_depth
@@ -220,7 +182,6 @@
         vmin.s16  \Q0u, q3
         vmin.s16  \P0v, q3
         vmin.s16  \Q0v, q3
->>>>>>> 60d5b6b8
 .endm
 
 
@@ -235,17 +196,6 @@
 
 @ Uses: r2, r3, r12
 @ Modifies: r5, r6, r7, r8, r9
-<<<<<<< HEAD
-function hevc_loop_filter_luma_body
-        vmovl.u8  q15, d23
-        vmovl.u8  q14, d22
-        vmovl.u8  q13, d21
-        vmovl.u8  q12, d20
-        vmovl.u8  q11, d19
-        vmovl.u8  q10, d18
-        vmovl.u8  q9, d17
-        vmovl.u8  q8, d16
-=======
 
 @ Input:
 @  r2          beta    (raw: needs shift for bitdepth > 8)
@@ -265,7 +215,6 @@
 @  r10[16:23]  no_q[0]
 @  r10[24:31]  no_q[1]
 
->>>>>>> 60d5b6b8
 
 .macro m_filter_luma bit_depth
 .if \bit_depth == 8
@@ -291,10 +240,7 @@
         vsub.i16   q6, q13
         vabd.s16   q7, q7, q10
         vabd.s16   q6, q6, q13
-<<<<<<< HEAD
-=======
         ldrh       r10, [r5]
->>>>>>> 60d5b6b8
 
         vdup.16    q0, r2
         vmov       q4, q7
@@ -374,11 +320,7 @@
 
         and        r9, r8, r7
         cmp        r9, #0
-<<<<<<< HEAD
-        beq        weakfilter_
-=======
         beq        1f
->>>>>>> 60d5b6b8
 
         vadd.i16  q2, q11, q12
         vadd.i16  q4, q9, q8
@@ -436,19 +378,11 @@
         vbit      q13, q3, q5
         vbit      q14, q2, q5
 
-<<<<<<< HEAD
-weakfilter_:
-        mvn       r8, r8
-        and       r9, r8, r7
-        cmp       r9, #0
-        beq       ready_
-=======
 1:
         mvn       r8, r8
         and       r9, r8, r7
         cmp       r9, #0
         beq       2f
->>>>>>> 60d5b6b8
 
         vdup.16    q4, r2
 
@@ -509,15 +443,10 @@
         vbit      q11, q0, q5
         vbit      q12, q4, q5
 
-<<<<<<< HEAD
-ready_:
-        vqmovun.s16 d16, q8
-=======
 2:
 .if \bit_depth == 8
         vqmovun.s16 d16, q8
         cmp       r10, #0
->>>>>>> 60d5b6b8
         vqmovun.s16 d17, q9
         vqmovun.s16 d18, q10
         vqmovun.s16 d19, q11
@@ -525,20 +454,6 @@
         vqmovun.s16 d21, q13
         vqmovun.s16 d22, q14
         vqmovun.s16 d23, q15
-<<<<<<< HEAD
-        mov       pc, lr
-endfunc
-
-@ ff_hevc_v_loop_filter_luma2_neon(src (r0), stride (r1), beta (r2), tc (r3), np_p (sp[0]), no_q (sp[4]), src2 (sp[8]))
-function ff_hevc_v_loop_filter_luma2_neon_8, export=1
-        hevc_loop_filter_luma_start
-        push     {r4-r10,lr}       @ 8 regs = 32 bytes
-
-        ldr      r4, [sp, #40]
-        b        v_loop_luma_common
-endfunc
-
-=======
 .else
         movw      r12, #(1 << \bit_depth - 1)
         vmov.i64  q0, #0
@@ -560,7 +475,6 @@
 .endif
         mov       pc, lr
 .endm
->>>>>>> 60d5b6b8
 
 function hevc_loop_filter_luma_body
         m_filter_luma 8
@@ -591,17 +505,6 @@
 
         sub      r4, r0, #4
 v_loop_luma_common:
-<<<<<<< HEAD
-        @ Why this isn't a bitmask to start with I have no idea...
-        @ Beware that no_x[] seems to be loaded with 2/0 rather than 1/0
-        ldr      r5, [sp, #32]
-        ldrh     r10, [r5]
-        ldr      r5, [sp, #36]
-        ldrh     r5, [r5]
-        orr      r10, r10, r5, lsl #16  @ So should have b0:no_p[0], b8:no_p[1], b16: no_q[0], b24:no_q[1]
-
-=======
->>>>>>> 60d5b6b8
         vpush    {d8-d15}
 
         @ Uses slightly fewer instructions to do laned loads than unlaned
@@ -637,50 +540,11 @@
 
         @ no_p[1]
         tst     r10, #0xff00
-<<<<<<< HEAD
-        itt ne
-        addne    r4, r4, r1, lsl #2
-=======
         add     r2, r4, r1, lsl #2
->>>>>>> 60d5b6b8
         bne     1f
         vst4.8  {d16[7],d17[7],d18[7],d19[7]}, [r4:32], r1
         vst4.8  {d16[6],d17[6],d18[6],d19[6]}, [r4:32], r1
         vst4.8  {d16[5],d17[5],d18[5],d19[5]}, [r4:32], r1
-<<<<<<< HEAD
-        vst4.8  {d16[4],d17[4],d18[4],d19[4]}, [r4:32], r1
-
-1:
-        @ no_q[1]
-        tst     r10, #0xff000000
-        itt ne
-        addne    r0, r0, r1, lsl #2
-        bne     2f
-        vst4.8  {d20[7],d21[7],d22[7],d23[7]}, [r0:32], r1
-        vst4.8  {d20[6],d21[6],d22[6],d23[6]}, [r0:32], r1
-        vst4.8  {d20[5],d21[5],d22[5],d23[5]}, [r0:32], r1
-        vst4.8  {d20[4],d21[4],d22[4],d23[4]}, [r0:32], r1
-
-2:
-        @ no_p[0]
-        tst     r10, #0xff
-        bne     3f
-        vst4.8  {d16[3],d17[3],d18[3],d19[3]}, [r4:32], r1
-        vst4.8  {d16[2],d17[2],d18[2],d19[2]}, [r4:32], r1
-        vst4.8  {d16[1],d17[1],d18[1],d19[1]}, [r4:32], r1
-        vst4.8  {d16[0],d17[0],d18[0],d19[0]}, [r4:32]
-
-3:
-        @ no_q[0]
-        tst     r10, #0xff0000
-        bne     4f
-        vst4.8  {d20[3],d21[3],d22[3],d23[3]}, [r0:32], r1
-        vst4.8  {d20[2],d21[2],d22[2],d23[2]}, [r0:32], r1
-        vst4.8  {d20[1],d21[1],d22[1],d23[1]}, [r0:32], r1
-        vst4.8  {d20[0],d21[0],d22[0],d23[0]}, [r0:32]
-
-4:
-=======
         vst4.8  {d16[4],d17[4],d18[4],d19[4]}, [r4:32]
 1:
         @ no_p[0]
@@ -708,14 +572,11 @@
         vst4.8  {d20[1],d21[1],d22[1],d23[1]}, [r2:32], r1
         vst4.8  {d20[0],d21[0],d22[0],d23[0]}, [r2:32]
 1:
->>>>>>> 60d5b6b8
 bypasswrite:
         vpop     {d8-d15}
         pop      {r4-r10,pc}
 endfunc
 
-<<<<<<< HEAD
-=======
 .macro m_filter_v_luma_common_16 bit_depth
         vpush    {d8-d15}
 
@@ -791,7 +652,6 @@
 
 
 
->>>>>>> 60d5b6b8
 @ void (*hevc_h_loop_filter_luma)(uint8_t *pix,     [r0]
 @                                 ptrdiff_t stride, [r1]
 @                                 int beta,         [r2]
@@ -824,16 +684,6 @@
         neg     r1, r1
         add     r0, r0, r1
 
-<<<<<<< HEAD
-        @ Why this isn't a bitmask to start with I have no idea...
-        @ Beware that no_x[] seems to be loaded with 2/0 rather than 1/0
-        ldr      r5, [sp, #32]
-        ldrh     r10, [r5]
-        ldr      r5, [sp, #36]
-        ldrh     r5, [r5]
-        orrs     r10, r10, r5, lsl #16  @ So should have b1:no_p[0], b9:no_p[1], b17: no_q[0], b25:no_q[1]
-=======
->>>>>>> 60d5b6b8
         bne      1f
 
         vst1.8  {d22}, [r0], r1
@@ -884,59 +734,6 @@
 
         pop      {r4-r10,pc}
 
-<<<<<<< HEAD
-endfunc
-
-@ void ff_hevc_h_loop_filter_uv_neon(uint8_t * src_r,        // r0
-@                                     unsigned int stride,   // r1
-@                                     uint32_t tc4,          // r2
-@                                     unsigned int no_f);    // r3
-@
-@ no-F = b0:no_p[0], b1:no_p[1], b2:no_q[0], b3:no_q[1]
-function ff_hevc_h_loop_filter_uv_neon_8, export=1
-        sub      r0, r0, r1, lsl #1
-        vld2.8   {d16,d17}, [r0], r1
-        vld2.8   {d18,d19}, [r0], r1
-        vld2.8   {d26,d27}, [r0], r1
-        vld2.8   {d28,d29}, [r0]
-        sub      r0, r0, r1, lsl #1
-        hevc_loop_filter_uv_body d16, d18, d26, d28
-        lsr      r2, r2, #16
-        hevc_loop_filter_uv_body d17, d19, d27, d29
-        cmp      r3, #0
-        bne      1f
-        vst2.8   {d18,d19}, [r0], r1
-        vst2.8   {d26,d27}, [r0]
-        bx       lr
-
-        @ At least one no_f bit is set
-        @ Which means we need to break this apart in an ugly fashion
-1:      vzip.8   d18, d19
-        vzip.8   d26, d27
-        sub      r1, r1, #8
-
-        tst      r3, #1
-        bne      1f
-        vst1.8   {d18}, [r0]
-1:      add      r0, r0, #8
-        tst      r3, #2
-        bne      2f
-        vst1.8   {d19}, [r0]
-2:      add      r0, r0, r1
-
-        tst      r3, #4
-        bne      1f
-        vst1.8   {d26}, [r0]
-1:      add      r0, r0, #8
-        tst      r3, #8
-        it ne
-        bxne     lr
-        vst1.8   {d27}, [r0]
-        bx       lr
-
-endfunc
-
-=======
 endfunc
 
 
@@ -1198,7 +995,6 @@
         bx       lr
 endfunc
 
->>>>>>> 60d5b6b8
 
 @ void ff_hevc_v_loop_filter_uv2_neon(uint8_t * src_r,       // r0
 @                                     unsigned int stride,   // r1
@@ -1206,84 +1002,6 @@
 @                                     uint8_t * src_l,       // r3
 @                                     unsigned int no_f);   // sp[0]
 @
-<<<<<<< HEAD
-@ no-F = b0:no_p[0], b1:no_p[1], b2:no_q[0], b3:no_q[1]
-function ff_hevc_v_loop_filter_uv2_neon_8, export=1
-        vld4.8   {d16[0], d17[0], d18[0], d19[0]}, [r3], r1
-        vld4.8   {d26[0], d27[0], d28[0], d29[0]}, [r0], r1
-
-        vld4.8   {d16[1], d17[1], d18[1], d19[1]}, [r3], r1
-        vld4.8   {d26[1], d27[1], d28[1], d29[1]}, [r0], r1
-
-        vld4.8   {d16[2], d17[2], d18[2], d19[2]}, [r3], r1
-        vld4.8   {d26[2], d27[2], d28[2], d29[2]}, [r0], r1
-
-        vld4.8   {d16[3], d17[3], d18[3], d19[3]}, [r3], r1
-        vld4.8   {d26[3], d27[3], d28[3], d29[3]}, [r0], r1
-
-        vld4.8   {d16[4], d17[4], d18[4], d19[4]}, [r3], r1
-        vld4.8   {d26[4], d27[4], d28[4], d29[4]}, [r0], r1
-
-        vld4.8   {d16[5], d17[5], d18[5], d19[5]}, [r3], r1
-        vld4.8   {d26[5], d27[5], d28[5], d29[5]}, [r0], r1
-
-        vld4.8   {d16[6], d17[6], d18[6], d19[6]}, [r3], r1
-        vld4.8   {d26[6], d27[6], d28[6], d29[6]}, [r0], r1
-
-        vld4.8   {d16[7], d17[7], d18[7], d19[7]}, [r3]
-        vld4.8   {d26[7], d27[7], d28[7], d29[7]}, [r0]
-
-        hevc_loop_filter_uv_body d16, d18, d26, d28
-        lsr      r2, r2, #16
-        hevc_loop_filter_uv_body d17, d19, d27, d29
-
-        neg      r1, r1
-
-        ldr      r2, [sp, #0]
-
-        @ p[1]
-        tst      r2, #2
-        itt ne
-        addne    r3, r3, r1, lsl #2
-        bne      1f
-        vst4.8   {d16[7], d17[7], d18[7], d19[7]}, [r3], r1
-        vst4.8   {d16[6], d17[6], d18[6], d19[6]}, [r3], r1
-        vst4.8   {d16[5], d17[5], d18[5], d19[5]}, [r3], r1
-        vst4.8   {d16[4], d17[4], d18[4], d19[4]}, [r3], r1
-
-1:
-        @ q[1]
-        tst      r2, #8
-        itt ne
-        addne    r0, r0, r1, lsl #2
-        bne 2f
-        vst4.8   {d26[7], d27[7], d28[7], d29[7]}, [r0], r1
-        vst4.8   {d26[6], d27[6], d28[6], d29[6]}, [r0], r1
-        vst4.8   {d26[5], d27[5], d28[5], d29[5]}, [r0], r1
-        vst4.8   {d26[4], d27[4], d28[4], d29[4]}, [r0], r1
-
-2:
-        @ p[0]
-        tst      r2, #1
-        bne      3f
-        vst4.8   {d16[3], d17[3], d18[3], d19[3]}, [r3], r1
-        vst4.8   {d16[2], d17[2], d18[2], d19[2]}, [r3], r1
-        vst4.8   {d16[1], d17[1], d18[1], d19[1]}, [r3], r1
-        vst4.8   {d16[0], d17[0], d18[0], d19[0]}, [r3]
-
-3:
-        @ q[0]
-        tst      r2, #4
-        it ne
-        bxne     lr
-        vst4.8   {d26[3], d27[3], d28[3], d29[3]}, [r0], r1
-        vst4.8   {d26[2], d27[2], d28[2], d29[2]}, [r0], r1
-        vst4.8   {d26[1], d27[1], d28[1], d29[1]}, [r0], r1
-        vst4.8   {d26[0], d27[0], d28[0], d29[0]}, [r0]
-
-        bx       lr
-endfunc
-=======
 @ no_f = b0:no_p[0], b1:no_p[1], b2:no_q[0], b3:no_q[1]
 .macro m_filter_v_uv2_16 bit_depth
         vld4.16  {d16[0], d18[0], d20[0], d22[0]}, [r3], r1
@@ -1367,7 +1085,6 @@
         bx       lr
 .endm
 
->>>>>>> 60d5b6b8
 
 
 function ff_hevc_v_loop_filter_chroma_neon, export=1
@@ -1592,12 +1309,8 @@
         vst1.16  {d21}, [r0]
 
         bx       lr
-<<<<<<< HEAD
-endfunc
-=======
 .endm
 
->>>>>>> 60d5b6b8
 
 /* ff_hevc_deblocking_boundary_strengths_neon(int pus, int dup, int in_i
  *                                            int *curr_rpl0, int *curr_
@@ -1722,8 +1435,6 @@
 90:     mov         a3, #1
         b           11b
 endfunc
-<<<<<<< HEAD
-=======
 
 @ =============================================================================
 @
@@ -1769,4 +1480,3 @@
 function ff_hevc_v_loop_filter_chroma_neon_10, export=1
         m_filter_v_chroma_16 10
 endfunc
->>>>>>> 60d5b6b8
