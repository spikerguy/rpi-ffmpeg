/*
 * HEVC video Decoder
 *
 * Copyright (C) 2012 - 2013 Guillaume Martres
 * Copyright (C) 2012 - 2013 Mickael Raulet
 * Copyright (C) 2012 - 2013 Gildas Cocherel
 * Copyright (C) 2012 - 2013 Wassim Hamidouche
 *
 * This file is part of FFmpeg.
 *
 * FFmpeg is free software; you can redistribute it and/or
 * modify it under the terms of the GNU Lesser General Public
 * License as published by the Free Software Foundation; either
 * version 2.1 of the License, or (at your option) any later version.
 *
 * FFmpeg is distributed in the hope that it will be useful,
 * but WITHOUT ANY WARRANTY; without even the implied warranty of
 * MERCHANTABILITY or FITNESS FOR A PARTICULAR PURPOSE.  See the GNU
 * Lesser General Public License for more details.
 *
 * You should have received a copy of the GNU Lesser General Public
 * License along with FFmpeg; if not, write to the Free Software
 * Foundation, Inc., 51 Franklin Street, Fifth Floor, Boston, MA 02110-1301 USA
 */

#include "libavutil/attributes.h"
#include "libavutil/common.h"
#include "libavutil/display.h"
#include "libavutil/internal.h"
#include "libavutil/mastering_display_metadata.h"
#include "libavutil/md5.h"
#include "libavutil/opt.h"
#include "libavutil/pixdesc.h"
#include "libavutil/stereo3d.h"

#include "bswapdsp.h"
#include "bytestream.h"
#include "cabac_functions.h"
#include "golomb.h"
#include "hevc.h"
#include "hevc_data.h"
#include "hevc_parse.h"
#include "hevcdec.h"
#include "hwaccel.h"
#include "profiles.h"

const uint8_t ff_hevc_pel_weight[65] = { [2] = 0, [4] = 1, [6] = 2, [8] = 3, [12] = 4, [16] = 5, [24] = 6, [32] = 7, [48] = 8, [64] = 9 };

/**
 * NOTE: Each function hls_foo correspond to the function foo in the
 * specification (HLS stands for High Level Syntax).
 */

/**
 * Section 5.7
 */

/* free everything allocated  by pic_arrays_init() */
static void pic_arrays_free(HEVCContext *s)
{
    av_freep(&s->sao);
    av_freep(&s->deblock);

    av_freep(&s->skip_flag);
    av_freep(&s->tab_ct_depth);

    av_freep(&s->tab_ipm);
    av_freep(&s->cbf_luma);
    av_freep(&s->is_pcm);

    av_freep(&s->qp_y_tab);
    av_freep(&s->tab_slice_address);
    av_freep(&s->filter_slice_edges);

    av_freep(&s->horizontal_bs);
    av_freep(&s->vertical_bs);

    av_freep(&s->sh.entry_point_offset);
    av_freep(&s->sh.size);
    av_freep(&s->sh.offset);

    av_buffer_pool_uninit(&s->tab_mvf_pool);
    av_buffer_pool_uninit(&s->rpl_tab_pool);
}

/* allocate arrays that depend on frame dimensions */
static int pic_arrays_init(HEVCContext *s, const HEVCSPS *sps)
{
    int log2_min_cb_size = sps->log2_min_cb_size;
    int width            = sps->width;
    int height           = sps->height;
    int pic_size_in_ctb  = ((width  >> log2_min_cb_size) + 1) *
                           ((height >> log2_min_cb_size) + 1);
    int ctb_count        = sps->ctb_width * sps->ctb_height;
    int min_pu_size      = sps->min_pu_width * sps->min_pu_height;

    s->bs_width  = (width  >> 2) + 1;
    s->bs_height = (height >> 2) + 1;

    s->sao           = av_mallocz_array(ctb_count, sizeof(*s->sao));
    s->deblock       = av_mallocz_array(ctb_count, sizeof(*s->deblock));
    if (!s->sao || !s->deblock)
        goto fail;

    s->skip_flag    = av_malloc_array(sps->min_cb_height, sps->min_cb_width);
    s->tab_ct_depth = av_malloc_array(sps->min_cb_height, sps->min_cb_width);
    if (!s->skip_flag || !s->tab_ct_depth)
        goto fail;

    s->cbf_luma = av_malloc_array(sps->min_tb_width, sps->min_tb_height);
    s->tab_ipm  = av_mallocz(min_pu_size);
    s->is_pcm   = av_malloc_array(sps->min_pu_width + 1, sps->min_pu_height + 1);
    if (!s->tab_ipm || !s->cbf_luma || !s->is_pcm)
        goto fail;

    s->filter_slice_edges = av_mallocz(ctb_count);
    s->tab_slice_address  = av_malloc_array(pic_size_in_ctb,
                                      sizeof(*s->tab_slice_address));
    s->qp_y_tab           = av_malloc_array(pic_size_in_ctb,
                                      sizeof(*s->qp_y_tab));
    if (!s->qp_y_tab || !s->filter_slice_edges || !s->tab_slice_address)
        goto fail;

    s->horizontal_bs = av_mallocz_array(s->bs_width, s->bs_height);
    s->vertical_bs   = av_mallocz_array(s->bs_width, s->bs_height);
    if (!s->horizontal_bs || !s->vertical_bs)
        goto fail;

    s->tab_mvf_pool = av_buffer_pool_init(min_pu_size * sizeof(MvField),
                                          av_buffer_allocz);
    s->rpl_tab_pool = av_buffer_pool_init(ctb_count * sizeof(RefPicListTab),
                                          av_buffer_allocz);
    if (!s->tab_mvf_pool || !s->rpl_tab_pool)
        goto fail;

    return 0;

fail:
    pic_arrays_free(s);
    return AVERROR(ENOMEM);
}

static int pred_weight_table(HEVCContext *s, GetBitContext *gb)
{
    int i = 0;
    int j = 0;
    uint8_t luma_weight_l0_flag[16];
    uint8_t chroma_weight_l0_flag[16];
    uint8_t luma_weight_l1_flag[16];
    uint8_t chroma_weight_l1_flag[16];
    int luma_log2_weight_denom;

    luma_log2_weight_denom = get_ue_golomb_long(gb);
    if (luma_log2_weight_denom < 0 || luma_log2_weight_denom > 7) {
        av_log(s->avctx, AV_LOG_ERROR, "luma_log2_weight_denom %d is invalid\n", luma_log2_weight_denom);
        return AVERROR_INVALIDDATA;
    }
    s->sh.luma_log2_weight_denom = av_clip_uintp2(luma_log2_weight_denom, 3);
    if (s->ps.sps->chroma_format_idc != 0) {
        int64_t chroma_log2_weight_denom = luma_log2_weight_denom + (int64_t)get_se_golomb(gb);
        if (chroma_log2_weight_denom < 0 || chroma_log2_weight_denom > 7) {
            av_log(s->avctx, AV_LOG_ERROR, "chroma_log2_weight_denom %"PRId64" is invalid\n", chroma_log2_weight_denom);
            return AVERROR_INVALIDDATA;
        }
        s->sh.chroma_log2_weight_denom = chroma_log2_weight_denom;
    }

    for (i = 0; i < s->sh.nb_refs[L0]; i++) {
        luma_weight_l0_flag[i] = get_bits1(gb);
        if (!luma_weight_l0_flag[i]) {
            s->sh.luma_weight_l0[i] = 1 << s->sh.luma_log2_weight_denom;
            s->sh.luma_offset_l0[i] = 0;
        }
    }
    if (s->ps.sps->chroma_format_idc != 0) {
        for (i = 0; i < s->sh.nb_refs[L0]; i++)
            chroma_weight_l0_flag[i] = get_bits1(gb);
    } else {
        for (i = 0; i < s->sh.nb_refs[L0]; i++)
            chroma_weight_l0_flag[i] = 0;
    }
    for (i = 0; i < s->sh.nb_refs[L0]; i++) {
        if (luma_weight_l0_flag[i]) {
            int delta_luma_weight_l0 = get_se_golomb(gb);
            if ((int8_t)delta_luma_weight_l0 != delta_luma_weight_l0)
                return AVERROR_INVALIDDATA;
            s->sh.luma_weight_l0[i] = (1 << s->sh.luma_log2_weight_denom) + delta_luma_weight_l0;
            s->sh.luma_offset_l0[i] = get_se_golomb(gb);
        }
        if (chroma_weight_l0_flag[i]) {
            for (j = 0; j < 2; j++) {
                int delta_chroma_weight_l0 = get_se_golomb(gb);
                int delta_chroma_offset_l0 = get_se_golomb(gb);

                if (   (int8_t)delta_chroma_weight_l0 != delta_chroma_weight_l0
                    || delta_chroma_offset_l0 < -(1<<17) || delta_chroma_offset_l0 > (1<<17)) {
                    return AVERROR_INVALIDDATA;
                }

                s->sh.chroma_weight_l0[i][j] = (1 << s->sh.chroma_log2_weight_denom) + delta_chroma_weight_l0;
                s->sh.chroma_offset_l0[i][j] = av_clip((delta_chroma_offset_l0 - ((128 * s->sh.chroma_weight_l0[i][j])
                                                                                    >> s->sh.chroma_log2_weight_denom) + 128), -128, 127);
            }
        } else {
            s->sh.chroma_weight_l0[i][0] = 1 << s->sh.chroma_log2_weight_denom;
            s->sh.chroma_offset_l0[i][0] = 0;
            s->sh.chroma_weight_l0[i][1] = 1 << s->sh.chroma_log2_weight_denom;
            s->sh.chroma_offset_l0[i][1] = 0;
        }
    }
    if (s->sh.slice_type == HEVC_SLICE_B) {
        for (i = 0; i < s->sh.nb_refs[L1]; i++) {
            luma_weight_l1_flag[i] = get_bits1(gb);
            if (!luma_weight_l1_flag[i]) {
                s->sh.luma_weight_l1[i] = 1 << s->sh.luma_log2_weight_denom;
                s->sh.luma_offset_l1[i] = 0;
            }
        }
        if (s->ps.sps->chroma_format_idc != 0) {
            for (i = 0; i < s->sh.nb_refs[L1]; i++)
                chroma_weight_l1_flag[i] = get_bits1(gb);
        } else {
            for (i = 0; i < s->sh.nb_refs[L1]; i++)
                chroma_weight_l1_flag[i] = 0;
        }
        for (i = 0; i < s->sh.nb_refs[L1]; i++) {
            if (luma_weight_l1_flag[i]) {
                int delta_luma_weight_l1 = get_se_golomb(gb);
                if ((int8_t)delta_luma_weight_l1 != delta_luma_weight_l1)
                    return AVERROR_INVALIDDATA;
                s->sh.luma_weight_l1[i] = (1 << s->sh.luma_log2_weight_denom) + delta_luma_weight_l1;
                s->sh.luma_offset_l1[i] = get_se_golomb(gb);
            }
            if (chroma_weight_l1_flag[i]) {
                for (j = 0; j < 2; j++) {
                    int delta_chroma_weight_l1 = get_se_golomb(gb);
                    int delta_chroma_offset_l1 = get_se_golomb(gb);

                    if (   (int8_t)delta_chroma_weight_l1 != delta_chroma_weight_l1
                        || delta_chroma_offset_l1 < -(1<<17) || delta_chroma_offset_l1 > (1<<17)) {
                        return AVERROR_INVALIDDATA;
                    }

                    s->sh.chroma_weight_l1[i][j] = (1 << s->sh.chroma_log2_weight_denom) + delta_chroma_weight_l1;
                    s->sh.chroma_offset_l1[i][j] = av_clip((delta_chroma_offset_l1 - ((128 * s->sh.chroma_weight_l1[i][j])
                                                                                        >> s->sh.chroma_log2_weight_denom) + 128), -128, 127);
                }
            } else {
                s->sh.chroma_weight_l1[i][0] = 1 << s->sh.chroma_log2_weight_denom;
                s->sh.chroma_offset_l1[i][0] = 0;
                s->sh.chroma_weight_l1[i][1] = 1 << s->sh.chroma_log2_weight_denom;
                s->sh.chroma_offset_l1[i][1] = 0;
            }
        }
    }
    return 0;
}

static int decode_lt_rps(HEVCContext *s, LongTermRPS *rps, GetBitContext *gb)
{
    const HEVCSPS *sps = s->ps.sps;
    int max_poc_lsb    = 1 << sps->log2_max_poc_lsb;
    int prev_delta_msb = 0;
    unsigned int nb_sps = 0, nb_sh;
    int i;

    rps->nb_refs = 0;
    if (!sps->long_term_ref_pics_present_flag)
        return 0;

    if (sps->num_long_term_ref_pics_sps > 0)
        nb_sps = get_ue_golomb_long(gb);
    nb_sh = get_ue_golomb_long(gb);

    if (nb_sps > sps->num_long_term_ref_pics_sps)
        return AVERROR_INVALIDDATA;
    if (nb_sh + (uint64_t)nb_sps > FF_ARRAY_ELEMS(rps->poc))
        return AVERROR_INVALIDDATA;

    rps->nb_refs = nb_sh + nb_sps;

    for (i = 0; i < rps->nb_refs; i++) {
        uint8_t delta_poc_msb_present;

        if (i < nb_sps) {
            uint8_t lt_idx_sps = 0;

            if (sps->num_long_term_ref_pics_sps > 1)
                lt_idx_sps = get_bits(gb, av_ceil_log2(sps->num_long_term_ref_pics_sps));

            rps->poc[i]  = sps->lt_ref_pic_poc_lsb_sps[lt_idx_sps];
            rps->used[i] = sps->used_by_curr_pic_lt_sps_flag[lt_idx_sps];
        } else {
            rps->poc[i]  = get_bits(gb, sps->log2_max_poc_lsb);
            rps->used[i] = get_bits1(gb);
        }

        delta_poc_msb_present = get_bits1(gb);
        if (delta_poc_msb_present) {
            int64_t delta = get_ue_golomb_long(gb);
            int64_t poc;

            if (i && i != nb_sps)
                delta += prev_delta_msb;

            poc = rps->poc[i] + s->poc - delta * max_poc_lsb - s->sh.pic_order_cnt_lsb;
            if (poc != (int32_t)poc)
                return AVERROR_INVALIDDATA;
            rps->poc[i] = poc;
            prev_delta_msb = delta;
        }
    }

    return 0;
}

static void export_stream_params(HEVCContext *s, const HEVCSPS *sps)
{
    AVCodecContext *avctx = s->avctx;
    const HEVCParamSets *ps = &s->ps;
    const HEVCVPS *vps = (const HEVCVPS*)ps->vps_list[sps->vps_id]->data;
    const HEVCWindow *ow = &sps->output_window;
    unsigned int num = 0, den = 0;

    avctx->pix_fmt             = sps->pix_fmt;
    avctx->coded_width         = sps->width;
    avctx->coded_height        = sps->height;
    avctx->width               = sps->width  - ow->left_offset - ow->right_offset;
    avctx->height              = sps->height - ow->top_offset  - ow->bottom_offset;
    avctx->has_b_frames        = sps->temporal_layer[sps->max_sub_layers - 1].num_reorder_pics;
    avctx->profile             = sps->ptl.general_ptl.profile_idc;
    avctx->level               = sps->ptl.general_ptl.level_idc;

    ff_set_sar(avctx, sps->vui.sar);

    if (sps->vui.video_signal_type_present_flag)
        avctx->color_range = sps->vui.video_full_range_flag ? AVCOL_RANGE_JPEG
                                                            : AVCOL_RANGE_MPEG;
    else
        avctx->color_range = AVCOL_RANGE_MPEG;

    if (sps->vui.colour_description_present_flag) {
        avctx->color_primaries = sps->vui.colour_primaries;
        avctx->color_trc       = sps->vui.transfer_characteristic;
        avctx->colorspace      = sps->vui.matrix_coeffs;
    } else {
        avctx->color_primaries = AVCOL_PRI_UNSPECIFIED;
        avctx->color_trc       = AVCOL_TRC_UNSPECIFIED;
        avctx->colorspace      = AVCOL_SPC_UNSPECIFIED;
    }

    if (vps->vps_timing_info_present_flag) {
        num = vps->vps_num_units_in_tick;
        den = vps->vps_time_scale;
    } else if (sps->vui.vui_timing_info_present_flag) {
        num = sps->vui.vui_num_units_in_tick;
        den = sps->vui.vui_time_scale;
    }

    if (num != 0 && den != 0)
        av_reduce(&avctx->framerate.den, &avctx->framerate.num,
                  num, den, 1 << 30);

    if (s->sei.alternative_transfer.present &&
        av_color_transfer_name(s->sei.alternative_transfer.preferred_transfer_characteristics) &&
        s->sei.alternative_transfer.preferred_transfer_characteristics != AVCOL_TRC_UNSPECIFIED) {
        avctx->color_trc = s->sei.alternative_transfer.preferred_transfer_characteristics;
    }
}

static enum AVPixelFormat get_format(HEVCContext *s, const HEVCSPS *sps)
{
#define HWACCEL_MAX (CONFIG_HEVC_DXVA2_HWACCEL + \
                     CONFIG_HEVC_D3D11VA_HWACCEL * 2 + \
                     CONFIG_HEVC_NVDEC_HWACCEL + \
                     CONFIG_HEVC_V4L2REQUEST_HWACCEL + \
                     CONFIG_HEVC_VAAPI_HWACCEL + \
                     CONFIG_HEVC_VIDEOTOOLBOX_HWACCEL + \
                     CONFIG_HEVC_RPI4_8_HWACCEL + \
                     CONFIG_HEVC_RPI4_10_HWACCEL + \
                     CONFIG_HEVC_VDPAU_HWACCEL)
    enum AVPixelFormat pix_fmts[HWACCEL_MAX + 2], *fmt = pix_fmts;

    switch (sps->pix_fmt) {
    case AV_PIX_FMT_YUV420P:
    case AV_PIX_FMT_YUVJ420P:
#if CONFIG_HEVC_RPI4_8_HWACCEL
        *fmt++ = AV_PIX_FMT_RPI4_8;
#endif
#if CONFIG_HEVC_DXVA2_HWACCEL
        *fmt++ = AV_PIX_FMT_DXVA2_VLD;
#endif
#if CONFIG_HEVC_D3D11VA_HWACCEL
        *fmt++ = AV_PIX_FMT_D3D11VA_VLD;
        *fmt++ = AV_PIX_FMT_D3D11;
#endif
#if CONFIG_HEVC_VAAPI_HWACCEL
        *fmt++ = AV_PIX_FMT_VAAPI;
#endif
#if CONFIG_HEVC_VDPAU_HWACCEL
        *fmt++ = AV_PIX_FMT_VDPAU;
#endif
#if CONFIG_HEVC_NVDEC_HWACCEL
        *fmt++ = AV_PIX_FMT_CUDA;
#endif
#if CONFIG_HEVC_VIDEOTOOLBOX_HWACCEL
        *fmt++ = AV_PIX_FMT_VIDEOTOOLBOX;
#endif
#if CONFIG_HEVC_V4L2REQUEST_HWACCEL
        *fmt++ = AV_PIX_FMT_DRM_PRIME;
#endif
        break;
    case AV_PIX_FMT_YUV420P10:
#if CONFIG_HEVC_RPI4_10_HWACCEL
        *fmt++ = AV_PIX_FMT_RPI4_10;
#endif
#if CONFIG_HEVC_DXVA2_HWACCEL
        *fmt++ = AV_PIX_FMT_DXVA2_VLD;
#endif
#if CONFIG_HEVC_D3D11VA_HWACCEL
        *fmt++ = AV_PIX_FMT_D3D11VA_VLD;
        *fmt++ = AV_PIX_FMT_D3D11;
#endif
#if CONFIG_HEVC_VAAPI_HWACCEL
        *fmt++ = AV_PIX_FMT_VAAPI;
#endif
#if CONFIG_HEVC_VIDEOTOOLBOX_HWACCEL
        *fmt++ = AV_PIX_FMT_VIDEOTOOLBOX;
#endif
#if CONFIG_HEVC_NVDEC_HWACCEL
        *fmt++ = AV_PIX_FMT_CUDA;
#endif
#if CONFIG_HEVC_V4L2REQUEST_HWACCEL
        *fmt++ = AV_PIX_FMT_DRM_PRIME;
#endif
        break;
    case AV_PIX_FMT_YUV444P:
#if CONFIG_HEVC_VDPAU_HWACCEL
        *fmt++ = AV_PIX_FMT_VDPAU;
#endif
#if CONFIG_HEVC_NVDEC_HWACCEL
        *fmt++ = AV_PIX_FMT_CUDA;
#endif
        break;
    case AV_PIX_FMT_YUV420P12:
    case AV_PIX_FMT_YUV444P10:
    case AV_PIX_FMT_YUV444P12:
#if CONFIG_HEVC_NVDEC_HWACCEL
        *fmt++ = AV_PIX_FMT_CUDA;
#endif
        break;
    }

    *fmt++ = sps->pix_fmt;
    *fmt = AV_PIX_FMT_NONE;

    return ff_thread_get_format(s->avctx, pix_fmts);
}

static int set_sps(HEVCContext *s, const HEVCSPS *sps,
                   enum AVPixelFormat pix_fmt)
{
    int ret, i;

    pic_arrays_free(s);
    s->ps.sps = NULL;
    s->ps.vps = NULL;

    if (!sps)
        return 0;

    ret = pic_arrays_init(s, sps);
    if (ret < 0)
        goto fail;

    export_stream_params(s, sps);

    s->avctx->pix_fmt = pix_fmt;

    ff_hevc_pred_init(&s->hpc,     sps->bit_depth);
    ff_hevc_dsp_init (&s->hevcdsp, sps->bit_depth);
    ff_videodsp_init (&s->vdsp,    sps->bit_depth);

    for (i = 0; i < 3; i++) {
        av_freep(&s->sao_pixel_buffer_h[i]);
        av_freep(&s->sao_pixel_buffer_v[i]);
    }

    if (sps->sao_enabled && !s->avctx->hwaccel) {
        int c_count = (sps->chroma_format_idc != 0) ? 3 : 1;
        int c_idx;

        for(c_idx = 0; c_idx < c_count; c_idx++) {
            int w = sps->width >> sps->hshift[c_idx];
            int h = sps->height >> sps->vshift[c_idx];
            s->sao_pixel_buffer_h[c_idx] =
                av_malloc((w * 2 * sps->ctb_height) <<
                          sps->pixel_shift);
            s->sao_pixel_buffer_v[c_idx] =
                av_malloc((h * 2 * sps->ctb_width) <<
                          sps->pixel_shift);
        }
    }

    s->ps.sps = sps;
    s->ps.vps = (HEVCVPS*) s->ps.vps_list[s->ps.sps->vps_id]->data;

    return 0;

fail:
    pic_arrays_free(s);
    s->ps.sps = NULL;
    return ret;
}

static int hls_slice_header(HEVCContext *s)
{
    GetBitContext *gb = &s->HEVClc->gb;
    SliceHeader *sh   = &s->sh;
    int i, ret;

    // Coded parameters
    sh->first_slice_in_pic_flag = get_bits1(gb);
    if (s->ref && sh->first_slice_in_pic_flag) {
        av_log(s->avctx, AV_LOG_ERROR, "Two slices reporting being the first in the same frame.\n");
        return 1; // This slice will be skipped later, do not corrupt state
    }

    if ((IS_IDR(s) || IS_BLA(s)) && sh->first_slice_in_pic_flag) {
        s->seq_decode = (s->seq_decode + 1) & 0xff;
        s->max_ra     = INT_MAX;
        if (IS_IDR(s))
            ff_hevc_clear_refs(s);
    }
    sh->no_output_of_prior_pics_flag = 0;
    if (IS_IRAP(s))
        sh->no_output_of_prior_pics_flag = get_bits1(gb);

    sh->pps_id = get_ue_golomb_long(gb);
    if (sh->pps_id >= HEVC_MAX_PPS_COUNT || !s->ps.pps_list[sh->pps_id]) {
        av_log(s->avctx, AV_LOG_ERROR, "PPS id out of range: %d\n", sh->pps_id);
        return AVERROR_INVALIDDATA;
    }
    if (!sh->first_slice_in_pic_flag &&
        s->ps.pps != (HEVCPPS*)s->ps.pps_list[sh->pps_id]->data) {
        av_log(s->avctx, AV_LOG_ERROR, "PPS changed between slices.\n");
        return AVERROR_INVALIDDATA;
    }
    s->ps.pps = (HEVCPPS*)s->ps.pps_list[sh->pps_id]->data;
    if (s->nal_unit_type == HEVC_NAL_CRA_NUT && s->last_eos == 1)
        sh->no_output_of_prior_pics_flag = 1;

    if (s->ps.sps != (HEVCSPS*)s->ps.sps_list[s->ps.pps->sps_id]->data) {
        const HEVCSPS *sps = (HEVCSPS*)s->ps.sps_list[s->ps.pps->sps_id]->data;
        const HEVCSPS *last_sps = s->ps.sps;
        enum AVPixelFormat pix_fmt;

        if (last_sps && IS_IRAP(s) && s->nal_unit_type != HEVC_NAL_CRA_NUT) {
            if (sps->width != last_sps->width || sps->height != last_sps->height ||
                sps->temporal_layer[sps->max_sub_layers - 1].max_dec_pic_buffering !=
                last_sps->temporal_layer[last_sps->max_sub_layers - 1].max_dec_pic_buffering)
                sh->no_output_of_prior_pics_flag = 0;
        }
        ff_hevc_clear_refs(s);

        ret = set_sps(s, sps, sps->pix_fmt);
        if (ret < 0)
            return ret;

        pix_fmt = get_format(s, sps);
        if (pix_fmt < 0)
            return pix_fmt;
        s->avctx->pix_fmt = pix_fmt;

        s->seq_decode = (s->seq_decode + 1) & 0xff;
        s->max_ra     = INT_MAX;
    }

    sh->dependent_slice_segment_flag = 0;
    if (!sh->first_slice_in_pic_flag) {
        int slice_address_length;

        if (s->ps.pps->dependent_slice_segments_enabled_flag)
            sh->dependent_slice_segment_flag = get_bits1(gb);

        slice_address_length = av_ceil_log2(s->ps.sps->ctb_width *
                                            s->ps.sps->ctb_height);
        sh->slice_segment_addr = get_bitsz(gb, slice_address_length);
        if (sh->slice_segment_addr >= s->ps.sps->ctb_width * s->ps.sps->ctb_height) {
            av_log(s->avctx, AV_LOG_ERROR,
                   "Invalid slice segment address: %u.\n",
                   sh->slice_segment_addr);
            return AVERROR_INVALIDDATA;
        }

        if (!sh->dependent_slice_segment_flag) {
            sh->slice_addr = sh->slice_segment_addr;
            s->slice_idx++;
        }
    } else {
        sh->slice_segment_addr = sh->slice_addr = 0;
        s->slice_idx           = 0;
        s->slice_initialized   = 0;
    }

    if (!sh->dependent_slice_segment_flag) {
        s->slice_initialized = 0;

        for (i = 0; i < s->ps.pps->num_extra_slice_header_bits; i++)
            skip_bits(gb, 1);  // slice_reserved_undetermined_flag[]

        sh->slice_type = get_ue_golomb_long(gb);
        if (!(sh->slice_type == HEVC_SLICE_I ||
              sh->slice_type == HEVC_SLICE_P ||
              sh->slice_type == HEVC_SLICE_B)) {
            av_log(s->avctx, AV_LOG_ERROR, "Unknown slice type: %d.\n",
                   sh->slice_type);
            return AVERROR_INVALIDDATA;
        }
        if (IS_IRAP(s) && sh->slice_type != HEVC_SLICE_I) {
            av_log(s->avctx, AV_LOG_ERROR, "Inter slices in an IRAP frame.\n");
            return AVERROR_INVALIDDATA;
        }

        // when flag is not present, picture is inferred to be output
        sh->pic_output_flag = 1;
        if (s->ps.pps->output_flag_present_flag)
            sh->pic_output_flag = get_bits1(gb);

        if (s->ps.sps->separate_colour_plane_flag)
            sh->colour_plane_id = get_bits(gb, 2);

        if (!IS_IDR(s)) {
            int poc, pos;

            sh->pic_order_cnt_lsb = get_bits(gb, s->ps.sps->log2_max_poc_lsb);
            poc = ff_hevc_compute_poc(s->ps.sps, s->pocTid0, sh->pic_order_cnt_lsb, s->nal_unit_type);
            if (!sh->first_slice_in_pic_flag && poc != s->poc) {
                av_log(s->avctx, AV_LOG_WARNING,
                       "Ignoring POC change between slices: %d -> %d\n", s->poc, poc);
                if (s->avctx->err_recognition & AV_EF_EXPLODE)
                    return AVERROR_INVALIDDATA;
                poc = s->poc;
            }
            s->poc = poc;

            sh->short_term_ref_pic_set_sps_flag = get_bits1(gb);
            pos = get_bits_left(gb);
            if (!sh->short_term_ref_pic_set_sps_flag) {
                ret = ff_hevc_decode_short_term_rps(gb, s->avctx, &sh->slice_rps, s->ps.sps, 1);
                if (ret < 0)
                    return ret;

                sh->short_term_rps = &sh->slice_rps;
            } else {
                int numbits, rps_idx;

                if (!s->ps.sps->nb_st_rps) {
                    av_log(s->avctx, AV_LOG_ERROR, "No ref lists in the SPS.\n");
                    return AVERROR_INVALIDDATA;
                }

                numbits = av_ceil_log2(s->ps.sps->nb_st_rps);
                rps_idx = numbits > 0 ? get_bits(gb, numbits) : 0;
                sh->short_term_rps = &s->ps.sps->st_rps[rps_idx];
            }
            sh->short_term_ref_pic_set_size = pos - get_bits_left(gb);

            pos = get_bits_left(gb);
            ret = decode_lt_rps(s, &sh->long_term_rps, gb);
            if (ret < 0) {
                av_log(s->avctx, AV_LOG_WARNING, "Invalid long term RPS.\n");
                if (s->avctx->err_recognition & AV_EF_EXPLODE)
                    return AVERROR_INVALIDDATA;
            }
            sh->long_term_ref_pic_set_size = pos - get_bits_left(gb);

            if (s->ps.sps->sps_temporal_mvp_enabled_flag)
                sh->slice_temporal_mvp_enabled_flag = get_bits1(gb);
            else
                sh->slice_temporal_mvp_enabled_flag = 0;
        } else {
            s->sh.short_term_rps = NULL;
            s->poc               = 0;
        }

        /* 8.3.1 */
        if (sh->first_slice_in_pic_flag && s->temporal_id == 0 &&
            s->nal_unit_type != HEVC_NAL_TRAIL_N &&
            s->nal_unit_type != HEVC_NAL_TSA_N   &&
            s->nal_unit_type != HEVC_NAL_STSA_N  &&
            s->nal_unit_type != HEVC_NAL_RADL_N  &&
            s->nal_unit_type != HEVC_NAL_RADL_R  &&
            s->nal_unit_type != HEVC_NAL_RASL_N  &&
            s->nal_unit_type != HEVC_NAL_RASL_R)
            s->pocTid0 = s->poc;

        if (s->ps.sps->sao_enabled) {
            sh->slice_sample_adaptive_offset_flag[0] = get_bits1(gb);
            if (s->ps.sps->chroma_format_idc) {
                sh->slice_sample_adaptive_offset_flag[1] =
                sh->slice_sample_adaptive_offset_flag[2] = get_bits1(gb);
            }
        } else {
            sh->slice_sample_adaptive_offset_flag[0] = 0;
            sh->slice_sample_adaptive_offset_flag[1] = 0;
            sh->slice_sample_adaptive_offset_flag[2] = 0;
        }

        sh->nb_refs[L0] = sh->nb_refs[L1] = 0;
        if (sh->slice_type == HEVC_SLICE_P || sh->slice_type == HEVC_SLICE_B) {
            int nb_refs;

            sh->nb_refs[L0] = s->ps.pps->num_ref_idx_l0_default_active;
            if (sh->slice_type == HEVC_SLICE_B)
                sh->nb_refs[L1] = s->ps.pps->num_ref_idx_l1_default_active;

            if (get_bits1(gb)) { // num_ref_idx_active_override_flag
                sh->nb_refs[L0] = get_ue_golomb_long(gb) + 1;
                if (sh->slice_type == HEVC_SLICE_B)
                    sh->nb_refs[L1] = get_ue_golomb_long(gb) + 1;
            }
            if (sh->nb_refs[L0] > HEVC_MAX_REFS || sh->nb_refs[L1] > HEVC_MAX_REFS) {
                av_log(s->avctx, AV_LOG_ERROR, "Too many refs: %d/%d.\n",
                       sh->nb_refs[L0], sh->nb_refs[L1]);
                return AVERROR_INVALIDDATA;
            }

            sh->rpl_modification_flag[0] = 0;
            sh->rpl_modification_flag[1] = 0;
            nb_refs = ff_hevc_frame_nb_refs(s);
            if (!nb_refs) {
                av_log(s->avctx, AV_LOG_ERROR, "Zero refs for a frame with P or B slices.\n");
                return AVERROR_INVALIDDATA;
            }

            if (s->ps.pps->lists_modification_present_flag && nb_refs > 1) {
                sh->rpl_modification_flag[0] = get_bits1(gb);
                if (sh->rpl_modification_flag[0]) {
                    for (i = 0; i < sh->nb_refs[L0]; i++)
                        sh->list_entry_lx[0][i] = get_bits(gb, av_ceil_log2(nb_refs));
                }

                if (sh->slice_type == HEVC_SLICE_B) {
                    sh->rpl_modification_flag[1] = get_bits1(gb);
                    if (sh->rpl_modification_flag[1] == 1)
                        for (i = 0; i < sh->nb_refs[L1]; i++)
                            sh->list_entry_lx[1][i] = get_bits(gb, av_ceil_log2(nb_refs));
                }
            }

            if (sh->slice_type == HEVC_SLICE_B)
                sh->mvd_l1_zero_flag = get_bits1(gb);

            if (s->ps.pps->cabac_init_present_flag)
                sh->cabac_init_flag = get_bits1(gb);
            else
                sh->cabac_init_flag = 0;

            sh->collocated_ref_idx = 0;
            if (sh->slice_temporal_mvp_enabled_flag) {
                sh->collocated_list = L0;
                if (sh->slice_type == HEVC_SLICE_B)
                    sh->collocated_list = !get_bits1(gb);

                if (sh->nb_refs[sh->collocated_list] > 1) {
                    sh->collocated_ref_idx = get_ue_golomb_long(gb);
                    if (sh->collocated_ref_idx >= sh->nb_refs[sh->collocated_list]) {
                        av_log(s->avctx, AV_LOG_ERROR,
                               "Invalid collocated_ref_idx: %d.\n",
                               sh->collocated_ref_idx);
                        return AVERROR_INVALIDDATA;
                    }
                }
            }

            if ((s->ps.pps->weighted_pred_flag   && sh->slice_type == HEVC_SLICE_P) ||
                (s->ps.pps->weighted_bipred_flag && sh->slice_type == HEVC_SLICE_B)) {
                int ret = pred_weight_table(s, gb);
                if (ret < 0)
                    return ret;
            }

            sh->max_num_merge_cand = 5 - get_ue_golomb_long(gb);
            if (sh->max_num_merge_cand < 1 || sh->max_num_merge_cand > 5) {
                av_log(s->avctx, AV_LOG_ERROR,
                       "Invalid number of merging MVP candidates: %d.\n",
                       sh->max_num_merge_cand);
                return AVERROR_INVALIDDATA;
            }
        }

        sh->slice_qp_delta = get_se_golomb(gb);

        if (s->ps.pps->pic_slice_level_chroma_qp_offsets_present_flag) {
            sh->slice_cb_qp_offset = get_se_golomb(gb);
            sh->slice_cr_qp_offset = get_se_golomb(gb);
        } else {
            sh->slice_cb_qp_offset = 0;
            sh->slice_cr_qp_offset = 0;
        }

        if (s->ps.pps->chroma_qp_offset_list_enabled_flag)
            sh->cu_chroma_qp_offset_enabled_flag = get_bits1(gb);
        else
            sh->cu_chroma_qp_offset_enabled_flag = 0;

        if (s->ps.pps->deblocking_filter_control_present_flag) {
            int deblocking_filter_override_flag = 0;

            if (s->ps.pps->deblocking_filter_override_enabled_flag)
                deblocking_filter_override_flag = get_bits1(gb);

            if (deblocking_filter_override_flag) {
                sh->disable_deblocking_filter_flag = get_bits1(gb);
                if (!sh->disable_deblocking_filter_flag) {
                    int beta_offset_div2 = get_se_golomb(gb);
                    int tc_offset_div2   = get_se_golomb(gb) ;
                    if (beta_offset_div2 < -6 || beta_offset_div2 > 6 ||
                        tc_offset_div2   < -6 || tc_offset_div2   > 6) {
                        av_log(s->avctx, AV_LOG_ERROR,
                            "Invalid deblock filter offsets: %d, %d\n",
                            beta_offset_div2, tc_offset_div2);
                        return AVERROR_INVALIDDATA;
                    }
                    sh->beta_offset = beta_offset_div2 * 2;
                    sh->tc_offset   =   tc_offset_div2 * 2;
                }
            } else {
                sh->disable_deblocking_filter_flag = s->ps.pps->disable_dbf;
                sh->beta_offset                    = s->ps.pps->beta_offset;
                sh->tc_offset                      = s->ps.pps->tc_offset;
            }
        } else {
            sh->disable_deblocking_filter_flag = 0;
            sh->beta_offset                    = 0;
            sh->tc_offset                      = 0;
        }

        if (s->ps.pps->seq_loop_filter_across_slices_enabled_flag &&
            (sh->slice_sample_adaptive_offset_flag[0] ||
             sh->slice_sample_adaptive_offset_flag[1] ||
             !sh->disable_deblocking_filter_flag)) {
            sh->slice_loop_filter_across_slices_enabled_flag = get_bits1(gb);
        } else {
            sh->slice_loop_filter_across_slices_enabled_flag = s->ps.pps->seq_loop_filter_across_slices_enabled_flag;
        }
    } else if (!s->slice_initialized) {
        av_log(s->avctx, AV_LOG_ERROR, "Independent slice segment missing.\n");
        return AVERROR_INVALIDDATA;
    }

    sh->num_entry_point_offsets = 0;
    if (s->ps.pps->tiles_enabled_flag || s->ps.pps->entropy_coding_sync_enabled_flag) {
        unsigned num_entry_point_offsets = get_ue_golomb_long(gb);
        // It would be possible to bound this tighter but this here is simpler
        if (num_entry_point_offsets > get_bits_left(gb)) {
            av_log(s->avctx, AV_LOG_ERROR, "num_entry_point_offsets %d is invalid\n", num_entry_point_offsets);
            return AVERROR_INVALIDDATA;
        }

        sh->num_entry_point_offsets = num_entry_point_offsets;
        if (sh->num_entry_point_offsets > 0) {
            int offset_len = get_ue_golomb_long(gb) + 1;

            if (offset_len < 1 || offset_len > 32) {
                sh->num_entry_point_offsets = 0;
                av_log(s->avctx, AV_LOG_ERROR, "offset_len %d is invalid\n", offset_len);
                return AVERROR_INVALIDDATA;
            }

            av_freep(&sh->entry_point_offset);
            av_freep(&sh->offset);
            av_freep(&sh->size);
            sh->entry_point_offset = av_malloc_array(sh->num_entry_point_offsets, sizeof(unsigned));
            sh->offset = av_malloc_array(sh->num_entry_point_offsets, sizeof(int));
            sh->size = av_malloc_array(sh->num_entry_point_offsets, sizeof(int));
            if (!sh->entry_point_offset || !sh->offset || !sh->size) {
                sh->num_entry_point_offsets = 0;
                av_log(s->avctx, AV_LOG_ERROR, "Failed to allocate memory\n");
                return AVERROR(ENOMEM);
            }
            for (i = 0; i < sh->num_entry_point_offsets; i++) {
                unsigned val = get_bits_long(gb, offset_len);
                sh->entry_point_offset[i] = val + 1; // +1; // +1 to get the size
            }
            if (s->threads_number > 1 && (s->ps.pps->num_tile_rows > 1 || s->ps.pps->num_tile_columns > 1)) {
                s->enable_parallel_tiles = 0; // TODO: you can enable tiles in parallel here
                s->threads_number = 1;
            } else
                s->enable_parallel_tiles = 0;
        } else
            s->enable_parallel_tiles = 0;
    }

    if (s->ps.pps->slice_header_extension_present_flag) {
        unsigned int length = get_ue_golomb_long(gb);
        if (length*8LL > get_bits_left(gb)) {
            av_log(s->avctx, AV_LOG_ERROR, "too many slice_header_extension_data_bytes\n");
            return AVERROR_INVALIDDATA;
        }
        for (i = 0; i < length; i++)
            skip_bits(gb, 8);  // slice_header_extension_data_byte
    }

    // Inferred parameters
    sh->slice_qp = 26U + s->ps.pps->pic_init_qp_minus26 + sh->slice_qp_delta;
    if (sh->slice_qp > 51 ||
        sh->slice_qp < -s->ps.sps->qp_bd_offset) {
        av_log(s->avctx, AV_LOG_ERROR,
               "The slice_qp %d is outside the valid range "
               "[%d, 51].\n",
               sh->slice_qp,
               -s->ps.sps->qp_bd_offset);
        return AVERROR_INVALIDDATA;
    }

    sh->slice_ctb_addr_rs = sh->slice_segment_addr;

    if (!s->sh.slice_ctb_addr_rs && s->sh.dependent_slice_segment_flag) {
        av_log(s->avctx, AV_LOG_ERROR, "Impossible slice segment.\n");
        return AVERROR_INVALIDDATA;
    }

    if (get_bits_left(gb) < 0) {
        av_log(s->avctx, AV_LOG_ERROR,
               "Overread slice header by %d bits\n", -get_bits_left(gb));
        return AVERROR_INVALIDDATA;
    }

    s->HEVClc->first_qp_group = !s->sh.dependent_slice_segment_flag;

    if (!s->ps.pps->cu_qp_delta_enabled_flag)
        s->HEVClc->qp_y = s->sh.slice_qp;

    s->slice_initialized = 1;
    s->HEVClc->tu.cu_qp_offset_cb = 0;
    s->HEVClc->tu.cu_qp_offset_cr = 0;

    return 0;
}

#define CTB(tab, x, y) ((tab)[(y) * s->ps.sps->ctb_width + (x)])

#define SET_SAO(elem, value)                            \
do {                                                    \
    if (!sao_merge_up_flag && !sao_merge_left_flag)     \
        sao->elem = value;                              \
    else if (sao_merge_left_flag)                       \
        sao->elem = CTB(s->sao, rx-1, ry).elem;         \
    else if (sao_merge_up_flag)                         \
        sao->elem = CTB(s->sao, rx, ry-1).elem;         \
    else                                                \
        sao->elem = 0;                                  \
} while (0)

static void hls_sao_param(HEVCContext *s, int rx, int ry)
{
    HEVCLocalContext *lc    = s->HEVClc;
    int sao_merge_left_flag = 0;
    int sao_merge_up_flag   = 0;
    SAOParams *sao          = &CTB(s->sao, rx, ry);
    int c_idx, i;

    if (s->sh.slice_sample_adaptive_offset_flag[0] ||
        s->sh.slice_sample_adaptive_offset_flag[1]) {
        if (rx > 0) {
            if (lc->ctb_left_flag)
                sao_merge_left_flag = ff_hevc_sao_merge_flag_decode(s);
        }
        if (ry > 0 && !sao_merge_left_flag) {
            if (lc->ctb_up_flag)
                sao_merge_up_flag = ff_hevc_sao_merge_flag_decode(s);
        }
    }

    for (c_idx = 0; c_idx < (s->ps.sps->chroma_format_idc ? 3 : 1); c_idx++) {
        int log2_sao_offset_scale = c_idx == 0 ? s->ps.pps->log2_sao_offset_scale_luma :
                                                 s->ps.pps->log2_sao_offset_scale_chroma;

        if (!s->sh.slice_sample_adaptive_offset_flag[c_idx]) {
            sao->type_idx[c_idx] = SAO_NOT_APPLIED;
            continue;
        }

        if (c_idx == 2) {
            sao->type_idx[2] = sao->type_idx[1];
            sao->eo_class[2] = sao->eo_class[1];
        } else {
            SET_SAO(type_idx[c_idx], ff_hevc_sao_type_idx_decode(s));
        }

        if (sao->type_idx[c_idx] == SAO_NOT_APPLIED)
            continue;

        for (i = 0; i < 4; i++)
            SET_SAO(offset_abs[c_idx][i], ff_hevc_sao_offset_abs_decode(s));

        if (sao->type_idx[c_idx] == SAO_BAND) {
            for (i = 0; i < 4; i++) {
                if (sao->offset_abs[c_idx][i]) {
                    SET_SAO(offset_sign[c_idx][i],
                            ff_hevc_sao_offset_sign_decode(s));
                } else {
                    sao->offset_sign[c_idx][i] = 0;
                }
            }
            SET_SAO(band_position[c_idx], ff_hevc_sao_band_position_decode(s));
        } else if (c_idx != 2) {
            SET_SAO(eo_class[c_idx], ff_hevc_sao_eo_class_decode(s));
        }

        // Inferred parameters
        sao->offset_val[c_idx][0] = 0;
        for (i = 0; i < 4; i++) {
            sao->offset_val[c_idx][i + 1] = sao->offset_abs[c_idx][i];
            if (sao->type_idx[c_idx] == SAO_EDGE) {
                if (i > 1)
                    sao->offset_val[c_idx][i + 1] = -sao->offset_val[c_idx][i + 1];
            } else if (sao->offset_sign[c_idx][i]) {
                sao->offset_val[c_idx][i + 1] = -sao->offset_val[c_idx][i + 1];
            }
            sao->offset_val[c_idx][i + 1] *= 1 << log2_sao_offset_scale;
        }
    }
}

#undef SET_SAO
#undef CTB

static int hls_cross_component_pred(HEVCContext *s, int idx) {
    HEVCLocalContext *lc    = s->HEVClc;
    int log2_res_scale_abs_plus1 = ff_hevc_log2_res_scale_abs(s, idx);

    if (log2_res_scale_abs_plus1 !=  0) {
        int res_scale_sign_flag = ff_hevc_res_scale_sign_flag(s, idx);
        lc->tu.res_scale_val = (1 << (log2_res_scale_abs_plus1 - 1)) *
                               (1 - 2 * res_scale_sign_flag);
    } else {
        lc->tu.res_scale_val = 0;
    }


    return 0;
}

static int hls_transform_unit(HEVCContext *s, int x0, int y0,
                              int xBase, int yBase, int cb_xBase, int cb_yBase,
                              int log2_cb_size, int log2_trafo_size,
                              int blk_idx, int cbf_luma, int *cbf_cb, int *cbf_cr)
{
    HEVCLocalContext *lc = s->HEVClc;
    const int log2_trafo_size_c = log2_trafo_size - s->ps.sps->hshift[1];
    int i;

    if (lc->cu.pred_mode == MODE_INTRA) {
        int trafo_size = 1 << log2_trafo_size;
        ff_hevc_set_neighbour_available(s, x0, y0, trafo_size, trafo_size);

        s->hpc.intra_pred[log2_trafo_size - 2](s, x0, y0, 0);
    }

    if (cbf_luma || cbf_cb[0] || cbf_cr[0] ||
        (s->ps.sps->chroma_format_idc == 2 && (cbf_cb[1] || cbf_cr[1]))) {
        int scan_idx   = SCAN_DIAG;
        int scan_idx_c = SCAN_DIAG;
        int cbf_chroma = cbf_cb[0] || cbf_cr[0] ||
                         (s->ps.sps->chroma_format_idc == 2 &&
                         (cbf_cb[1] || cbf_cr[1]));

        if (s->ps.pps->cu_qp_delta_enabled_flag && !lc->tu.is_cu_qp_delta_coded) {
            lc->tu.cu_qp_delta = ff_hevc_cu_qp_delta_abs(s);
            if (lc->tu.cu_qp_delta != 0)
                if (ff_hevc_cu_qp_delta_sign_flag(s) == 1)
                    lc->tu.cu_qp_delta = -lc->tu.cu_qp_delta;
            lc->tu.is_cu_qp_delta_coded = 1;

            if (lc->tu.cu_qp_delta < -(26 + s->ps.sps->qp_bd_offset / 2) ||
                lc->tu.cu_qp_delta >  (25 + s->ps.sps->qp_bd_offset / 2)) {
                av_log(s->avctx, AV_LOG_ERROR,
                       "The cu_qp_delta %d is outside the valid range "
                       "[%d, %d].\n",
                       lc->tu.cu_qp_delta,
                       -(26 + s->ps.sps->qp_bd_offset / 2),
                        (25 + s->ps.sps->qp_bd_offset / 2));
                return AVERROR_INVALIDDATA;
            }

            ff_hevc_set_qPy(s, cb_xBase, cb_yBase, log2_cb_size);
        }

        if (s->sh.cu_chroma_qp_offset_enabled_flag && cbf_chroma &&
            !lc->cu.cu_transquant_bypass_flag  &&  !lc->tu.is_cu_chroma_qp_offset_coded) {
            int cu_chroma_qp_offset_flag = ff_hevc_cu_chroma_qp_offset_flag(s);
            if (cu_chroma_qp_offset_flag) {
                int cu_chroma_qp_offset_idx  = 0;
                if (s->ps.pps->chroma_qp_offset_list_len_minus1 > 0) {
                    cu_chroma_qp_offset_idx = ff_hevc_cu_chroma_qp_offset_idx(s);
                    av_log(s->avctx, AV_LOG_ERROR,
                        "cu_chroma_qp_offset_idx not yet tested.\n");
                }
                lc->tu.cu_qp_offset_cb = s->ps.pps->cb_qp_offset_list[cu_chroma_qp_offset_idx];
                lc->tu.cu_qp_offset_cr = s->ps.pps->cr_qp_offset_list[cu_chroma_qp_offset_idx];
            } else {
                lc->tu.cu_qp_offset_cb = 0;
                lc->tu.cu_qp_offset_cr = 0;
            }
            lc->tu.is_cu_chroma_qp_offset_coded = 1;
        }

        if (lc->cu.pred_mode == MODE_INTRA && log2_trafo_size < 4) {
            if (lc->tu.intra_pred_mode >= 6 &&
                lc->tu.intra_pred_mode <= 14) {
                scan_idx = SCAN_VERT;
            } else if (lc->tu.intra_pred_mode >= 22 &&
                       lc->tu.intra_pred_mode <= 30) {
                scan_idx = SCAN_HORIZ;
            }

            if (lc->tu.intra_pred_mode_c >=  6 &&
                lc->tu.intra_pred_mode_c <= 14) {
                scan_idx_c = SCAN_VERT;
            } else if (lc->tu.intra_pred_mode_c >= 22 &&
                       lc->tu.intra_pred_mode_c <= 30) {
                scan_idx_c = SCAN_HORIZ;
            }
        }

        lc->tu.cross_pf = 0;

        if (cbf_luma)
            ff_hevc_hls_residual_coding(s, x0, y0, log2_trafo_size, scan_idx, 0);
        if (s->ps.sps->chroma_format_idc && (log2_trafo_size > 2 || s->ps.sps->chroma_format_idc == 3)) {
            int trafo_size_h = 1 << (log2_trafo_size_c + s->ps.sps->hshift[1]);
            int trafo_size_v = 1 << (log2_trafo_size_c + s->ps.sps->vshift[1]);
            lc->tu.cross_pf  = (s->ps.pps->cross_component_prediction_enabled_flag && cbf_luma &&
                                (lc->cu.pred_mode == MODE_INTER ||
                                 (lc->tu.chroma_mode_c ==  4)));

            if (lc->tu.cross_pf) {
                hls_cross_component_pred(s, 0);
            }
            for (i = 0; i < (s->ps.sps->chroma_format_idc == 2 ? 2 : 1); i++) {
                if (lc->cu.pred_mode == MODE_INTRA) {
                    ff_hevc_set_neighbour_available(s, x0, y0 + (i << log2_trafo_size_c), trafo_size_h, trafo_size_v);
                    s->hpc.intra_pred[log2_trafo_size_c - 2](s, x0, y0 + (i << log2_trafo_size_c), 1);
                }
                if (cbf_cb[i])
                    ff_hevc_hls_residual_coding(s, x0, y0 + (i << log2_trafo_size_c),
                                                log2_trafo_size_c, scan_idx_c, 1);
                else
                    if (lc->tu.cross_pf) {
                        ptrdiff_t stride = s->frame->linesize[1];
                        int hshift = s->ps.sps->hshift[1];
                        int vshift = s->ps.sps->vshift[1];
                        int16_t *coeffs_y = (int16_t*)lc->edge_emu_buffer;
                        int16_t *coeffs   = (int16_t*)lc->edge_emu_buffer2;
                        int size = 1 << log2_trafo_size_c;

                        uint8_t *dst = &s->frame->data[1][(y0 >> vshift) * stride +
                                                              ((x0 >> hshift) << s->ps.sps->pixel_shift)];
                        for (i = 0; i < (size * size); i++) {
                            coeffs[i] = ((lc->tu.res_scale_val * coeffs_y[i]) >> 3);
                        }
                        s->hevcdsp.add_residual[log2_trafo_size_c-2](dst, coeffs, stride);
                    }
            }

            if (lc->tu.cross_pf) {
                hls_cross_component_pred(s, 1);
            }
            for (i = 0; i < (s->ps.sps->chroma_format_idc == 2 ? 2 : 1); i++) {
                if (lc->cu.pred_mode == MODE_INTRA) {
                    ff_hevc_set_neighbour_available(s, x0, y0 + (i << log2_trafo_size_c), trafo_size_h, trafo_size_v);
                    s->hpc.intra_pred[log2_trafo_size_c - 2](s, x0, y0 + (i << log2_trafo_size_c), 2);
                }
                if (cbf_cr[i])
                    ff_hevc_hls_residual_coding(s, x0, y0 + (i << log2_trafo_size_c),
                                                log2_trafo_size_c, scan_idx_c, 2);
                else
                    if (lc->tu.cross_pf) {
                        ptrdiff_t stride = s->frame->linesize[2];
                        int hshift = s->ps.sps->hshift[2];
                        int vshift = s->ps.sps->vshift[2];
                        int16_t *coeffs_y = (int16_t*)lc->edge_emu_buffer;
                        int16_t *coeffs   = (int16_t*)lc->edge_emu_buffer2;
                        int size = 1 << log2_trafo_size_c;

                        uint8_t *dst = &s->frame->data[2][(y0 >> vshift) * stride +
                                                          ((x0 >> hshift) << s->ps.sps->pixel_shift)];
                        for (i = 0; i < (size * size); i++) {
                            coeffs[i] = ((lc->tu.res_scale_val * coeffs_y[i]) >> 3);
                        }
                        s->hevcdsp.add_residual[log2_trafo_size_c-2](dst, coeffs, stride);
                    }
            }
        } else if (s->ps.sps->chroma_format_idc && blk_idx == 3) {
            int trafo_size_h = 1 << (log2_trafo_size + 1);
            int trafo_size_v = 1 << (log2_trafo_size + s->ps.sps->vshift[1]);
            for (i = 0; i < (s->ps.sps->chroma_format_idc == 2 ? 2 : 1); i++) {
                if (lc->cu.pred_mode == MODE_INTRA) {
                    ff_hevc_set_neighbour_available(s, xBase, yBase + (i << log2_trafo_size),
                                                    trafo_size_h, trafo_size_v);
                    s->hpc.intra_pred[log2_trafo_size - 2](s, xBase, yBase + (i << log2_trafo_size), 1);
                }
                if (cbf_cb[i])
                    ff_hevc_hls_residual_coding(s, xBase, yBase + (i << log2_trafo_size),
                                                log2_trafo_size, scan_idx_c, 1);
            }
            for (i = 0; i < (s->ps.sps->chroma_format_idc == 2 ? 2 : 1); i++) {
                if (lc->cu.pred_mode == MODE_INTRA) {
                    ff_hevc_set_neighbour_available(s, xBase, yBase + (i << log2_trafo_size),
                                                trafo_size_h, trafo_size_v);
                    s->hpc.intra_pred[log2_trafo_size - 2](s, xBase, yBase + (i << log2_trafo_size), 2);
                }
                if (cbf_cr[i])
                    ff_hevc_hls_residual_coding(s, xBase, yBase + (i << log2_trafo_size),
                                                log2_trafo_size, scan_idx_c, 2);
            }
        }
    } else if (s->ps.sps->chroma_format_idc && lc->cu.pred_mode == MODE_INTRA) {
        if (log2_trafo_size > 2 || s->ps.sps->chroma_format_idc == 3) {
            int trafo_size_h = 1 << (log2_trafo_size_c + s->ps.sps->hshift[1]);
            int trafo_size_v = 1 << (log2_trafo_size_c + s->ps.sps->vshift[1]);
            ff_hevc_set_neighbour_available(s, x0, y0, trafo_size_h, trafo_size_v);
            s->hpc.intra_pred[log2_trafo_size_c - 2](s, x0, y0, 1);
            s->hpc.intra_pred[log2_trafo_size_c - 2](s, x0, y0, 2);
            if (s->ps.sps->chroma_format_idc == 2) {
                ff_hevc_set_neighbour_available(s, x0, y0 + (1 << log2_trafo_size_c),
                                                trafo_size_h, trafo_size_v);
                s->hpc.intra_pred[log2_trafo_size_c - 2](s, x0, y0 + (1 << log2_trafo_size_c), 1);
                s->hpc.intra_pred[log2_trafo_size_c - 2](s, x0, y0 + (1 << log2_trafo_size_c), 2);
            }
        } else if (blk_idx == 3) {
            int trafo_size_h = 1 << (log2_trafo_size + 1);
            int trafo_size_v = 1 << (log2_trafo_size + s->ps.sps->vshift[1]);
            ff_hevc_set_neighbour_available(s, xBase, yBase,
                                            trafo_size_h, trafo_size_v);
            s->hpc.intra_pred[log2_trafo_size - 2](s, xBase, yBase, 1);
            s->hpc.intra_pred[log2_trafo_size - 2](s, xBase, yBase, 2);
            if (s->ps.sps->chroma_format_idc == 2) {
                ff_hevc_set_neighbour_available(s, xBase, yBase + (1 << (log2_trafo_size)),
                                                trafo_size_h, trafo_size_v);
                s->hpc.intra_pred[log2_trafo_size - 2](s, xBase, yBase + (1 << (log2_trafo_size)), 1);
                s->hpc.intra_pred[log2_trafo_size - 2](s, xBase, yBase + (1 << (log2_trafo_size)), 2);
            }
        }
    }

    return 0;
}

static void set_deblocking_bypass(HEVCContext *s, int x0, int y0, int log2_cb_size)
{
    int cb_size          = 1 << log2_cb_size;
    int log2_min_pu_size = s->ps.sps->log2_min_pu_size;

    int min_pu_width     = s->ps.sps->min_pu_width;
    int x_end = FFMIN(x0 + cb_size, s->ps.sps->width);
    int y_end = FFMIN(y0 + cb_size, s->ps.sps->height);
    int i, j;

    for (j = (y0 >> log2_min_pu_size); j < (y_end >> log2_min_pu_size); j++)
        for (i = (x0 >> log2_min_pu_size); i < (x_end >> log2_min_pu_size); i++)
            s->is_pcm[i + j * min_pu_width] = 2;
}

static int hls_transform_tree(HEVCContext *s, int x0, int y0,
                              int xBase, int yBase, int cb_xBase, int cb_yBase,
                              int log2_cb_size, int log2_trafo_size,
                              int trafo_depth, int blk_idx,
                              const int *base_cbf_cb, const int *base_cbf_cr)
{
    HEVCLocalContext *lc = s->HEVClc;
    uint8_t split_transform_flag;
    int cbf_cb[2];
    int cbf_cr[2];
    int ret;

    cbf_cb[0] = base_cbf_cb[0];
    cbf_cb[1] = base_cbf_cb[1];
    cbf_cr[0] = base_cbf_cr[0];
    cbf_cr[1] = base_cbf_cr[1];

    if (lc->cu.intra_split_flag) {
        if (trafo_depth == 1) {
            lc->tu.intra_pred_mode   = lc->pu.intra_pred_mode[blk_idx];
            if (s->ps.sps->chroma_format_idc == 3) {
                lc->tu.intra_pred_mode_c = lc->pu.intra_pred_mode_c[blk_idx];
                lc->tu.chroma_mode_c     = lc->pu.chroma_mode_c[blk_idx];
            } else {
                lc->tu.intra_pred_mode_c = lc->pu.intra_pred_mode_c[0];
                lc->tu.chroma_mode_c     = lc->pu.chroma_mode_c[0];
            }
        }
    } else {
        lc->tu.intra_pred_mode   = lc->pu.intra_pred_mode[0];
        lc->tu.intra_pred_mode_c = lc->pu.intra_pred_mode_c[0];
        lc->tu.chroma_mode_c     = lc->pu.chroma_mode_c[0];
    }

    if (log2_trafo_size <= s->ps.sps->log2_max_trafo_size &&
        log2_trafo_size >  s->ps.sps->log2_min_tb_size    &&
        trafo_depth     < lc->cu.max_trafo_depth       &&
        !(lc->cu.intra_split_flag && trafo_depth == 0)) {
        split_transform_flag = ff_hevc_split_transform_flag_decode(s, log2_trafo_size);
    } else {
        int inter_split = s->ps.sps->max_transform_hierarchy_depth_inter == 0 &&
                          lc->cu.pred_mode == MODE_INTER &&
                          lc->cu.part_mode != PART_2Nx2N &&
                          trafo_depth == 0;

        split_transform_flag = log2_trafo_size > s->ps.sps->log2_max_trafo_size ||
                               (lc->cu.intra_split_flag && trafo_depth == 0) ||
                               inter_split;
    }

    if (s->ps.sps->chroma_format_idc && (log2_trafo_size > 2 || s->ps.sps->chroma_format_idc == 3)) {
        if (trafo_depth == 0 || cbf_cb[0]) {
            cbf_cb[0] = ff_hevc_cbf_cb_cr_decode(s, trafo_depth);
            if (s->ps.sps->chroma_format_idc == 2 && (!split_transform_flag || log2_trafo_size == 3)) {
                cbf_cb[1] = ff_hevc_cbf_cb_cr_decode(s, trafo_depth);
            }
        }

        if (trafo_depth == 0 || cbf_cr[0]) {
            cbf_cr[0] = ff_hevc_cbf_cb_cr_decode(s, trafo_depth);
            if (s->ps.sps->chroma_format_idc == 2 && (!split_transform_flag || log2_trafo_size == 3)) {
                cbf_cr[1] = ff_hevc_cbf_cb_cr_decode(s, trafo_depth);
            }
        }
    }

    if (split_transform_flag) {
        const int trafo_size_split = 1 << (log2_trafo_size - 1);
        const int x1 = x0 + trafo_size_split;
        const int y1 = y0 + trafo_size_split;

#define SUBDIVIDE(x, y, idx)                                                    \
do {                                                                            \
    ret = hls_transform_tree(s, x, y, x0, y0, cb_xBase, cb_yBase, log2_cb_size, \
                             log2_trafo_size - 1, trafo_depth + 1, idx,         \
                             cbf_cb, cbf_cr);                                   \
    if (ret < 0)                                                                \
        return ret;                                                             \
} while (0)

        SUBDIVIDE(x0, y0, 0);
        SUBDIVIDE(x1, y0, 1);
        SUBDIVIDE(x0, y1, 2);
        SUBDIVIDE(x1, y1, 3);

#undef SUBDIVIDE
    } else {
        int min_tu_size      = 1 << s->ps.sps->log2_min_tb_size;
        int log2_min_tu_size = s->ps.sps->log2_min_tb_size;
        int min_tu_width     = s->ps.sps->min_tb_width;
        int cbf_luma         = 1;

        if (lc->cu.pred_mode == MODE_INTRA || trafo_depth != 0 ||
            cbf_cb[0] || cbf_cr[0] ||
            (s->ps.sps->chroma_format_idc == 2 && (cbf_cb[1] || cbf_cr[1]))) {
            cbf_luma = ff_hevc_cbf_luma_decode(s, trafo_depth);
        }

        ret = hls_transform_unit(s, x0, y0, xBase, yBase, cb_xBase, cb_yBase,
                                 log2_cb_size, log2_trafo_size,
                                 blk_idx, cbf_luma, cbf_cb, cbf_cr);
        if (ret < 0)
            return ret;
        // TODO: store cbf_luma somewhere else
        if (cbf_luma) {
            int i, j;
            for (i = 0; i < (1 << log2_trafo_size); i += min_tu_size)
                for (j = 0; j < (1 << log2_trafo_size); j += min_tu_size) {
                    int x_tu = (x0 + j) >> log2_min_tu_size;
                    int y_tu = (y0 + i) >> log2_min_tu_size;
                    s->cbf_luma[y_tu * min_tu_width + x_tu] = 1;
                }
        }
        if (!s->sh.disable_deblocking_filter_flag) {
            ff_hevc_deblocking_boundary_strengths(s, x0, y0, log2_trafo_size);
            if (s->ps.pps->transquant_bypass_enable_flag &&
                lc->cu.cu_transquant_bypass_flag)
                set_deblocking_bypass(s, x0, y0, log2_trafo_size);
        }
    }
    return 0;
}

static int hls_pcm_sample(HEVCContext *s, int x0, int y0, int log2_cb_size)
{
    HEVCLocalContext *lc = s->HEVClc;
    GetBitContext gb;
    int cb_size   = 1 << log2_cb_size;
    ptrdiff_t stride0 = s->frame->linesize[0];
    ptrdiff_t stride1 = s->frame->linesize[1];
    ptrdiff_t stride2 = s->frame->linesize[2];
    uint8_t *dst0 = &s->frame->data[0][y0 * stride0 + (x0 << s->ps.sps->pixel_shift)];
    uint8_t *dst1 = &s->frame->data[1][(y0 >> s->ps.sps->vshift[1]) * stride1 + ((x0 >> s->ps.sps->hshift[1]) << s->ps.sps->pixel_shift)];
    uint8_t *dst2 = &s->frame->data[2][(y0 >> s->ps.sps->vshift[2]) * stride2 + ((x0 >> s->ps.sps->hshift[2]) << s->ps.sps->pixel_shift)];

    int length         = cb_size * cb_size * s->ps.sps->pcm.bit_depth +
                         (((cb_size >> s->ps.sps->hshift[1]) * (cb_size >> s->ps.sps->vshift[1])) +
                          ((cb_size >> s->ps.sps->hshift[2]) * (cb_size >> s->ps.sps->vshift[2]))) *
                          s->ps.sps->pcm.bit_depth_chroma;
    const uint8_t *pcm = skip_bytes(&lc->cc, (length + 7) >> 3);
    int ret;

    if (!s->sh.disable_deblocking_filter_flag)
        ff_hevc_deblocking_boundary_strengths(s, x0, y0, log2_cb_size);

    ret = init_get_bits(&gb, pcm, length);
    if (ret < 0)
        return ret;

    s->hevcdsp.put_pcm(dst0, stride0, cb_size, cb_size,     &gb, s->ps.sps->pcm.bit_depth);
    if (s->ps.sps->chroma_format_idc) {
        s->hevcdsp.put_pcm(dst1, stride1,
                           cb_size >> s->ps.sps->hshift[1],
                           cb_size >> s->ps.sps->vshift[1],
                           &gb, s->ps.sps->pcm.bit_depth_chroma);
        s->hevcdsp.put_pcm(dst2, stride2,
                           cb_size >> s->ps.sps->hshift[2],
                           cb_size >> s->ps.sps->vshift[2],
                           &gb, s->ps.sps->pcm.bit_depth_chroma);
    }

    return 0;
}

/**
 * 8.5.3.2.2.1 Luma sample unidirectional interpolation process
 *
 * @param s HEVC decoding context
 * @param dst target buffer for block data at block position
 * @param dststride stride of the dst buffer
 * @param ref reference picture buffer at origin (0, 0)
 * @param mv motion vector (relative to block position) to get pixel data from
 * @param x_off horizontal position of block from origin (0, 0)
 * @param y_off vertical position of block from origin (0, 0)
 * @param block_w width of block
 * @param block_h height of block
 * @param luma_weight weighting factor applied to the luma prediction
 * @param luma_offset additive offset applied to the luma prediction value
 */

static void luma_mc_uni(HEVCContext *s, uint8_t *dst, ptrdiff_t dststride,
                        AVFrame *ref, const Mv *mv, int x_off, int y_off,
                        int block_w, int block_h, int luma_weight, int luma_offset)
{
    HEVCLocalContext *lc = s->HEVClc;
    uint8_t *src         = ref->data[0];
    ptrdiff_t srcstride  = ref->linesize[0];
    int pic_width        = s->ps.sps->width;
    int pic_height       = s->ps.sps->height;
    int mx               = mv->x & 3;
    int my               = mv->y & 3;
    int weight_flag      = (s->sh.slice_type == HEVC_SLICE_P && s->ps.pps->weighted_pred_flag) ||
                           (s->sh.slice_type == HEVC_SLICE_B && s->ps.pps->weighted_bipred_flag);
    int idx              = ff_hevc_pel_weight[block_w];

    x_off += mv->x >> 2;
    y_off += mv->y >> 2;
    src   += y_off * srcstride + (x_off * (1 << s->ps.sps->pixel_shift));

    if (x_off < QPEL_EXTRA_BEFORE || y_off < QPEL_EXTRA_AFTER ||
        x_off >= pic_width - block_w - QPEL_EXTRA_AFTER ||
        y_off >= pic_height - block_h - QPEL_EXTRA_AFTER) {
        const ptrdiff_t edge_emu_stride = EDGE_EMU_BUFFER_STRIDE << s->ps.sps->pixel_shift;
        int offset     = QPEL_EXTRA_BEFORE * srcstride       + (QPEL_EXTRA_BEFORE << s->ps.sps->pixel_shift);
        int buf_offset = QPEL_EXTRA_BEFORE * edge_emu_stride + (QPEL_EXTRA_BEFORE << s->ps.sps->pixel_shift);

        s->vdsp.emulated_edge_mc(lc->edge_emu_buffer, src - offset,
                                 edge_emu_stride, srcstride,
                                 block_w + QPEL_EXTRA,
                                 block_h + QPEL_EXTRA,
                                 x_off - QPEL_EXTRA_BEFORE, y_off - QPEL_EXTRA_BEFORE,
                                 pic_width, pic_height);
        src = lc->edge_emu_buffer + buf_offset;
        srcstride = edge_emu_stride;
    }

    if (!weight_flag)
        s->hevcdsp.put_hevc_qpel_uni[idx][!!my][!!mx](dst, dststride, src, srcstride,
                                                      block_h, mx, my, block_w);
    else
        s->hevcdsp.put_hevc_qpel_uni_w[idx][!!my][!!mx](dst, dststride, src, srcstride,
                                                        block_h, s->sh.luma_log2_weight_denom,
                                                        luma_weight, luma_offset, mx, my, block_w);
}

/**
 * 8.5.3.2.2.1 Luma sample bidirectional interpolation process
 *
 * @param s HEVC decoding context
 * @param dst target buffer for block data at block position
 * @param dststride stride of the dst buffer
 * @param ref0 reference picture0 buffer at origin (0, 0)
 * @param mv0 motion vector0 (relative to block position) to get pixel data from
 * @param x_off horizontal position of block from origin (0, 0)
 * @param y_off vertical position of block from origin (0, 0)
 * @param block_w width of block
 * @param block_h height of block
 * @param ref1 reference picture1 buffer at origin (0, 0)
 * @param mv1 motion vector1 (relative to block position) to get pixel data from
 * @param current_mv current motion vector structure
 */
 static void luma_mc_bi(HEVCContext *s, uint8_t *dst, ptrdiff_t dststride,
                       AVFrame *ref0, const Mv *mv0, int x_off, int y_off,
                       int block_w, int block_h, AVFrame *ref1, const Mv *mv1, struct MvField *current_mv)
{
    HEVCLocalContext *lc = s->HEVClc;
    ptrdiff_t src0stride  = ref0->linesize[0];
    ptrdiff_t src1stride  = ref1->linesize[0];
    int pic_width        = s->ps.sps->width;
    int pic_height       = s->ps.sps->height;
    int mx0              = mv0->x & 3;
    int my0              = mv0->y & 3;
    int mx1              = mv1->x & 3;
    int my1              = mv1->y & 3;
    int weight_flag      = (s->sh.slice_type == HEVC_SLICE_P && s->ps.pps->weighted_pred_flag) ||
                           (s->sh.slice_type == HEVC_SLICE_B && s->ps.pps->weighted_bipred_flag);
    int x_off0           = x_off + (mv0->x >> 2);
    int y_off0           = y_off + (mv0->y >> 2);
    int x_off1           = x_off + (mv1->x >> 2);
    int y_off1           = y_off + (mv1->y >> 2);
    int idx              = ff_hevc_pel_weight[block_w];

    uint8_t *src0  = ref0->data[0] + y_off0 * src0stride + (int)((unsigned)x_off0 << s->ps.sps->pixel_shift);
    uint8_t *src1  = ref1->data[0] + y_off1 * src1stride + (int)((unsigned)x_off1 << s->ps.sps->pixel_shift);

    if (x_off0 < QPEL_EXTRA_BEFORE || y_off0 < QPEL_EXTRA_AFTER ||
        x_off0 >= pic_width - block_w - QPEL_EXTRA_AFTER ||
        y_off0 >= pic_height - block_h - QPEL_EXTRA_AFTER) {
        const ptrdiff_t edge_emu_stride = EDGE_EMU_BUFFER_STRIDE << s->ps.sps->pixel_shift;
        int offset     = QPEL_EXTRA_BEFORE * src0stride       + (QPEL_EXTRA_BEFORE << s->ps.sps->pixel_shift);
        int buf_offset = QPEL_EXTRA_BEFORE * edge_emu_stride + (QPEL_EXTRA_BEFORE << s->ps.sps->pixel_shift);

        s->vdsp.emulated_edge_mc(lc->edge_emu_buffer, src0 - offset,
                                 edge_emu_stride, src0stride,
                                 block_w + QPEL_EXTRA,
                                 block_h + QPEL_EXTRA,
                                 x_off0 - QPEL_EXTRA_BEFORE, y_off0 - QPEL_EXTRA_BEFORE,
                                 pic_width, pic_height);
        src0 = lc->edge_emu_buffer + buf_offset;
        src0stride = edge_emu_stride;
    }

    if (x_off1 < QPEL_EXTRA_BEFORE || y_off1 < QPEL_EXTRA_AFTER ||
        x_off1 >= pic_width - block_w - QPEL_EXTRA_AFTER ||
        y_off1 >= pic_height - block_h - QPEL_EXTRA_AFTER) {
        const ptrdiff_t edge_emu_stride = EDGE_EMU_BUFFER_STRIDE << s->ps.sps->pixel_shift;
        int offset     = QPEL_EXTRA_BEFORE * src1stride       + (QPEL_EXTRA_BEFORE << s->ps.sps->pixel_shift);
        int buf_offset = QPEL_EXTRA_BEFORE * edge_emu_stride + (QPEL_EXTRA_BEFORE << s->ps.sps->pixel_shift);

        s->vdsp.emulated_edge_mc(lc->edge_emu_buffer2, src1 - offset,
                                 edge_emu_stride, src1stride,
                                 block_w + QPEL_EXTRA,
                                 block_h + QPEL_EXTRA,
                                 x_off1 - QPEL_EXTRA_BEFORE, y_off1 - QPEL_EXTRA_BEFORE,
                                 pic_width, pic_height);
        src1 = lc->edge_emu_buffer2 + buf_offset;
        src1stride = edge_emu_stride;
    }

    s->hevcdsp.put_hevc_qpel[idx][!!my0][!!mx0](lc->tmp, src0, src0stride,
                                                block_h, mx0, my0, block_w);
    if (!weight_flag)
        s->hevcdsp.put_hevc_qpel_bi[idx][!!my1][!!mx1](dst, dststride, src1, src1stride, lc->tmp,
                                                       block_h, mx1, my1, block_w);
    else
        s->hevcdsp.put_hevc_qpel_bi_w[idx][!!my1][!!mx1](dst, dststride, src1, src1stride, lc->tmp,
                                                         block_h, s->sh.luma_log2_weight_denom,
                                                         s->sh.luma_weight_l0[current_mv->ref_idx[0]],
                                                         s->sh.luma_weight_l1[current_mv->ref_idx[1]],
                                                         s->sh.luma_offset_l0[current_mv->ref_idx[0]],
                                                         s->sh.luma_offset_l1[current_mv->ref_idx[1]],
                                                         mx1, my1, block_w);

}

/**
 * 8.5.3.2.2.2 Chroma sample uniprediction interpolation process
 *
 * @param s HEVC decoding context
 * @param dst1 target buffer for block data at block position (U plane)
 * @param dst2 target buffer for block data at block position (V plane)
 * @param dststride stride of the dst1 and dst2 buffers
 * @param ref reference picture buffer at origin (0, 0)
 * @param mv motion vector (relative to block position) to get pixel data from
 * @param x_off horizontal position of block from origin (0, 0)
 * @param y_off vertical position of block from origin (0, 0)
 * @param block_w width of block
 * @param block_h height of block
 * @param chroma_weight weighting factor applied to the chroma prediction
 * @param chroma_offset additive offset applied to the chroma prediction value
 */

static void chroma_mc_uni(HEVCContext *s, uint8_t *dst0,
                          ptrdiff_t dststride, uint8_t *src0, ptrdiff_t srcstride, int reflist,
                          int x_off, int y_off, int block_w, int block_h, struct MvField *current_mv, int chroma_weight, int chroma_offset)
{
    HEVCLocalContext *lc = s->HEVClc;
    int pic_width        = s->ps.sps->width >> s->ps.sps->hshift[1];
    int pic_height       = s->ps.sps->height >> s->ps.sps->vshift[1];
    const Mv *mv         = &current_mv->mv[reflist];
    int weight_flag      = (s->sh.slice_type == HEVC_SLICE_P && s->ps.pps->weighted_pred_flag) ||
                           (s->sh.slice_type == HEVC_SLICE_B && s->ps.pps->weighted_bipred_flag);
    int idx              = ff_hevc_pel_weight[block_w];
    int hshift           = s->ps.sps->hshift[1];
    int vshift           = s->ps.sps->vshift[1];
    intptr_t mx          = av_mod_uintp2(mv->x, 2 + hshift);
    intptr_t my          = av_mod_uintp2(mv->y, 2 + vshift);
    intptr_t _mx         = mx << (1 - hshift);
    intptr_t _my         = my << (1 - vshift);

    x_off += mv->x >> (2 + hshift);
    y_off += mv->y >> (2 + vshift);
    src0  += y_off * srcstride + (x_off * (1 << s->ps.sps->pixel_shift));

    if (x_off < EPEL_EXTRA_BEFORE || y_off < EPEL_EXTRA_AFTER ||
        x_off >= pic_width - block_w - EPEL_EXTRA_AFTER ||
        y_off >= pic_height - block_h - EPEL_EXTRA_AFTER) {
        const int edge_emu_stride = EDGE_EMU_BUFFER_STRIDE << s->ps.sps->pixel_shift;
        int offset0 = EPEL_EXTRA_BEFORE * (srcstride + (1 << s->ps.sps->pixel_shift));
        int buf_offset0 = EPEL_EXTRA_BEFORE *
                          (edge_emu_stride + (1 << s->ps.sps->pixel_shift));
        s->vdsp.emulated_edge_mc(lc->edge_emu_buffer, src0 - offset0,
                                 edge_emu_stride, srcstride,
                                 block_w + EPEL_EXTRA, block_h + EPEL_EXTRA,
                                 x_off - EPEL_EXTRA_BEFORE,
                                 y_off - EPEL_EXTRA_BEFORE,
                                 pic_width, pic_height);

        src0 = lc->edge_emu_buffer + buf_offset0;
        srcstride = edge_emu_stride;
    }
    if (!weight_flag)
        s->hevcdsp.put_hevc_epel_uni[idx][!!my][!!mx](dst0, dststride, src0, srcstride,
                                                  block_h, _mx, _my, block_w);
    else
        s->hevcdsp.put_hevc_epel_uni_w[idx][!!my][!!mx](dst0, dststride, src0, srcstride,
                                                        block_h, s->sh.chroma_log2_weight_denom,
                                                        chroma_weight, chroma_offset, _mx, _my, block_w);
}

/**
 * 8.5.3.2.2.2 Chroma sample bidirectional interpolation process
 *
 * @param s HEVC decoding context
 * @param dst target buffer for block data at block position
 * @param dststride stride of the dst buffer
 * @param ref0 reference picture0 buffer at origin (0, 0)
 * @param mv0 motion vector0 (relative to block position) to get pixel data from
 * @param x_off horizontal position of block from origin (0, 0)
 * @param y_off vertical position of block from origin (0, 0)
 * @param block_w width of block
 * @param block_h height of block
 * @param ref1 reference picture1 buffer at origin (0, 0)
 * @param mv1 motion vector1 (relative to block position) to get pixel data from
 * @param current_mv current motion vector structure
 * @param cidx chroma component(cb, cr)
 */
static void chroma_mc_bi(HEVCContext *s, uint8_t *dst0, ptrdiff_t dststride, AVFrame *ref0, AVFrame *ref1,
                         int x_off, int y_off, int block_w, int block_h, struct MvField *current_mv, int cidx)
{
    HEVCLocalContext *lc = s->HEVClc;
    uint8_t *src1        = ref0->data[cidx+1];
    uint8_t *src2        = ref1->data[cidx+1];
    ptrdiff_t src1stride = ref0->linesize[cidx+1];
    ptrdiff_t src2stride = ref1->linesize[cidx+1];
    int weight_flag      = (s->sh.slice_type == HEVC_SLICE_P && s->ps.pps->weighted_pred_flag) ||
                           (s->sh.slice_type == HEVC_SLICE_B && s->ps.pps->weighted_bipred_flag);
    int pic_width        = s->ps.sps->width >> s->ps.sps->hshift[1];
    int pic_height       = s->ps.sps->height >> s->ps.sps->vshift[1];
    Mv *mv0              = &current_mv->mv[0];
    Mv *mv1              = &current_mv->mv[1];
    int hshift = s->ps.sps->hshift[1];
    int vshift = s->ps.sps->vshift[1];

    intptr_t mx0 = av_mod_uintp2(mv0->x, 2 + hshift);
    intptr_t my0 = av_mod_uintp2(mv0->y, 2 + vshift);
    intptr_t mx1 = av_mod_uintp2(mv1->x, 2 + hshift);
    intptr_t my1 = av_mod_uintp2(mv1->y, 2 + vshift);
    intptr_t _mx0 = mx0 << (1 - hshift);
    intptr_t _my0 = my0 << (1 - vshift);
    intptr_t _mx1 = mx1 << (1 - hshift);
    intptr_t _my1 = my1 << (1 - vshift);

    int x_off0 = x_off + (mv0->x >> (2 + hshift));
    int y_off0 = y_off + (mv0->y >> (2 + vshift));
    int x_off1 = x_off + (mv1->x >> (2 + hshift));
    int y_off1 = y_off + (mv1->y >> (2 + vshift));
    int idx = ff_hevc_pel_weight[block_w];
    src1  += y_off0 * src1stride + (int)((unsigned)x_off0 << s->ps.sps->pixel_shift);
    src2  += y_off1 * src2stride + (int)((unsigned)x_off1 << s->ps.sps->pixel_shift);

    if (x_off0 < EPEL_EXTRA_BEFORE || y_off0 < EPEL_EXTRA_AFTER ||
        x_off0 >= pic_width - block_w - EPEL_EXTRA_AFTER ||
        y_off0 >= pic_height - block_h - EPEL_EXTRA_AFTER) {
        const int edge_emu_stride = EDGE_EMU_BUFFER_STRIDE << s->ps.sps->pixel_shift;
        int offset1 = EPEL_EXTRA_BEFORE * (src1stride + (1 << s->ps.sps->pixel_shift));
        int buf_offset1 = EPEL_EXTRA_BEFORE *
                          (edge_emu_stride + (1 << s->ps.sps->pixel_shift));

        s->vdsp.emulated_edge_mc(lc->edge_emu_buffer, src1 - offset1,
                                 edge_emu_stride, src1stride,
                                 block_w + EPEL_EXTRA, block_h + EPEL_EXTRA,
                                 x_off0 - EPEL_EXTRA_BEFORE,
                                 y_off0 - EPEL_EXTRA_BEFORE,
                                 pic_width, pic_height);

        src1 = lc->edge_emu_buffer + buf_offset1;
        src1stride = edge_emu_stride;
    }

    if (x_off1 < EPEL_EXTRA_BEFORE || y_off1 < EPEL_EXTRA_AFTER ||
        x_off1 >= pic_width - block_w - EPEL_EXTRA_AFTER ||
        y_off1 >= pic_height - block_h - EPEL_EXTRA_AFTER) {
        const int edge_emu_stride = EDGE_EMU_BUFFER_STRIDE << s->ps.sps->pixel_shift;
        int offset1 = EPEL_EXTRA_BEFORE * (src2stride + (1 << s->ps.sps->pixel_shift));
        int buf_offset1 = EPEL_EXTRA_BEFORE *
                          (edge_emu_stride + (1 << s->ps.sps->pixel_shift));

        s->vdsp.emulated_edge_mc(lc->edge_emu_buffer2, src2 - offset1,
                                 edge_emu_stride, src2stride,
                                 block_w + EPEL_EXTRA, block_h + EPEL_EXTRA,
                                 x_off1 - EPEL_EXTRA_BEFORE,
                                 y_off1 - EPEL_EXTRA_BEFORE,
                                 pic_width, pic_height);

        src2 = lc->edge_emu_buffer2 + buf_offset1;
        src2stride = edge_emu_stride;
    }

    s->hevcdsp.put_hevc_epel[idx][!!my0][!!mx0](lc->tmp, src1, src1stride,
                                                block_h, _mx0, _my0, block_w);
    if (!weight_flag)
        s->hevcdsp.put_hevc_epel_bi[idx][!!my1][!!mx1](dst0, s->frame->linesize[cidx+1],
                                                       src2, src2stride, lc->tmp,
                                                       block_h, _mx1, _my1, block_w);
    else
        s->hevcdsp.put_hevc_epel_bi_w[idx][!!my1][!!mx1](dst0, s->frame->linesize[cidx+1],
                                                         src2, src2stride, lc->tmp,
                                                         block_h,
                                                         s->sh.chroma_log2_weight_denom,
                                                         s->sh.chroma_weight_l0[current_mv->ref_idx[0]][cidx],
                                                         s->sh.chroma_weight_l1[current_mv->ref_idx[1]][cidx],
                                                         s->sh.chroma_offset_l0[current_mv->ref_idx[0]][cidx],
                                                         s->sh.chroma_offset_l1[current_mv->ref_idx[1]][cidx],
                                                         _mx1, _my1, block_w);
}

static void hevc_await_progress(HEVCContext *s, HEVCFrame *ref,
                                const Mv *mv, int y0, int height)
{
    if (s->threads_type == FF_THREAD_FRAME ) {
        int y = FFMAX(0, (mv->y >> 2) + y0 + height + 9);

        ff_thread_await_progress(&ref->tf, y, 0);
    }
}

static void hevc_luma_mv_mvp_mode(HEVCContext *s, int x0, int y0, int nPbW,
                                  int nPbH, int log2_cb_size, int part_idx,
                                  int merge_idx, MvField *mv)
{
    HEVCLocalContext *lc = s->HEVClc;
    enum InterPredIdc inter_pred_idc = PRED_L0;
    int mvp_flag;

    ff_hevc_set_neighbour_available(s, x0, y0, nPbW, nPbH);
    mv->pred_flag = 0;
    if (s->sh.slice_type == HEVC_SLICE_B)
        inter_pred_idc = ff_hevc_inter_pred_idc_decode(s, nPbW, nPbH);

    if (inter_pred_idc != PRED_L1) {
        if (s->sh.nb_refs[L0])
            mv->ref_idx[0]= ff_hevc_ref_idx_lx_decode(s, s->sh.nb_refs[L0]);

        mv->pred_flag = PF_L0;
        ff_hevc_hls_mvd_coding(s, x0, y0, 0);
        mvp_flag = ff_hevc_mvp_lx_flag_decode(s);
        ff_hevc_luma_mv_mvp_mode(s, x0, y0, nPbW, nPbH, log2_cb_size,
                                 part_idx, merge_idx, mv, mvp_flag, 0);
        mv->mv[0].x += lc->pu.mvd.x;
        mv->mv[0].y += lc->pu.mvd.y;
    }

    if (inter_pred_idc != PRED_L0) {
        if (s->sh.nb_refs[L1])
            mv->ref_idx[1]= ff_hevc_ref_idx_lx_decode(s, s->sh.nb_refs[L1]);

        if (s->sh.mvd_l1_zero_flag == 1 && inter_pred_idc == PRED_BI) {
            AV_ZERO32(&lc->pu.mvd);
        } else {
            ff_hevc_hls_mvd_coding(s, x0, y0, 1);
        }

        mv->pred_flag += PF_L1;
        mvp_flag = ff_hevc_mvp_lx_flag_decode(s);
        ff_hevc_luma_mv_mvp_mode(s, x0, y0, nPbW, nPbH, log2_cb_size,
                                 part_idx, merge_idx, mv, mvp_flag, 1);
        mv->mv[1].x += lc->pu.mvd.x;
        mv->mv[1].y += lc->pu.mvd.y;
    }
}

static void hls_prediction_unit(HEVCContext *s, int x0, int y0,
                                int nPbW, int nPbH,
                                int log2_cb_size, int partIdx, int idx)
{
#define POS(c_idx, x, y)                                                              \
    &s->frame->data[c_idx][((y) >> s->ps.sps->vshift[c_idx]) * s->frame->linesize[c_idx] + \
                           (((x) >> s->ps.sps->hshift[c_idx]) << s->ps.sps->pixel_shift)]
    HEVCLocalContext *lc = s->HEVClc;
    int merge_idx = 0;
    struct MvField current_mv = {{{ 0 }}};

    int min_pu_width = s->ps.sps->min_pu_width;

    MvField *tab_mvf = s->ref->tab_mvf;
    RefPicList  *refPicList = s->ref->refPicList;
    HEVCFrame *ref0 = NULL, *ref1 = NULL;
    uint8_t *dst0 = POS(0, x0, y0);
    uint8_t *dst1 = POS(1, x0, y0);
    uint8_t *dst2 = POS(2, x0, y0);
    int log2_min_cb_size = s->ps.sps->log2_min_cb_size;
    int min_cb_width     = s->ps.sps->min_cb_width;
    int x_cb             = x0 >> log2_min_cb_size;
    int y_cb             = y0 >> log2_min_cb_size;
    int x_pu, y_pu;
    int i, j;

    int skip_flag = SAMPLE_CTB(s->skip_flag, x_cb, y_cb);

    if (!skip_flag)
        lc->pu.merge_flag = ff_hevc_merge_flag_decode(s);

    if (skip_flag || lc->pu.merge_flag) {
        if (s->sh.max_num_merge_cand > 1)
            merge_idx = ff_hevc_merge_idx_decode(s);
        else
            merge_idx = 0;

        ff_hevc_luma_mv_merge_mode(s, x0, y0, nPbW, nPbH, log2_cb_size,
                                   partIdx, merge_idx, &current_mv);
    } else {
        hevc_luma_mv_mvp_mode(s, x0, y0, nPbW, nPbH, log2_cb_size,
                              partIdx, merge_idx, &current_mv);
    }

    x_pu = x0 >> s->ps.sps->log2_min_pu_size;
    y_pu = y0 >> s->ps.sps->log2_min_pu_size;

    for (j = 0; j < nPbH >> s->ps.sps->log2_min_pu_size; j++)
        for (i = 0; i < nPbW >> s->ps.sps->log2_min_pu_size; i++)
            tab_mvf[(y_pu + j) * min_pu_width + x_pu + i] = current_mv;

    if (current_mv.pred_flag & PF_L0) {
        ref0 = refPicList[0].ref[current_mv.ref_idx[0]];
        if (!ref0)
            return;
        hevc_await_progress(s, ref0, &current_mv.mv[0], y0, nPbH);
    }
    if (current_mv.pred_flag & PF_L1) {
        ref1 = refPicList[1].ref[current_mv.ref_idx[1]];
        if (!ref1)
            return;
        hevc_await_progress(s, ref1, &current_mv.mv[1], y0, nPbH);
    }

    if (current_mv.pred_flag == PF_L0) {
        int x0_c = x0 >> s->ps.sps->hshift[1];
        int y0_c = y0 >> s->ps.sps->vshift[1];
        int nPbW_c = nPbW >> s->ps.sps->hshift[1];
        int nPbH_c = nPbH >> s->ps.sps->vshift[1];

        luma_mc_uni(s, dst0, s->frame->linesize[0], ref0->frame,
                    &current_mv.mv[0], x0, y0, nPbW, nPbH,
                    s->sh.luma_weight_l0[current_mv.ref_idx[0]],
                    s->sh.luma_offset_l0[current_mv.ref_idx[0]]);

        if (s->ps.sps->chroma_format_idc) {
            chroma_mc_uni(s, dst1, s->frame->linesize[1], ref0->frame->data[1], ref0->frame->linesize[1],
                          0, x0_c, y0_c, nPbW_c, nPbH_c, &current_mv,
                          s->sh.chroma_weight_l0[current_mv.ref_idx[0]][0], s->sh.chroma_offset_l0[current_mv.ref_idx[0]][0]);
            chroma_mc_uni(s, dst2, s->frame->linesize[2], ref0->frame->data[2], ref0->frame->linesize[2],
                          0, x0_c, y0_c, nPbW_c, nPbH_c, &current_mv,
                          s->sh.chroma_weight_l0[current_mv.ref_idx[0]][1], s->sh.chroma_offset_l0[current_mv.ref_idx[0]][1]);
        }
    } else if (current_mv.pred_flag == PF_L1) {
        int x0_c = x0 >> s->ps.sps->hshift[1];
        int y0_c = y0 >> s->ps.sps->vshift[1];
        int nPbW_c = nPbW >> s->ps.sps->hshift[1];
        int nPbH_c = nPbH >> s->ps.sps->vshift[1];

        luma_mc_uni(s, dst0, s->frame->linesize[0], ref1->frame,
                    &current_mv.mv[1], x0, y0, nPbW, nPbH,
                    s->sh.luma_weight_l1[current_mv.ref_idx[1]],
                    s->sh.luma_offset_l1[current_mv.ref_idx[1]]);

        if (s->ps.sps->chroma_format_idc) {
            chroma_mc_uni(s, dst1, s->frame->linesize[1], ref1->frame->data[1], ref1->frame->linesize[1],
                          1, x0_c, y0_c, nPbW_c, nPbH_c, &current_mv,
                          s->sh.chroma_weight_l1[current_mv.ref_idx[1]][0], s->sh.chroma_offset_l1[current_mv.ref_idx[1]][0]);

            chroma_mc_uni(s, dst2, s->frame->linesize[2], ref1->frame->data[2], ref1->frame->linesize[2],
                          1, x0_c, y0_c, nPbW_c, nPbH_c, &current_mv,
                          s->sh.chroma_weight_l1[current_mv.ref_idx[1]][1], s->sh.chroma_offset_l1[current_mv.ref_idx[1]][1]);
        }
    } else if (current_mv.pred_flag == PF_BI) {
        int x0_c = x0 >> s->ps.sps->hshift[1];
        int y0_c = y0 >> s->ps.sps->vshift[1];
        int nPbW_c = nPbW >> s->ps.sps->hshift[1];
        int nPbH_c = nPbH >> s->ps.sps->vshift[1];

        luma_mc_bi(s, dst0, s->frame->linesize[0], ref0->frame,
                   &current_mv.mv[0], x0, y0, nPbW, nPbH,
                   ref1->frame, &current_mv.mv[1], &current_mv);

        if (s->ps.sps->chroma_format_idc) {
            chroma_mc_bi(s, dst1, s->frame->linesize[1], ref0->frame, ref1->frame,
                         x0_c, y0_c, nPbW_c, nPbH_c, &current_mv, 0);

            chroma_mc_bi(s, dst2, s->frame->linesize[2], ref0->frame, ref1->frame,
                         x0_c, y0_c, nPbW_c, nPbH_c, &current_mv, 1);
        }
    }
}

/**
 * 8.4.1
 */
static int luma_intra_pred_mode(HEVCContext *s, int x0, int y0, int pu_size,
                                int prev_intra_luma_pred_flag)
{
    HEVCLocalContext *lc = s->HEVClc;
    int x_pu             = x0 >> s->ps.sps->log2_min_pu_size;
    int y_pu             = y0 >> s->ps.sps->log2_min_pu_size;
    int min_pu_width     = s->ps.sps->min_pu_width;
    int size_in_pus      = pu_size >> s->ps.sps->log2_min_pu_size;
    int x0b              = av_mod_uintp2(x0, s->ps.sps->log2_ctb_size);
    int y0b              = av_mod_uintp2(y0, s->ps.sps->log2_ctb_size);

    int cand_up   = (lc->ctb_up_flag || y0b) ?
                    s->tab_ipm[(y_pu - 1) * min_pu_width + x_pu] : INTRA_DC;
    int cand_left = (lc->ctb_left_flag || x0b) ?
                    s->tab_ipm[y_pu * min_pu_width + x_pu - 1]   : INTRA_DC;

    int y_ctb = (y0 >> (s->ps.sps->log2_ctb_size)) << (s->ps.sps->log2_ctb_size);

    MvField *tab_mvf = s->ref->tab_mvf;
    int intra_pred_mode;
    int candidate[3];
    int i, j;

    // intra_pred_mode prediction does not cross vertical CTB boundaries
    if ((y0 - 1) < y_ctb)
        cand_up = INTRA_DC;

    if (cand_left == cand_up) {
        if (cand_left < 2) {
            candidate[0] = INTRA_PLANAR;
            candidate[1] = INTRA_DC;
            candidate[2] = INTRA_ANGULAR_26;
        } else {
            candidate[0] = cand_left;
            candidate[1] = 2 + ((cand_left - 2 - 1 + 32) & 31);
            candidate[2] = 2 + ((cand_left - 2 + 1) & 31);
        }
    } else {
        candidate[0] = cand_left;
        candidate[1] = cand_up;
        if (candidate[0] != INTRA_PLANAR && candidate[1] != INTRA_PLANAR) {
            candidate[2] = INTRA_PLANAR;
        } else if (candidate[0] != INTRA_DC && candidate[1] != INTRA_DC) {
            candidate[2] = INTRA_DC;
        } else {
            candidate[2] = INTRA_ANGULAR_26;
        }
    }

    if (prev_intra_luma_pred_flag) {
        intra_pred_mode = candidate[lc->pu.mpm_idx];
    } else {
        if (candidate[0] > candidate[1])
            FFSWAP(uint8_t, candidate[0], candidate[1]);
        if (candidate[0] > candidate[2])
            FFSWAP(uint8_t, candidate[0], candidate[2]);
        if (candidate[1] > candidate[2])
            FFSWAP(uint8_t, candidate[1], candidate[2]);

        intra_pred_mode = lc->pu.rem_intra_luma_pred_mode;
        for (i = 0; i < 3; i++)
            if (intra_pred_mode >= candidate[i])
                intra_pred_mode++;
    }

    /* write the intra prediction units into the mv array */
    if (!size_in_pus)
        size_in_pus = 1;
    for (i = 0; i < size_in_pus; i++) {
        memset(&s->tab_ipm[(y_pu + i) * min_pu_width + x_pu],
               intra_pred_mode, size_in_pus);

        for (j = 0; j < size_in_pus; j++) {
            tab_mvf[(y_pu + j) * min_pu_width + x_pu + i].pred_flag = PF_INTRA;
        }
    }

    return intra_pred_mode;
}

static av_always_inline void set_ct_depth(HEVCContext *s, int x0, int y0,
                                          int log2_cb_size, int ct_depth)
{
    int length = (1 << log2_cb_size) >> s->ps.sps->log2_min_cb_size;
    int x_cb   = x0 >> s->ps.sps->log2_min_cb_size;
    int y_cb   = y0 >> s->ps.sps->log2_min_cb_size;
    int y;

    for (y = 0; y < length; y++)
        memset(&s->tab_ct_depth[(y_cb + y) * s->ps.sps->min_cb_width + x_cb],
               ct_depth, length);
}

static const uint8_t tab_mode_idx[] = {
     0,  1,  2,  2,  2,  2,  3,  5,  7,  8, 10, 12, 13, 15, 17, 18, 19, 20,
    21, 22, 23, 23, 24, 24, 25, 25, 26, 27, 27, 28, 28, 29, 29, 30, 31};

static void intra_prediction_unit(HEVCContext *s, int x0, int y0,
                                  int log2_cb_size)
{
    HEVCLocalContext *lc = s->HEVClc;
    static const uint8_t intra_chroma_table[4] = { 0, 26, 10, 1 };
    uint8_t prev_intra_luma_pred_flag[4];
    int split   = lc->cu.part_mode == PART_NxN;
    int pb_size = (1 << log2_cb_size) >> split;
    int side    = split + 1;
    int chroma_mode;
    int i, j;

    for (i = 0; i < side; i++)
        for (j = 0; j < side; j++)
            prev_intra_luma_pred_flag[2 * i + j] = ff_hevc_prev_intra_luma_pred_flag_decode(s);

    for (i = 0; i < side; i++) {
        for (j = 0; j < side; j++) {
            if (prev_intra_luma_pred_flag[2 * i + j])
                lc->pu.mpm_idx = ff_hevc_mpm_idx_decode(s);
            else
                lc->pu.rem_intra_luma_pred_mode = ff_hevc_rem_intra_luma_pred_mode_decode(s);

            lc->pu.intra_pred_mode[2 * i + j] =
                luma_intra_pred_mode(s, x0 + pb_size * j, y0 + pb_size * i, pb_size,
                                     prev_intra_luma_pred_flag[2 * i + j]);
        }
    }

    if (s->ps.sps->chroma_format_idc == 3) {
        for (i = 0; i < side; i++) {
            for (j = 0; j < side; j++) {
                lc->pu.chroma_mode_c[2 * i + j] = chroma_mode = ff_hevc_intra_chroma_pred_mode_decode(s);
                if (chroma_mode != 4) {
                    if (lc->pu.intra_pred_mode[2 * i + j] == intra_chroma_table[chroma_mode])
                        lc->pu.intra_pred_mode_c[2 * i + j] = 34;
                    else
                        lc->pu.intra_pred_mode_c[2 * i + j] = intra_chroma_table[chroma_mode];
                } else {
                    lc->pu.intra_pred_mode_c[2 * i + j] = lc->pu.intra_pred_mode[2 * i + j];
                }
            }
        }
    } else if (s->ps.sps->chroma_format_idc == 2) {
        int mode_idx;
        lc->pu.chroma_mode_c[0] = chroma_mode = ff_hevc_intra_chroma_pred_mode_decode(s);
        if (chroma_mode != 4) {
            if (lc->pu.intra_pred_mode[0] == intra_chroma_table[chroma_mode])
                mode_idx = 34;
            else
                mode_idx = intra_chroma_table[chroma_mode];
        } else {
            mode_idx = lc->pu.intra_pred_mode[0];
        }
        lc->pu.intra_pred_mode_c[0] = tab_mode_idx[mode_idx];
    } else if (s->ps.sps->chroma_format_idc != 0) {
        chroma_mode = ff_hevc_intra_chroma_pred_mode_decode(s);
        if (chroma_mode != 4) {
            if (lc->pu.intra_pred_mode[0] == intra_chroma_table[chroma_mode])
                lc->pu.intra_pred_mode_c[0] = 34;
            else
                lc->pu.intra_pred_mode_c[0] = intra_chroma_table[chroma_mode];
        } else {
            lc->pu.intra_pred_mode_c[0] = lc->pu.intra_pred_mode[0];
        }
    }
}

static void intra_prediction_unit_default_value(HEVCContext *s,
                                                int x0, int y0,
                                                int log2_cb_size)
{
    HEVCLocalContext *lc = s->HEVClc;
    int pb_size          = 1 << log2_cb_size;
    int size_in_pus      = pb_size >> s->ps.sps->log2_min_pu_size;
    int min_pu_width     = s->ps.sps->min_pu_width;
    MvField *tab_mvf     = s->ref->tab_mvf;
    int x_pu             = x0 >> s->ps.sps->log2_min_pu_size;
    int y_pu             = y0 >> s->ps.sps->log2_min_pu_size;
    int j, k;

    if (size_in_pus == 0)
        size_in_pus = 1;
    for (j = 0; j < size_in_pus; j++)
        memset(&s->tab_ipm[(y_pu + j) * min_pu_width + x_pu], INTRA_DC, size_in_pus);
    if (lc->cu.pred_mode == MODE_INTRA)
        for (j = 0; j < size_in_pus; j++)
            for (k = 0; k < size_in_pus; k++)
                tab_mvf[(y_pu + j) * min_pu_width + x_pu + k].pred_flag = PF_INTRA;
}

static int hls_coding_unit(HEVCContext *s, int x0, int y0, int log2_cb_size)
{
    int cb_size          = 1 << log2_cb_size;
    HEVCLocalContext *lc = s->HEVClc;
    int log2_min_cb_size = s->ps.sps->log2_min_cb_size;
    int length           = cb_size >> log2_min_cb_size;
    int min_cb_width     = s->ps.sps->min_cb_width;
    int x_cb             = x0 >> log2_min_cb_size;
    int y_cb             = y0 >> log2_min_cb_size;
    int idx              = log2_cb_size - 2;
    int qp_block_mask    = (1<<(s->ps.sps->log2_ctb_size - s->ps.pps->diff_cu_qp_delta_depth)) - 1;
    int x, y, ret;

    lc->cu.x                = x0;
    lc->cu.y                = y0;
    lc->cu.pred_mode        = MODE_INTRA;
    lc->cu.part_mode        = PART_2Nx2N;
    lc->cu.intra_split_flag = 0;

    SAMPLE_CTB(s->skip_flag, x_cb, y_cb) = 0;
    for (x = 0; x < 4; x++)
        lc->pu.intra_pred_mode[x] = 1;
    if (s->ps.pps->transquant_bypass_enable_flag) {
        lc->cu.cu_transquant_bypass_flag = ff_hevc_cu_transquant_bypass_flag_decode(s);
        if (lc->cu.cu_transquant_bypass_flag)
            set_deblocking_bypass(s, x0, y0, log2_cb_size);
    } else
        lc->cu.cu_transquant_bypass_flag = 0;

    if (s->sh.slice_type != HEVC_SLICE_I) {
        uint8_t skip_flag = ff_hevc_skip_flag_decode(s, x0, y0, x_cb, y_cb);

        x = y_cb * min_cb_width + x_cb;
        for (y = 0; y < length; y++) {
            memset(&s->skip_flag[x], skip_flag, length);
            x += min_cb_width;
        }
        lc->cu.pred_mode = skip_flag ? MODE_SKIP : MODE_INTER;
    } else {
        x = y_cb * min_cb_width + x_cb;
        for (y = 0; y < length; y++) {
            memset(&s->skip_flag[x], 0, length);
            x += min_cb_width;
        }
    }

    if (SAMPLE_CTB(s->skip_flag, x_cb, y_cb)) {
        hls_prediction_unit(s, x0, y0, cb_size, cb_size, log2_cb_size, 0, idx);
        intra_prediction_unit_default_value(s, x0, y0, log2_cb_size);

        if (!s->sh.disable_deblocking_filter_flag)
            ff_hevc_deblocking_boundary_strengths(s, x0, y0, log2_cb_size);
    } else {
        int pcm_flag = 0;

        if (s->sh.slice_type != HEVC_SLICE_I)
            lc->cu.pred_mode = ff_hevc_pred_mode_decode(s);
        if (lc->cu.pred_mode != MODE_INTRA ||
            log2_cb_size == s->ps.sps->log2_min_cb_size) {
            lc->cu.part_mode        = ff_hevc_part_mode_decode(s, log2_cb_size);
            lc->cu.intra_split_flag = lc->cu.part_mode == PART_NxN &&
                                      lc->cu.pred_mode == MODE_INTRA;
        }

        if (lc->cu.pred_mode == MODE_INTRA) {
            if (lc->cu.part_mode == PART_2Nx2N && s->ps.sps->pcm_enabled_flag &&
                log2_cb_size >= s->ps.sps->pcm.log2_min_pcm_cb_size &&
                log2_cb_size <= s->ps.sps->pcm.log2_max_pcm_cb_size) {
                pcm_flag = ff_hevc_pcm_flag_decode(s);
            }
            if (pcm_flag) {
                intra_prediction_unit_default_value(s, x0, y0, log2_cb_size);
                ret = hls_pcm_sample(s, x0, y0, log2_cb_size);
                if (s->ps.sps->pcm.loop_filter_disable_flag)
                    set_deblocking_bypass(s, x0, y0, log2_cb_size);

                if (ret < 0)
                    return ret;
            } else {
                intra_prediction_unit(s, x0, y0, log2_cb_size);
            }
        } else {
            intra_prediction_unit_default_value(s, x0, y0, log2_cb_size);
            switch (lc->cu.part_mode) {
            case PART_2Nx2N:
                hls_prediction_unit(s, x0, y0, cb_size, cb_size, log2_cb_size, 0, idx);
                break;
            case PART_2NxN:
                hls_prediction_unit(s, x0, y0,               cb_size, cb_size / 2, log2_cb_size, 0, idx);
                hls_prediction_unit(s, x0, y0 + cb_size / 2, cb_size, cb_size / 2, log2_cb_size, 1, idx);
                break;
            case PART_Nx2N:
                hls_prediction_unit(s, x0,               y0, cb_size / 2, cb_size, log2_cb_size, 0, idx - 1);
                hls_prediction_unit(s, x0 + cb_size / 2, y0, cb_size / 2, cb_size, log2_cb_size, 1, idx - 1);
                break;
            case PART_2NxnU:
                hls_prediction_unit(s, x0, y0,               cb_size, cb_size     / 4, log2_cb_size, 0, idx);
                hls_prediction_unit(s, x0, y0 + cb_size / 4, cb_size, cb_size * 3 / 4, log2_cb_size, 1, idx);
                break;
            case PART_2NxnD:
                hls_prediction_unit(s, x0, y0,                   cb_size, cb_size * 3 / 4, log2_cb_size, 0, idx);
                hls_prediction_unit(s, x0, y0 + cb_size * 3 / 4, cb_size, cb_size     / 4, log2_cb_size, 1, idx);
                break;
            case PART_nLx2N:
                hls_prediction_unit(s, x0,               y0, cb_size     / 4, cb_size, log2_cb_size, 0, idx - 2);
                hls_prediction_unit(s, x0 + cb_size / 4, y0, cb_size * 3 / 4, cb_size, log2_cb_size, 1, idx - 2);
                break;
            case PART_nRx2N:
                hls_prediction_unit(s, x0,                   y0, cb_size * 3 / 4, cb_size, log2_cb_size, 0, idx - 2);
                hls_prediction_unit(s, x0 + cb_size * 3 / 4, y0, cb_size     / 4, cb_size, log2_cb_size, 1, idx - 2);
                break;
            case PART_NxN:
                hls_prediction_unit(s, x0,               y0,               cb_size / 2, cb_size / 2, log2_cb_size, 0, idx - 1);
                hls_prediction_unit(s, x0 + cb_size / 2, y0,               cb_size / 2, cb_size / 2, log2_cb_size, 1, idx - 1);
                hls_prediction_unit(s, x0,               y0 + cb_size / 2, cb_size / 2, cb_size / 2, log2_cb_size, 2, idx - 1);
                hls_prediction_unit(s, x0 + cb_size / 2, y0 + cb_size / 2, cb_size / 2, cb_size / 2, log2_cb_size, 3, idx - 1);
                break;
            }
        }

        if (!pcm_flag) {
            int rqt_root_cbf = 1;

            if (lc->cu.pred_mode != MODE_INTRA &&
                !(lc->cu.part_mode == PART_2Nx2N && lc->pu.merge_flag)) {
                rqt_root_cbf = ff_hevc_no_residual_syntax_flag_decode(s);
            }
            if (rqt_root_cbf) {
                const static int cbf[2] = { 0 };
                lc->cu.max_trafo_depth = lc->cu.pred_mode == MODE_INTRA ?
                                         s->ps.sps->max_transform_hierarchy_depth_intra + lc->cu.intra_split_flag :
                                         s->ps.sps->max_transform_hierarchy_depth_inter;
                ret = hls_transform_tree(s, x0, y0, x0, y0, x0, y0,
                                         log2_cb_size,
                                         log2_cb_size, 0, 0, cbf, cbf);
                if (ret < 0)
                    return ret;
            } else {
                if (!s->sh.disable_deblocking_filter_flag)
                    ff_hevc_deblocking_boundary_strengths(s, x0, y0, log2_cb_size);
            }
        }
    }

    if (s->ps.pps->cu_qp_delta_enabled_flag && lc->tu.is_cu_qp_delta_coded == 0)
        ff_hevc_set_qPy(s, x0, y0, log2_cb_size);

    x = y_cb * min_cb_width + x_cb;
    for (y = 0; y < length; y++) {
        memset(&s->qp_y_tab[x], lc->qp_y, length);
        x += min_cb_width;
    }

    if(((x0 + (1<<log2_cb_size)) & qp_block_mask) == 0 &&
       ((y0 + (1<<log2_cb_size)) & qp_block_mask) == 0) {
        lc->qPy_pred = lc->qp_y;
    }

    set_ct_depth(s, x0, y0, log2_cb_size, lc->ct_depth);

    return 0;
}

static int hls_coding_quadtree(HEVCContext *s, int x0, int y0,
                               int log2_cb_size, int cb_depth)
{
    HEVCLocalContext *lc = s->HEVClc;
    const int cb_size    = 1 << log2_cb_size;
    int ret;
    int split_cu;

    lc->ct_depth = cb_depth;
    if (x0 + cb_size <= s->ps.sps->width  &&
        y0 + cb_size <= s->ps.sps->height &&
        log2_cb_size > s->ps.sps->log2_min_cb_size) {
        split_cu = ff_hevc_split_coding_unit_flag_decode(s, cb_depth, x0, y0);
    } else {
        split_cu = (log2_cb_size > s->ps.sps->log2_min_cb_size);
    }
    if (s->ps.pps->cu_qp_delta_enabled_flag &&
        log2_cb_size >= s->ps.sps->log2_ctb_size - s->ps.pps->diff_cu_qp_delta_depth) {
        lc->tu.is_cu_qp_delta_coded = 0;
        lc->tu.cu_qp_delta          = 0;
    }

    if (s->sh.cu_chroma_qp_offset_enabled_flag &&
        log2_cb_size >= s->ps.sps->log2_ctb_size - s->ps.pps->diff_cu_chroma_qp_offset_depth) {
        lc->tu.is_cu_chroma_qp_offset_coded = 0;
    }

    if (split_cu) {
        int qp_block_mask = (1<<(s->ps.sps->log2_ctb_size - s->ps.pps->diff_cu_qp_delta_depth)) - 1;
        const int cb_size_split = cb_size >> 1;
        const int x1 = x0 + cb_size_split;
        const int y1 = y0 + cb_size_split;

        int more_data = 0;

        more_data = hls_coding_quadtree(s, x0, y0, log2_cb_size - 1, cb_depth + 1);
        if (more_data < 0)
            return more_data;

        if (more_data && x1 < s->ps.sps->width) {
            more_data = hls_coding_quadtree(s, x1, y0, log2_cb_size - 1, cb_depth + 1);
            if (more_data < 0)
                return more_data;
        }
        if (more_data && y1 < s->ps.sps->height) {
            more_data = hls_coding_quadtree(s, x0, y1, log2_cb_size - 1, cb_depth + 1);
            if (more_data < 0)
                return more_data;
        }
        if (more_data && x1 < s->ps.sps->width &&
            y1 < s->ps.sps->height) {
            more_data = hls_coding_quadtree(s, x1, y1, log2_cb_size - 1, cb_depth + 1);
            if (more_data < 0)
                return more_data;
        }

        if(((x0 + (1<<log2_cb_size)) & qp_block_mask) == 0 &&
            ((y0 + (1<<log2_cb_size)) & qp_block_mask) == 0)
            lc->qPy_pred = lc->qp_y;

        if (more_data)
            return ((x1 + cb_size_split) < s->ps.sps->width ||
                    (y1 + cb_size_split) < s->ps.sps->height);
        else
            return 0;
    } else {
        ret = hls_coding_unit(s, x0, y0, log2_cb_size);
        if (ret < 0)
            return ret;
        if ((!((x0 + cb_size) %
               (1 << (s->ps.sps->log2_ctb_size))) ||
             (x0 + cb_size >= s->ps.sps->width)) &&
            (!((y0 + cb_size) %
               (1 << (s->ps.sps->log2_ctb_size))) ||
             (y0 + cb_size >= s->ps.sps->height))) {
            int end_of_slice_flag = ff_hevc_end_of_slice_flag_decode(s);
            return !end_of_slice_flag;
        } else {
            return 1;
        }
    }

    return 0;
}

static void hls_decode_neighbour(HEVCContext *s, int x_ctb, int y_ctb,
                                 int ctb_addr_ts)
{
    HEVCLocalContext *lc  = s->HEVClc;
    int ctb_size          = 1 << s->ps.sps->log2_ctb_size;
    int ctb_addr_rs       = s->ps.pps->ctb_addr_ts_to_rs[ctb_addr_ts];
    int ctb_addr_in_slice = ctb_addr_rs - s->sh.slice_addr;

    s->tab_slice_address[ctb_addr_rs] = s->sh.slice_addr;

    if (s->ps.pps->entropy_coding_sync_enabled_flag) {
        if (x_ctb == 0 && (y_ctb & (ctb_size - 1)) == 0)
            lc->first_qp_group = 1;
        lc->end_of_tiles_x = s->ps.sps->width;
    } else if (s->ps.pps->tiles_enabled_flag) {
        if (ctb_addr_ts && s->ps.pps->tile_id[ctb_addr_ts] != s->ps.pps->tile_id[ctb_addr_ts - 1]) {
            int idxX = s->ps.pps->col_idxX[x_ctb >> s->ps.sps->log2_ctb_size];
            lc->end_of_tiles_x   = x_ctb + (s->ps.pps->column_width[idxX] << s->ps.sps->log2_ctb_size);
            lc->first_qp_group   = 1;
        }
    } else {
        lc->end_of_tiles_x = s->ps.sps->width;
    }

    lc->end_of_tiles_y = FFMIN(y_ctb + ctb_size, s->ps.sps->height);

    lc->boundary_flags = 0;
    if (s->ps.pps->tiles_enabled_flag) {
        if (x_ctb > 0 && s->ps.pps->tile_id[ctb_addr_ts] != s->ps.pps->tile_id[s->ps.pps->ctb_addr_rs_to_ts[ctb_addr_rs - 1]])
            lc->boundary_flags |= BOUNDARY_LEFT_TILE;
        if (x_ctb > 0 && s->tab_slice_address[ctb_addr_rs] != s->tab_slice_address[ctb_addr_rs - 1])
            lc->boundary_flags |= BOUNDARY_LEFT_SLICE;
        if (y_ctb > 0 && s->ps.pps->tile_id[ctb_addr_ts] != s->ps.pps->tile_id[s->ps.pps->ctb_addr_rs_to_ts[ctb_addr_rs - s->ps.sps->ctb_width]])
            lc->boundary_flags |= BOUNDARY_UPPER_TILE;
        if (y_ctb > 0 && s->tab_slice_address[ctb_addr_rs] != s->tab_slice_address[ctb_addr_rs - s->ps.sps->ctb_width])
            lc->boundary_flags |= BOUNDARY_UPPER_SLICE;
    } else {
        if (ctb_addr_in_slice <= 0)
            lc->boundary_flags |= BOUNDARY_LEFT_SLICE;
        if (ctb_addr_in_slice < s->ps.sps->ctb_width)
            lc->boundary_flags |= BOUNDARY_UPPER_SLICE;
    }

    lc->ctb_left_flag = ((x_ctb > 0) && (ctb_addr_in_slice > 0) && !(lc->boundary_flags & BOUNDARY_LEFT_TILE));
    lc->ctb_up_flag   = ((y_ctb > 0) && (ctb_addr_in_slice >= s->ps.sps->ctb_width) && !(lc->boundary_flags & BOUNDARY_UPPER_TILE));
    lc->ctb_up_right_flag = ((y_ctb > 0)  && (ctb_addr_in_slice+1 >= s->ps.sps->ctb_width) && (s->ps.pps->tile_id[ctb_addr_ts] == s->ps.pps->tile_id[s->ps.pps->ctb_addr_rs_to_ts[ctb_addr_rs+1 - s->ps.sps->ctb_width]]));
    lc->ctb_up_left_flag = ((x_ctb > 0) && (y_ctb > 0)  && (ctb_addr_in_slice-1 >= s->ps.sps->ctb_width) && (s->ps.pps->tile_id[ctb_addr_ts] == s->ps.pps->tile_id[s->ps.pps->ctb_addr_rs_to_ts[ctb_addr_rs-1 - s->ps.sps->ctb_width]]));
}

static int hls_decode_entry(AVCodecContext *avctxt, void *isFilterThread)
{
    HEVCContext *s  = avctxt->priv_data;
    int ctb_size    = 1 << s->ps.sps->log2_ctb_size;
    int more_data   = 1;
    int x_ctb       = 0;
    int y_ctb       = 0;
    int ctb_addr_ts = s->ps.pps->ctb_addr_rs_to_ts[s->sh.slice_ctb_addr_rs];
    int ret;

    if (!ctb_addr_ts && s->sh.dependent_slice_segment_flag) {
        av_log(s->avctx, AV_LOG_ERROR, "Impossible initial tile.\n");
        return AVERROR_INVALIDDATA;
    }

    if (s->sh.dependent_slice_segment_flag) {
        int prev_rs = s->ps.pps->ctb_addr_ts_to_rs[ctb_addr_ts - 1];
        if (s->tab_slice_address[prev_rs] != s->sh.slice_addr) {
            av_log(s->avctx, AV_LOG_ERROR, "Previous slice segment missing\n");
            return AVERROR_INVALIDDATA;
        }
    }

    while (more_data && ctb_addr_ts < s->ps.sps->ctb_size) {
        int ctb_addr_rs = s->ps.pps->ctb_addr_ts_to_rs[ctb_addr_ts];

        x_ctb = (ctb_addr_rs % ((s->ps.sps->width + ctb_size - 1) >> s->ps.sps->log2_ctb_size)) << s->ps.sps->log2_ctb_size;
        y_ctb = (ctb_addr_rs / ((s->ps.sps->width + ctb_size - 1) >> s->ps.sps->log2_ctb_size)) << s->ps.sps->log2_ctb_size;
        hls_decode_neighbour(s, x_ctb, y_ctb, ctb_addr_ts);

        ret = ff_hevc_cabac_init(s, ctb_addr_ts);
        if (ret < 0) {
            s->tab_slice_address[ctb_addr_rs] = -1;
            return ret;
        }

        hls_sao_param(s, x_ctb >> s->ps.sps->log2_ctb_size, y_ctb >> s->ps.sps->log2_ctb_size);

        s->deblock[ctb_addr_rs].beta_offset = s->sh.beta_offset;
        s->deblock[ctb_addr_rs].tc_offset   = s->sh.tc_offset;
        s->filter_slice_edges[ctb_addr_rs]  = s->sh.slice_loop_filter_across_slices_enabled_flag;

        more_data = hls_coding_quadtree(s, x_ctb, y_ctb, s->ps.sps->log2_ctb_size, 0);
        if (more_data < 0) {
            s->tab_slice_address[ctb_addr_rs] = -1;
            return more_data;
        }


        ctb_addr_ts++;
        ff_hevc_save_states(s, ctb_addr_ts);
        ff_hevc_hls_filters(s, x_ctb, y_ctb, ctb_size);
    }

    if (x_ctb + ctb_size >= s->ps.sps->width &&
        y_ctb + ctb_size >= s->ps.sps->height)
        ff_hevc_hls_filter(s, x_ctb, y_ctb, ctb_size);

    return ctb_addr_ts;
}

static int hls_slice_data(HEVCContext *s)
{
    int arg[2];
    int ret[2];

    arg[0] = 0;
    arg[1] = 1;

    s->avctx->execute(s->avctx, hls_decode_entry, arg, ret , 1, sizeof(int));
    return ret[0];
}
static int hls_decode_entry_wpp(AVCodecContext *avctxt, void *input_ctb_row, int job, int self_id)
{
    HEVCContext *s1  = avctxt->priv_data, *s;
    HEVCLocalContext *lc;
    int ctb_size    = 1<< s1->ps.sps->log2_ctb_size;
    int more_data   = 1;
    int *ctb_row_p    = input_ctb_row;
    int ctb_row = ctb_row_p[job];
    int ctb_addr_rs = s1->sh.slice_ctb_addr_rs + ctb_row * ((s1->ps.sps->width + ctb_size - 1) >> s1->ps.sps->log2_ctb_size);
    int ctb_addr_ts = s1->ps.pps->ctb_addr_rs_to_ts[ctb_addr_rs];
    int thread = ctb_row % s1->threads_number;
    int ret;

    s = s1->sList[self_id];
    lc = s->HEVClc;

    if(ctb_row) {
        ret = init_get_bits8(&lc->gb, s->data + s->sh.offset[ctb_row - 1], s->sh.size[ctb_row - 1]);
        if (ret < 0)
            goto error;
        ff_init_cabac_decoder(&lc->cc, s->data + s->sh.offset[(ctb_row)-1], s->sh.size[ctb_row - 1]);
    }

    while(more_data && ctb_addr_ts < s->ps.sps->ctb_size) {
        int x_ctb = (ctb_addr_rs % s->ps.sps->ctb_width) << s->ps.sps->log2_ctb_size;
        int y_ctb = (ctb_addr_rs / s->ps.sps->ctb_width) << s->ps.sps->log2_ctb_size;

        hls_decode_neighbour(s, x_ctb, y_ctb, ctb_addr_ts);

        ff_thread_await_progress2(s->avctx, ctb_row, thread, SHIFT_CTB_WPP);

        if (atomic_load(&s1->wpp_err)) {
            ff_thread_report_progress2(s->avctx, ctb_row , thread, SHIFT_CTB_WPP);
            return 0;
        }

        ret = ff_hevc_cabac_init(s, ctb_addr_ts);
        if (ret < 0)
            goto error;
        hls_sao_param(s, x_ctb >> s->ps.sps->log2_ctb_size, y_ctb >> s->ps.sps->log2_ctb_size);
        more_data = hls_coding_quadtree(s, x_ctb, y_ctb, s->ps.sps->log2_ctb_size, 0);

        if (more_data < 0) {
            ret = more_data;
            goto error;
        }

        ctb_addr_ts++;

        ff_hevc_save_states(s, ctb_addr_ts);
        ff_thread_report_progress2(s->avctx, ctb_row, thread, 1);
        ff_hevc_hls_filters(s, x_ctb, y_ctb, ctb_size);

        if (!more_data && (x_ctb+ctb_size) < s->ps.sps->width && ctb_row != s->sh.num_entry_point_offsets) {
            atomic_store(&s1->wpp_err, 1);
            ff_thread_report_progress2(s->avctx, ctb_row ,thread, SHIFT_CTB_WPP);
            return 0;
        }

        if ((x_ctb+ctb_size) >= s->ps.sps->width && (y_ctb+ctb_size) >= s->ps.sps->height ) {
            ff_hevc_hls_filter(s, x_ctb, y_ctb, ctb_size);
            ff_thread_report_progress2(s->avctx, ctb_row , thread, SHIFT_CTB_WPP);
            return ctb_addr_ts;
        }
        ctb_addr_rs       = s->ps.pps->ctb_addr_ts_to_rs[ctb_addr_ts];
        x_ctb+=ctb_size;

        if(x_ctb >= s->ps.sps->width) {
            break;
        }
    }
    ff_thread_report_progress2(s->avctx, ctb_row ,thread, SHIFT_CTB_WPP);

    return 0;
error:
    s->tab_slice_address[ctb_addr_rs] = -1;
    atomic_store(&s1->wpp_err, 1);
    ff_thread_report_progress2(s->avctx, ctb_row ,thread, SHIFT_CTB_WPP);
    return ret;
}

static int hls_slice_data_wpp(HEVCContext *s, const H2645NAL *nal)
{
    const uint8_t *data = nal->data;
    int length          = nal->size;
    HEVCLocalContext *lc = s->HEVClc;
    int *ret = av_malloc_array(s->sh.num_entry_point_offsets + 1, sizeof(int));
    int *arg = av_malloc_array(s->sh.num_entry_point_offsets + 1, sizeof(int));
    int64_t offset;
    int64_t startheader, cmpt = 0;
    int i, j, res = 0;

    if (!ret || !arg) {
        av_free(ret);
        av_free(arg);
        return AVERROR(ENOMEM);
    }

    if (s->sh.slice_ctb_addr_rs + s->sh.num_entry_point_offsets * s->ps.sps->ctb_width >= s->ps.sps->ctb_width * s->ps.sps->ctb_height) {
        av_log(s->avctx, AV_LOG_ERROR, "WPP ctb addresses are wrong (%d %d %d %d)\n",
            s->sh.slice_ctb_addr_rs, s->sh.num_entry_point_offsets,
            s->ps.sps->ctb_width, s->ps.sps->ctb_height
        );
        res = AVERROR_INVALIDDATA;
        goto error;
    }

    ff_alloc_entries(s->avctx, s->sh.num_entry_point_offsets + 1);

    if (!s->sList[1]) {
        for (i = 1; i < s->threads_number; i++) {
            s->sList[i] = av_malloc(sizeof(HEVCContext));
            memcpy(s->sList[i], s, sizeof(HEVCContext));
            s->HEVClcList[i] = av_mallocz(sizeof(HEVCLocalContext));
            s->sList[i]->HEVClc = s->HEVClcList[i];
        }
    }

    offset = (lc->gb.index >> 3);

    for (j = 0, cmpt = 0, startheader = offset + s->sh.entry_point_offset[0]; j < nal->skipped_bytes; j++) {
        if (nal->skipped_bytes_pos[j] >= offset && nal->skipped_bytes_pos[j] < startheader) {
            startheader--;
            cmpt++;
        }
    }

    for (i = 1; i < s->sh.num_entry_point_offsets; i++) {
        offset += (s->sh.entry_point_offset[i - 1] - cmpt);
        for (j = 0, cmpt = 0, startheader = offset
             + s->sh.entry_point_offset[i]; j < nal->skipped_bytes; j++) {
            if (nal->skipped_bytes_pos[j] >= offset && nal->skipped_bytes_pos[j] < startheader) {
                startheader--;
                cmpt++;
            }
        }
        s->sh.size[i - 1] = s->sh.entry_point_offset[i] - cmpt;
        s->sh.offset[i - 1] = offset;

    }
    if (s->sh.num_entry_point_offsets != 0) {
        offset += s->sh.entry_point_offset[s->sh.num_entry_point_offsets - 1] - cmpt;
        if (length < offset) {
            av_log(s->avctx, AV_LOG_ERROR, "entry_point_offset table is corrupted\n");
            res = AVERROR_INVALIDDATA;
            goto error;
        }
        s->sh.size[s->sh.num_entry_point_offsets - 1] = length - offset;
        s->sh.offset[s->sh.num_entry_point_offsets - 1] = offset;

    }
    s->data = data;

    for (i = 1; i < s->threads_number; i++) {
        s->sList[i]->HEVClc->first_qp_group = 1;
        s->sList[i]->HEVClc->qp_y = s->sList[0]->HEVClc->qp_y;
        memcpy(s->sList[i], s, sizeof(HEVCContext));
        s->sList[i]->HEVClc = s->HEVClcList[i];
    }

    atomic_store(&s->wpp_err, 0);
    ff_reset_entries(s->avctx);

    for (i = 0; i <= s->sh.num_entry_point_offsets; i++) {
        arg[i] = i;
        ret[i] = 0;
    }

    if (s->ps.pps->entropy_coding_sync_enabled_flag)
        s->avctx->execute2(s->avctx, hls_decode_entry_wpp, arg, ret, s->sh.num_entry_point_offsets + 1);

    for (i = 0; i <= s->sh.num_entry_point_offsets; i++)
        res += ret[i];
error:
    av_free(ret);
    av_free(arg);
    return res;
}

static int set_side_data(HEVCContext *s)
{
    AVFrame *out = s->ref->frame;

    if (s->sei.frame_packing.present &&
        s->sei.frame_packing.arrangement_type >= 3 &&
        s->sei.frame_packing.arrangement_type <= 5 &&
        s->sei.frame_packing.content_interpretation_type > 0 &&
        s->sei.frame_packing.content_interpretation_type < 3) {
        AVStereo3D *stereo = av_stereo3d_create_side_data(out);
        if (!stereo)
            return AVERROR(ENOMEM);

        switch (s->sei.frame_packing.arrangement_type) {
        case 3:
            if (s->sei.frame_packing.quincunx_subsampling)
                stereo->type = AV_STEREO3D_SIDEBYSIDE_QUINCUNX;
            else
                stereo->type = AV_STEREO3D_SIDEBYSIDE;
            break;
        case 4:
            stereo->type = AV_STEREO3D_TOPBOTTOM;
            break;
        case 5:
            stereo->type = AV_STEREO3D_FRAMESEQUENCE;
            break;
        }

        if (s->sei.frame_packing.content_interpretation_type == 2)
            stereo->flags = AV_STEREO3D_FLAG_INVERT;

        if (s->sei.frame_packing.arrangement_type == 5) {
            if (s->sei.frame_packing.current_frame_is_frame0_flag)
                stereo->view = AV_STEREO3D_VIEW_LEFT;
            else
                stereo->view = AV_STEREO3D_VIEW_RIGHT;
        }
    }

    if (s->sei.display_orientation.present &&
        (s->sei.display_orientation.anticlockwise_rotation ||
         s->sei.display_orientation.hflip || s->sei.display_orientation.vflip)) {
        double angle = s->sei.display_orientation.anticlockwise_rotation * 360 / (double) (1 << 16);
        AVFrameSideData *rotation = av_frame_new_side_data(out,
                                                           AV_FRAME_DATA_DISPLAYMATRIX,
                                                           sizeof(int32_t) * 9);
        if (!rotation)
            return AVERROR(ENOMEM);

        av_display_rotation_set((int32_t *)rotation->data, angle);
        av_display_matrix_flip((int32_t *)rotation->data,
                               s->sei.display_orientation.hflip,
                               s->sei.display_orientation.vflip);
    }

    // Decrement the mastering display flag when IRAP frame has no_rasl_output_flag=1
    // so the side data persists for the entire coded video sequence.
    if (s->sei.mastering_display.present > 0 &&
        IS_IRAP(s) && s->no_rasl_output_flag) {
        s->sei.mastering_display.present--;
    }
    if (s->sei.mastering_display.present) {
        // HEVC uses a g,b,r ordering, which we convert to a more natural r,g,b
        const int mapping[3] = {2, 0, 1};
        const int chroma_den = 50000;
        const int luma_den = 10000;
        int i;
        AVMasteringDisplayMetadata *metadata =
            av_mastering_display_metadata_create_side_data(out);
        if (!metadata)
            return AVERROR(ENOMEM);

        for (i = 0; i < 3; i++) {
            const int j = mapping[i];
            metadata->display_primaries[i][0].num = s->sei.mastering_display.display_primaries[j][0];
            metadata->display_primaries[i][0].den = chroma_den;
            metadata->display_primaries[i][1].num = s->sei.mastering_display.display_primaries[j][1];
            metadata->display_primaries[i][1].den = chroma_den;
        }
        metadata->white_point[0].num = s->sei.mastering_display.white_point[0];
        metadata->white_point[0].den = chroma_den;
        metadata->white_point[1].num = s->sei.mastering_display.white_point[1];
        metadata->white_point[1].den = chroma_den;

        metadata->max_luminance.num = s->sei.mastering_display.max_luminance;
        metadata->max_luminance.den = luma_den;
        metadata->min_luminance.num = s->sei.mastering_display.min_luminance;
        metadata->min_luminance.den = luma_den;
        metadata->has_luminance = 1;
        metadata->has_primaries = 1;

        av_log(s->avctx, AV_LOG_DEBUG, "Mastering Display Metadata:\n");
        av_log(s->avctx, AV_LOG_DEBUG,
               "r(%5.4f,%5.4f) g(%5.4f,%5.4f) b(%5.4f %5.4f) wp(%5.4f, %5.4f)\n",
               av_q2d(metadata->display_primaries[0][0]),
               av_q2d(metadata->display_primaries[0][1]),
               av_q2d(metadata->display_primaries[1][0]),
               av_q2d(metadata->display_primaries[1][1]),
               av_q2d(metadata->display_primaries[2][0]),
               av_q2d(metadata->display_primaries[2][1]),
               av_q2d(metadata->white_point[0]), av_q2d(metadata->white_point[1]));
        av_log(s->avctx, AV_LOG_DEBUG,
               "min_luminance=%f, max_luminance=%f\n",
               av_q2d(metadata->min_luminance), av_q2d(metadata->max_luminance));
    }
    // Decrement the mastering display flag when IRAP frame has no_rasl_output_flag=1
    // so the side data persists for the entire coded video sequence.
    if (s->sei.content_light.present > 0 &&
        IS_IRAP(s) && s->no_rasl_output_flag) {
        s->sei.content_light.present--;
    }
    if (s->sei.content_light.present) {
        AVContentLightMetadata *metadata =
            av_content_light_metadata_create_side_data(out);
        if (!metadata)
            return AVERROR(ENOMEM);
        metadata->MaxCLL  = s->sei.content_light.max_content_light_level;
        metadata->MaxFALL = s->sei.content_light.max_pic_average_light_level;

        av_log(s->avctx, AV_LOG_DEBUG, "Content Light Level Metadata:\n");
        av_log(s->avctx, AV_LOG_DEBUG, "MaxCLL=%d, MaxFALL=%d\n",
               metadata->MaxCLL, metadata->MaxFALL);
    }

    if (s->sei.a53_caption.a53_caption) {
        AVFrameSideData* sd = av_frame_new_side_data(out,
                                                     AV_FRAME_DATA_A53_CC,
                                                     s->sei.a53_caption.a53_caption_size);
        if (sd)
            memcpy(sd->data, s->sei.a53_caption.a53_caption, s->sei.a53_caption.a53_caption_size);
        av_freep(&s->sei.a53_caption.a53_caption);
        s->sei.a53_caption.a53_caption_size = 0;
        s->avctx->properties |= FF_CODEC_PROPERTY_CLOSED_CAPTIONS;
    }

    return 0;
}

static int hevc_frame_start(HEVCContext *s)
{
    HEVCLocalContext *lc = s->HEVClc;
    int pic_size_in_ctb  = ((s->ps.sps->width  >> s->ps.sps->log2_min_cb_size) + 1) *
                           ((s->ps.sps->height >> s->ps.sps->log2_min_cb_size) + 1);
    int ret;

    memset(s->horizontal_bs, 0, s->bs_width * s->bs_height);
    memset(s->vertical_bs,   0, s->bs_width * s->bs_height);
    memset(s->cbf_luma,      0, s->ps.sps->min_tb_width * s->ps.sps->min_tb_height);
    memset(s->is_pcm,        0, (s->ps.sps->min_pu_width + 1) * (s->ps.sps->min_pu_height + 1));
    memset(s->tab_slice_address, -1, pic_size_in_ctb * sizeof(*s->tab_slice_address));

    s->is_decoded        = 0;
    s->first_nal_type    = s->nal_unit_type;

    s->no_rasl_output_flag = IS_IDR(s) || IS_BLA(s) || (s->nal_unit_type == HEVC_NAL_CRA_NUT && s->last_eos);

    if (s->ps.pps->tiles_enabled_flag)
        lc->end_of_tiles_x = s->ps.pps->column_width[0] << s->ps.sps->log2_ctb_size;

    ret = ff_hevc_set_new_ref(s, &s->frame, s->poc);
    if (ret < 0)
        goto fail;

    ret = ff_hevc_frame_rps(s);
    if (ret < 0) {
        av_log(s->avctx, AV_LOG_ERROR, "Error constructing the frame RPS.\n");
        goto fail;
    }

    s->ref->frame->key_frame = IS_IRAP(s);

    ret = set_side_data(s);
    if (ret < 0)
        goto fail;

    s->frame->pict_type = 3 - s->sh.slice_type;

    if (!IS_IRAP(s))
        ff_hevc_bump_frame(s);

    av_frame_unref(s->output_frame);
    ret = ff_hevc_output_frame(s, s->output_frame, 0);
    if (ret < 0)
        goto fail;

    if (!s->avctx->hwaccel)
        ff_thread_finish_setup(s->avctx);

    return 0;

fail:
    if (s->ref)
        ff_hevc_unref_frame(s, s->ref, ~0);
    s->ref = NULL;
    return ret;
}

static int decode_nal_unit(HEVCContext *s, const H2645NAL *nal)
{
    HEVCLocalContext *lc = s->HEVClc;
    GetBitContext *gb    = &lc->gb;
    int ctb_addr_ts, ret;

    *gb              = nal->gb;
    s->nal_unit_type = nal->type;
    s->temporal_id   = nal->temporal_id;

    switch (s->nal_unit_type) {
    case HEVC_NAL_VPS:
        if (s->avctx->hwaccel && s->avctx->hwaccel->decode_params) {
            ret = s->avctx->hwaccel->decode_params(s->avctx,
                                                   nal->type,
                                                   nal->raw_data,
                                                   nal->raw_size);
            if (ret < 0)
                goto fail;
        }
        ret = ff_hevc_decode_nal_vps(gb, s->avctx, &s->ps);
        if (ret < 0)
            goto fail;
        break;
    case HEVC_NAL_SPS:
        if (s->avctx->hwaccel && s->avctx->hwaccel->decode_params) {
            ret = s->avctx->hwaccel->decode_params(s->avctx,
                                                   nal->type,
                                                   nal->raw_data,
                                                   nal->raw_size);
            if (ret < 0)
                goto fail;
        }
        ret = ff_hevc_decode_nal_sps(gb, s->avctx, &s->ps,
                                     s->apply_defdispwin);
        if (ret < 0)
            goto fail;
        break;
    case HEVC_NAL_PPS:
        if (s->avctx->hwaccel && s->avctx->hwaccel->decode_params) {
            ret = s->avctx->hwaccel->decode_params(s->avctx,
                                                   nal->type,
                                                   nal->raw_data,
                                                   nal->raw_size);
            if (ret < 0)
                goto fail;
        }
        ret = ff_hevc_decode_nal_pps(gb, s->avctx, &s->ps);
        if (ret < 0)
            goto fail;
        break;
    case HEVC_NAL_SEI_PREFIX:
    case HEVC_NAL_SEI_SUFFIX:
        if (s->avctx->hwaccel && s->avctx->hwaccel->decode_params) {
            ret = s->avctx->hwaccel->decode_params(s->avctx,
                                                   nal->type,
                                                   nal->raw_data,
                                                   nal->raw_size);
            if (ret < 0)
                goto fail;
        }
        ret = ff_hevc_decode_nal_sei(gb, s->avctx, &s->sei, &s->ps, s->nal_unit_type);
        if (ret < 0)
            goto fail;
        break;
    case HEVC_NAL_TRAIL_R:
    case HEVC_NAL_TRAIL_N:
    case HEVC_NAL_TSA_N:
    case HEVC_NAL_TSA_R:
    case HEVC_NAL_STSA_N:
    case HEVC_NAL_STSA_R:
    case HEVC_NAL_BLA_W_LP:
    case HEVC_NAL_BLA_W_RADL:
    case HEVC_NAL_BLA_N_LP:
    case HEVC_NAL_IDR_W_RADL:
    case HEVC_NAL_IDR_N_LP:
    case HEVC_NAL_CRA_NUT:
    case HEVC_NAL_RADL_N:
    case HEVC_NAL_RADL_R:
    case HEVC_NAL_RASL_N:
    case HEVC_NAL_RASL_R:
        ret = hls_slice_header(s);
        if (ret < 0)
            return ret;
        if (ret == 1) {
            ret = AVERROR_INVALIDDATA;
            goto fail;
        }


        if (
            (s->avctx->skip_frame >= AVDISCARD_BIDIR && s->sh.slice_type == HEVC_SLICE_B) ||
            (s->avctx->skip_frame >= AVDISCARD_NONINTRA && s->sh.slice_type != HEVC_SLICE_I) ||
            (s->avctx->skip_frame >= AVDISCARD_NONKEY && !IS_IRAP(s))) {
            break;
        }

        if (s->sh.first_slice_in_pic_flag) {
            if (s->max_ra == INT_MAX) {
                if (s->nal_unit_type == HEVC_NAL_CRA_NUT || IS_BLA(s)) {
                    s->max_ra = s->poc;
                } else {
                    if (IS_IDR(s))
                        s->max_ra = INT_MIN;
                }
            }

            if ((s->nal_unit_type == HEVC_NAL_RASL_R || s->nal_unit_type == HEVC_NAL_RASL_N) &&
                s->poc <= s->max_ra) {
                s->is_decoded = 0;
                break;
            } else {
                if (s->nal_unit_type == HEVC_NAL_RASL_R && s->poc > s->max_ra)
                    s->max_ra = INT_MIN;
            }

            s->overlap ++;
            ret = hevc_frame_start(s);
            if (ret < 0)
                return ret;
        } else if (!s->ref) {
            av_log(s->avctx, AV_LOG_ERROR, "First slice in a frame missing.\n");
            goto fail;
        }

        if (s->nal_unit_type != s->first_nal_type) {
            av_log(s->avctx, AV_LOG_ERROR,
                   "Non-matching NAL types of the VCL NALUs: %d %d\n",
                   s->first_nal_type, s->nal_unit_type);
            return AVERROR_INVALIDDATA;
        }

        if (!s->sh.dependent_slice_segment_flag &&
            s->sh.slice_type != HEVC_SLICE_I) {
            ret = ff_hevc_slice_rpl(s);
            if (ret < 0) {
                av_log(s->avctx, AV_LOG_WARNING,
                       "Error constructing the reference lists for the current slice.\n");
                goto fail;
            }
        }

        if (s->sh.first_slice_in_pic_flag && s->avctx->hwaccel) {
            ret = s->avctx->hwaccel->start_frame(s->avctx, NULL, 0);
            if (ret < 0)
                goto fail;
        }

        if (s->avctx->hwaccel) {
            ret = s->avctx->hwaccel->decode_slice(s->avctx, nal->raw_data, nal->raw_size);
            if (ret < 0)
                goto fail;
        } else {
            if (s->threads_number > 1 && s->sh.num_entry_point_offsets > 0)
                ctb_addr_ts = hls_slice_data_wpp(s, nal);
            else
                ctb_addr_ts = hls_slice_data(s);
            if (ctb_addr_ts >= (s->ps.sps->ctb_width * s->ps.sps->ctb_height)) {
                s->is_decoded = 1;
            }

            if (ctb_addr_ts < 0) {
                ret = ctb_addr_ts;
                goto fail;
            }
        }
        break;
    case HEVC_NAL_EOS_NUT:
    case HEVC_NAL_EOB_NUT:
        s->seq_decode = (s->seq_decode + 1) & 0xff;
        s->max_ra     = INT_MAX;
        break;
    case HEVC_NAL_AUD:
    case HEVC_NAL_FD_NUT:
        break;
    default:
        av_log(s->avctx, AV_LOG_INFO,
               "Skipping NAL unit %d\n", s->nal_unit_type);
    }

    return 0;
fail:
    if (s->avctx->err_recognition & AV_EF_EXPLODE)
        return ret;
    return 0;
}

static int decode_nal_units(HEVCContext *s, const uint8_t *buf, int length)
{
    int i, ret = 0;
    int eos_at_start = 1;

    s->ref = NULL;
    s->last_eos = s->eos;
    s->eos = 0;
    s->overlap = 0;

    /* split the input packet into NAL units, so we know the upper bound on the
     * number of slices in the frame */
    ret = ff_h2645_packet_split(&s->pkt, buf, length, s->avctx, s->is_nalff,
                                s->nal_length_size, s->avctx->codec_id, 1, 0);
    if (ret < 0) {
        av_log(s->avctx, AV_LOG_ERROR,
               "Error splitting the input into NAL units.\n");
        return ret;
    }

    for (i = 0; i < s->pkt.nb_nals; i++) {
        if (s->pkt.nals[i].type == HEVC_NAL_EOB_NUT ||
            s->pkt.nals[i].type == HEVC_NAL_EOS_NUT) {
            if (eos_at_start) {
                s->last_eos = 1;
            } else {
                s->eos = 1;
            }
        } else {
            eos_at_start = 0;
        }
    }

    /* decode the NAL units */
    for (i = 0; i < s->pkt.nb_nals; i++) {
        H2645NAL *nal = &s->pkt.nals[i];

        if (s->avctx->skip_frame >= AVDISCARD_ALL ||
            (s->avctx->skip_frame >= AVDISCARD_NONREF
            && ff_hevc_nal_is_nonref(nal->type)))
            continue;

        ret = decode_nal_unit(s, nal);
        if (ret >= 0 && s->overlap > 2)
            ret = AVERROR_INVALIDDATA;
        if (ret < 0) {
            av_log(s->avctx, AV_LOG_WARNING,
                   "Error parsing NAL unit #%d.\n", i);
            goto fail;
        }
    }

fail:
    if (ret < 0 && s->avctx->hwaccel && s->avctx->hwaccel->abort_frame) {
        s->avctx->hwaccel->abort_frame(s->avctx);
    }

    if (s->ref && s->threads_type == FF_THREAD_FRAME)
        ff_thread_report_progress(&s->ref->tf, INT_MAX, 0);

    return ret;
}

static void print_md5(void *log_ctx, int level, uint8_t md5[16])
{
    int i;
    for (i = 0; i < 16; i++)
        av_log(log_ctx, level, "%02"PRIx8, md5[i]);
}

static int verify_md5(HEVCContext *s, AVFrame *frame)
{
    const AVPixFmtDescriptor *desc = av_pix_fmt_desc_get(frame->format);
    int pixel_shift;
    int i, j;

    if (!desc)
        return AVERROR(EINVAL);

    pixel_shift = desc->comp[0].depth > 8;

    av_log(s->avctx, AV_LOG_DEBUG, "Verifying checksum for frame with POC %d: ",
           s->poc);

    /* the checksums are LE, so we have to byteswap for >8bpp formats
     * on BE arches */
#if HAVE_BIGENDIAN
    if (pixel_shift && !s->checksum_buf) {
        av_fast_malloc(&s->checksum_buf, &s->checksum_buf_size,
                       FFMAX3(frame->linesize[0], frame->linesize[1],
                              frame->linesize[2]));
        if (!s->checksum_buf)
            return AVERROR(ENOMEM);
    }
#endif

    for (i = 0; frame->data[i]; i++) {
        int width  = s->avctx->coded_width;
        int height = s->avctx->coded_height;
        int w = (i == 1 || i == 2) ? (width  >> desc->log2_chroma_w) : width;
        int h = (i == 1 || i == 2) ? (height >> desc->log2_chroma_h) : height;
        uint8_t md5[16];

        av_md5_init(s->md5_ctx);
        for (j = 0; j < h; j++) {
            const uint8_t *src = frame->data[i] + j * frame->linesize[i];
#if HAVE_BIGENDIAN
            if (pixel_shift) {
                s->bdsp.bswap16_buf((uint16_t *) s->checksum_buf,
                                    (const uint16_t *) src, w);
                src = s->checksum_buf;
            }
#endif
            av_md5_update(s->md5_ctx, src, w << pixel_shift);
        }
        av_md5_final(s->md5_ctx, md5);

        if (!memcmp(md5, s->sei.picture_hash.md5[i], 16)) {
            av_log   (s->avctx, AV_LOG_DEBUG, "plane %d - correct ", i);
            print_md5(s->avctx, AV_LOG_DEBUG, md5);
            av_log   (s->avctx, AV_LOG_DEBUG, "; ");
        } else {
            av_log   (s->avctx, AV_LOG_ERROR, "mismatching checksum of plane %d - ", i);
            print_md5(s->avctx, AV_LOG_ERROR, md5);
            av_log   (s->avctx, AV_LOG_ERROR, " != ");
            print_md5(s->avctx, AV_LOG_ERROR, s->sei.picture_hash.md5[i]);
            av_log   (s->avctx, AV_LOG_ERROR, "\n");
            return AVERROR_INVALIDDATA;
        }
    }

    av_log(s->avctx, AV_LOG_DEBUG, "\n");

    return 0;
}

static int hevc_decode_extradata(HEVCContext *s, uint8_t *buf, int length, int first)
{
    int ret, i;

    ret = ff_hevc_decode_extradata(buf, length, &s->ps, &s->sei, &s->is_nalff,
                                   &s->nal_length_size, s->avctx->err_recognition,
                                   s->apply_defdispwin, s->avctx);
    if (ret < 0)
        return ret;

    /* export stream parameters from the first SPS */
    for (i = 0; i < FF_ARRAY_ELEMS(s->ps.sps_list); i++) {
        if (first && s->ps.sps_list[i]) {
            const HEVCSPS *sps = (const HEVCSPS*)s->ps.sps_list[i]->data;
            export_stream_params(s, sps);
            break;
        }
    }

    return 0;
}

static int hevc_decode_frame(AVCodecContext *avctx, void *data, int *got_output,
                             AVPacket *avpkt)
{
    int ret;
    int new_extradata_size;
    uint8_t *new_extradata;
    HEVCContext *s = avctx->priv_data;

    if (!avpkt->size) {
        ret = ff_hevc_output_frame(s, data, 1);
        if (ret < 0)
            return ret;

        *got_output = ret;
        return 0;
    }

    new_extradata = av_packet_get_side_data(avpkt, AV_PKT_DATA_NEW_EXTRADATA,
                                            &new_extradata_size);
    if (new_extradata && new_extradata_size > 0) {
        ret = hevc_decode_extradata(s, new_extradata, new_extradata_size, 0);
        if (ret < 0)
            return ret;
    }

    s->ref = NULL;
    ret    = decode_nal_units(s, avpkt->data, avpkt->size);
    if (ret < 0)
        return ret;

    if (avctx->hwaccel) {
        if (s->ref && (ret = avctx->hwaccel->end_frame(avctx)) < 0) {
            av_log(avctx, AV_LOG_ERROR,
                   "hardware accelerator failed to decode picture\n");
            ff_hevc_unref_frame(s, s->ref, ~0);
            return ret;
        }
    } else {
        /* verify the SEI checksum */
        if (avctx->err_recognition & AV_EF_CRCCHECK && s->is_decoded &&
            s->sei.picture_hash.is_md5) {
            ret = verify_md5(s, s->ref->frame);
            if (ret < 0 && avctx->err_recognition & AV_EF_EXPLODE) {
                ff_hevc_unref_frame(s, s->ref, ~0);
                return ret;
            }
        }
    }
    s->sei.picture_hash.is_md5 = 0;

    if (s->is_decoded) {
        av_log(avctx, AV_LOG_DEBUG, "Decoded frame with POC %d.\n", s->poc);
        s->is_decoded = 0;
    }

    if (s->output_frame->buf[0]) {
        av_frame_move_ref(data, s->output_frame);
        *got_output = 1;
    }

    return avpkt->size;
}

static int hevc_ref_frame(HEVCContext *s, HEVCFrame *dst, HEVCFrame *src)
{
    int ret;

    ret = ff_thread_ref_frame(&dst->tf, &src->tf);
    if (ret < 0)
        return ret;

    dst->tab_mvf_buf = av_buffer_ref(src->tab_mvf_buf);
    if (!dst->tab_mvf_buf)
        goto fail;
    dst->tab_mvf = src->tab_mvf;

    dst->rpl_tab_buf = av_buffer_ref(src->rpl_tab_buf);
    if (!dst->rpl_tab_buf)
        goto fail;
    dst->rpl_tab = src->rpl_tab;

    dst->rpl_buf = av_buffer_ref(src->rpl_buf);
    if (!dst->rpl_buf)
        goto fail;

    dst->poc        = src->poc;
    dst->ctb_count  = src->ctb_count;
    dst->flags      = src->flags;
    dst->sequence   = src->sequence;

    if (src->hwaccel_picture_private) {
        dst->hwaccel_priv_buf = av_buffer_ref(src->hwaccel_priv_buf);
        if (!dst->hwaccel_priv_buf)
            goto fail;
        dst->hwaccel_picture_private = dst->hwaccel_priv_buf->data;
    }

    return 0;
fail:
    ff_hevc_unref_frame(s, dst, ~0);
    return AVERROR(ENOMEM);
}

static av_cold int hevc_decode_free(AVCodecContext *avctx)
{
    HEVCContext       *s = avctx->priv_data;
    int i;

    pic_arrays_free(s);

    av_freep(&s->md5_ctx);

    av_freep(&s->cabac_state);

    for (i = 0; i < 3; i++) {
        av_freep(&s->sao_pixel_buffer_h[i]);
        av_freep(&s->sao_pixel_buffer_v[i]);
    }
    av_frame_free(&s->output_frame);

    for (i = 0; i < FF_ARRAY_ELEMS(s->DPB); i++) {
        ff_hevc_unref_frame(s, &s->DPB[i], ~0);
        av_frame_free(&s->DPB[i].frame);
    }

    ff_hevc_ps_uninit(&s->ps);

    av_freep(&s->sh.entry_point_offset);
    av_freep(&s->sh.offset);
    av_freep(&s->sh.size);

    for (i = 1; i < s->threads_number; i++) {
        HEVCLocalContext *lc = s->HEVClcList[i];
        if (lc) {
            av_freep(&s->HEVClcList[i]);
            av_freep(&s->sList[i]);
        }
    }
    if (s->HEVClc == s->HEVClcList[0])
        s->HEVClc = NULL;
    av_freep(&s->HEVClcList[0]);

    ff_h2645_packet_uninit(&s->pkt);

    ff_hevc_reset_sei(&s->sei);

    return 0;
}

static av_cold int hevc_init_context(AVCodecContext *avctx)
{
    HEVCContext *s = avctx->priv_data;
    int i;

    s->avctx = avctx;

    s->HEVClc = av_mallocz(sizeof(HEVCLocalContext));
    if (!s->HEVClc)
        goto fail;
    s->HEVClcList[0] = s->HEVClc;
    s->sList[0] = s;

    s->cabac_state = av_malloc(HEVC_CONTEXTS);
    if (!s->cabac_state)
        goto fail;

    s->output_frame = av_frame_alloc();
    if (!s->output_frame)
        goto fail;

    for (i = 0; i < FF_ARRAY_ELEMS(s->DPB); i++) {
        s->DPB[i].frame = av_frame_alloc();
        if (!s->DPB[i].frame)
            goto fail;
        s->DPB[i].tf.f = s->DPB[i].frame;
    }

    s->max_ra = INT_MAX;

    s->md5_ctx = av_md5_alloc();
    if (!s->md5_ctx)
        goto fail;

    ff_bswapdsp_init(&s->bdsp);

    s->context_initialized = 1;
    s->eos = 0;

    ff_hevc_reset_sei(&s->sei);

    return 0;

fail:
    hevc_decode_free(avctx);
    return AVERROR(ENOMEM);
}

#if HAVE_THREADS
static int hevc_update_thread_context(AVCodecContext *dst,
                                      const AVCodecContext *src)
{
    HEVCContext *s  = dst->priv_data;
    HEVCContext *s0 = src->priv_data;
    int i, ret;

    if (!s->context_initialized) {
        ret = hevc_init_context(dst);
        if (ret < 0)
            return ret;
    }

    for (i = 0; i < FF_ARRAY_ELEMS(s->DPB); i++) {
        ff_hevc_unref_frame(s, &s->DPB[i], ~0);
        if (s0->DPB[i].frame->buf[0]) {
            ret = hevc_ref_frame(s, &s->DPB[i], &s0->DPB[i]);
            if (ret < 0)
                return ret;
        }
    }

    if (s->ps.sps != s0->ps.sps)
        s->ps.sps = NULL;
    for (i = 0; i < FF_ARRAY_ELEMS(s->ps.vps_list); i++) {
        av_buffer_unref(&s->ps.vps_list[i]);
        if (s0->ps.vps_list[i]) {
            s->ps.vps_list[i] = av_buffer_ref(s0->ps.vps_list[i]);
            if (!s->ps.vps_list[i])
                return AVERROR(ENOMEM);
        }
    }

    for (i = 0; i < FF_ARRAY_ELEMS(s->ps.sps_list); i++) {
        av_buffer_unref(&s->ps.sps_list[i]);
        if (s0->ps.sps_list[i]) {
            s->ps.sps_list[i] = av_buffer_ref(s0->ps.sps_list[i]);
            if (!s->ps.sps_list[i])
                return AVERROR(ENOMEM);
        }
    }

    for (i = 0; i < FF_ARRAY_ELEMS(s->ps.pps_list); i++) {
        av_buffer_unref(&s->ps.pps_list[i]);
        if (s0->ps.pps_list[i]) {
            s->ps.pps_list[i] = av_buffer_ref(s0->ps.pps_list[i]);
            if (!s->ps.pps_list[i])
                return AVERROR(ENOMEM);
        }
    }

    if (s->ps.sps != s0->ps.sps)
        if ((ret = set_sps(s, s0->ps.sps, src->pix_fmt)) < 0)
            return ret;

    s->seq_decode = s0->seq_decode;
    s->seq_output = s0->seq_output;
    s->pocTid0    = s0->pocTid0;
    s->max_ra     = s0->max_ra;
    s->eos        = s0->eos;
    s->no_rasl_output_flag = s0->no_rasl_output_flag;

    s->is_nalff        = s0->is_nalff;
    s->nal_length_size = s0->nal_length_size;

    s->threads_number      = s0->threads_number;
    s->threads_type        = s0->threads_type;

    if (s0->eos) {
        s->seq_decode = (s->seq_decode + 1) & 0xff;
        s->max_ra = INT_MAX;
    }

    s->sei.frame_packing        = s0->sei.frame_packing;
    s->sei.display_orientation  = s0->sei.display_orientation;
    s->sei.mastering_display    = s0->sei.mastering_display;
    s->sei.content_light        = s0->sei.content_light;
    s->sei.alternative_transfer = s0->sei.alternative_transfer;

    return 0;
}
#endif

static av_cold int hevc_decode_init(AVCodecContext *avctx)
{
    HEVCContext *s = avctx->priv_data;
    int ret;

    avctx->internal->allocate_progress = 1;

    ret = hevc_init_context(avctx);
    if (ret < 0)
        return ret;

    s->enable_parallel_tiles = 0;
    s->sei.picture_timing.picture_struct = 0;
    s->eos = 1;

    atomic_init(&s->wpp_err, 0);

    if(avctx->active_thread_type & FF_THREAD_SLICE)
        s->threads_number = avctx->thread_count;
    else
        s->threads_number = 1;

    if (avctx->extradata_size > 0 && avctx->extradata) {
        ret = hevc_decode_extradata(s, avctx->extradata, avctx->extradata_size, 1);
        if (ret < 0) {
            hevc_decode_free(avctx);
            return ret;
        }
    }

    if((avctx->active_thread_type & FF_THREAD_FRAME) && avctx->thread_count > 1)
            s->threads_type = FF_THREAD_FRAME;
        else
            s->threads_type = FF_THREAD_SLICE;

    return 0;
}

#if HAVE_THREADS
static av_cold int hevc_init_thread_copy(AVCodecContext *avctx)
{
    HEVCContext *s = avctx->priv_data;
    int ret;

    memset(s, 0, sizeof(*s));

    ret = hevc_init_context(avctx);
    if (ret < 0)
        return ret;

    return 0;
}
#endif

static void hevc_decode_flush(AVCodecContext *avctx)
{
    HEVCContext *s = avctx->priv_data;
    ff_hevc_flush_dpb(s);
    ff_hevc_reset_sei(&s->sei);
    s->max_ra = INT_MAX;
    s->eos = 1;
}

#define OFFSET(x) offsetof(HEVCContext, x)
#define PAR (AV_OPT_FLAG_DECODING_PARAM | AV_OPT_FLAG_VIDEO_PARAM)

static const AVOption options[] = {
    { "apply_defdispwin", "Apply default display window from VUI", OFFSET(apply_defdispwin),
        AV_OPT_TYPE_BOOL, {.i64 = 0}, 0, 1, PAR },
    { "strict-displaywin", "stricly apply default display window size", OFFSET(apply_defdispwin),
        AV_OPT_TYPE_BOOL, {.i64 = 0}, 0, 1, PAR },
    { NULL },
};

static const AVClass hevc_decoder_class = {
    .class_name = "HEVC decoder",
    .item_name  = av_default_item_name,
    .option     = options,
    .version    = LIBAVUTIL_VERSION_INT,
};

AVCodec ff_hevc_decoder = {
    .name                  = "hevc",
    .long_name             = NULL_IF_CONFIG_SMALL("HEVC (High Efficiency Video Coding)"),
    .type                  = AVMEDIA_TYPE_VIDEO,
    .id                    = AV_CODEC_ID_HEVC,
    .priv_data_size        = sizeof(HEVCContext),
    .priv_class            = &hevc_decoder_class,
    .init                  = hevc_decode_init,
    .close                 = hevc_decode_free,
    .decode                = hevc_decode_frame,
    .flush                 = hevc_decode_flush,
    .update_thread_context = ONLY_IF_THREADS_ENABLED(hevc_update_thread_context),
    .init_thread_copy      = ONLY_IF_THREADS_ENABLED(hevc_init_thread_copy),
    .capabilities          = AV_CODEC_CAP_DR1 | AV_CODEC_CAP_DELAY |
                             AV_CODEC_CAP_SLICE_THREADS | AV_CODEC_CAP_FRAME_THREADS,
    .caps_internal         = FF_CODEC_CAP_INIT_THREADSAFE | FF_CODEC_CAP_EXPORTS_CROPPING,
    .profiles              = NULL_IF_CONFIG_SMALL(ff_hevc_profiles),
    .hw_configs            = (const AVCodecHWConfigInternal*[]) {
#if CONFIG_HEVC_DXVA2_HWACCEL
                               HWACCEL_DXVA2(hevc),
#endif
#if CONFIG_HEVC_D3D11VA_HWACCEL
                               HWACCEL_D3D11VA(hevc),
#endif
#if CONFIG_HEVC_D3D11VA2_HWACCEL
                               HWACCEL_D3D11VA2(hevc),
#endif
#if CONFIG_HEVC_NVDEC_HWACCEL
                               HWACCEL_NVDEC(hevc),
#endif
#if CONFIG_HEVC_VAAPI_HWACCEL
                               HWACCEL_VAAPI(hevc),
#endif
#if CONFIG_HEVC_VDPAU_HWACCEL
                               HWACCEL_VDPAU(hevc),
#endif
#if CONFIG_HEVC_VIDEOTOOLBOX_HWACCEL
                               HWACCEL_VIDEOTOOLBOX(hevc),
#endif
<<<<<<< HEAD
#if CONFIG_HEVC_V4L2REQUEST_HWACCEL
                               HWACCEL_V4L2REQUEST(hevc),
=======
#if CONFIG_HEVC_RPI4_8_HWACCEL
                               HWACCEL_RPI4_8(hevc),
#endif
#if CONFIG_HEVC_RPI4_10_HWACCEL
                               HWACCEL_RPI4_10(hevc),
>>>>>>> e737beaa
#endif
                               NULL
                           },
};<|MERGE_RESOLUTION|>--- conflicted
+++ resolved
@@ -3612,16 +3612,14 @@
 #if CONFIG_HEVC_VIDEOTOOLBOX_HWACCEL
                                HWACCEL_VIDEOTOOLBOX(hevc),
 #endif
-<<<<<<< HEAD
 #if CONFIG_HEVC_V4L2REQUEST_HWACCEL
                                HWACCEL_V4L2REQUEST(hevc),
-=======
+#endif
 #if CONFIG_HEVC_RPI4_8_HWACCEL
                                HWACCEL_RPI4_8(hevc),
 #endif
 #if CONFIG_HEVC_RPI4_10_HWACCEL
                                HWACCEL_RPI4_10(hevc),
->>>>>>> e737beaa
 #endif
                                NULL
                            },
