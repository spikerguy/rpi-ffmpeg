/*
 * HEVC video Decoder
 *
 * Copyright (C) 2012 - 2013 Guillaume Martres
 * Copyright (C) 2012 - 2013 Mickael Raulet
 * Copyright (C) 2012 - 2013 Gildas Cocherel
 * Copyright (C) 2012 - 2013 Wassim Hamidouche
 *
 * This file is part of FFmpeg.
 *
 * FFmpeg is free software; you can redistribute it and/or
 * modify it under the terms of the GNU Lesser General Public
 * License as published by the Free Software Foundation; either
 * version 2.1 of the License, or (at your option) any later version.
 *
 * FFmpeg is distributed in the hope that it will be useful,
 * but WITHOUT ANY WARRANTY; without even the implied warranty of
 * MERCHANTABILITY or FITNESS FOR A PARTICULAR PURPOSE.  See the GNU
 * Lesser General Public License for more details.
 *
 * You should have received a copy of the GNU Lesser General Public
 * License along with FFmpeg; if not, write to the Free Software
 * Foundation, Inc., 51 Franklin Street, Fifth Floor, Boston, MA 02110-1301 USA
 */

#include "libavutil/attributes.h"
#include "libavutil/common.h"
#include "libavutil/display.h"
#include "libavutil/internal.h"
#include "libavutil/mastering_display_metadata.h"
#include "libavutil/md5.h"
#include "libavutil/opt.h"
#include "libavutil/pixdesc.h"
#include "libavutil/stereo3d.h"

#include "bswapdsp.h"
#include "bytestream.h"
#include "cabac_functions.h"
#include "golomb.h"
#include "hevc.h"
#include "hevc_data.h"
#include "hevcdec.h"
#include "profiles.h"

#ifdef RPI
  #include "rpi_qpu.h"
  #include "rpi_shader.h"
  #include "rpi_shader_cmd.h"
  #include "rpi_shader_template.h"
  #include "rpi_zc.h"
  #include "libavutil/rpi_sand_fns.h"

  // Define RPI_CACHE_UNIF_MVS to write motion vector uniform stream to cached memory
  #define RPI_CACHE_UNIF_MVS  1

  #include "pthread.h"
  #include "libavutil/atomic.h"

  static void worker_core(HEVCContext * const s);
#endif

#define DEBUG_DECODE_N 0   // 0 = do all, n = frames idr onwards

#define PACK2(hi,lo) (((hi) << 16) | ((lo) & 0xffff))

#ifndef av_mod_uintp2
static av_always_inline av_const unsigned av_mod_uintp2_c(unsigned a, unsigned p)
{
    return a & ((1 << p) - 1);
}
#   define av_mod_uintp2   av_mod_uintp2_c
#endif

const uint8_t ff_hevc_pel_weight[65] = { [2] = 0, [4] = 1, [6] = 2, [8] = 3, [12] = 4, [16] = 5, [24] = 6, [32] = 7, [48] = 8, [64] = 9 };


#if RPI_INTER

#define MC_DUMMY_X (-32)
#define MC_DUMMY_Y (-32)

// UV still has min 4x4 pred
// Allow for even spread +1 for setup, +1 for rounding
// As we have load sharing this can (in theory) be exceeded so we have to
// check after each CTU, but it is a good base size

// Worst case (all 4x4) commands per CTU
#define QPU_Y_CMD_PER_CTU_MAX (8 * 8)
#define QPU_C_CMD_PER_CTU_MAX (4 * 4)

#define QPU_C_COMMANDS (((RPI_MAX_WIDTH * 64) / (4 * 4)) / 4 + 2 * QPU_N_MAX)
#define QPU_Y_COMMANDS (((RPI_MAX_WIDTH * 64) / (4 * 4))     + 2 * QPU_N_MAX)

// The QPU code for UV blocks only works up to a block width of 8
#define RPI_CHROMA_BLOCK_WIDTH 8

#define ENCODE_COEFFS(c0, c1, c2, c3) (((c0) & 0xff) | ((c1) & 0xff) << 8 | ((c2) & 0xff) << 16 | ((c3) & 0xff) << 24)


// Actual filter goes -ve, +ve, +ve, -ve using these values
static const uint32_t rpi_filter_coefs[8] = {
        ENCODE_COEFFS(  0,  64,   0,  0),
        ENCODE_COEFFS(  2,  58,  10,  2),
        ENCODE_COEFFS(  4,  54,  16,  2),
        ENCODE_COEFFS(  6,  46,  28,  4),
        ENCODE_COEFFS(  4,  36,  36,  4),
        ENCODE_COEFFS(  4,  28,  46,  6),
        ENCODE_COEFFS(  2,  16,  54,  4),
        ENCODE_COEFFS(  2,  10,  58,  2)
};

// Function arrays by QPU

static const int * const inter_pred_setup_c_qpu[12] = {
    mc_setup_c_q0, mc_setup_c_qn, mc_setup_c_qn, mc_setup_c_qn,
    mc_setup_c_qn, mc_setup_c_qn, mc_setup_c_qn, mc_setup_c_qn,
    mc_setup_c_qn, mc_setup_c_qn, mc_setup_c_qn, mc_setup_c_qn
};

static const int * const inter_pred_setup_c10_qpu[12] = {
    mc_setup_c10_q0, mc_setup_c10_qn, mc_setup_c10_qn, mc_setup_c10_qn,
    mc_setup_c10_qn, mc_setup_c10_qn, mc_setup_c10_qn, mc_setup_c10_qn,
    mc_setup_c10_qn, mc_setup_c10_qn, mc_setup_c10_qn, mc_setup_c10_qn
};

static const int * const inter_pred_setup_y_qpu[12] = {
    mc_setup_y_q0, mc_setup_y_qn, mc_setup_y_qn, mc_setup_y_qn,
    mc_setup_y_qn, mc_setup_y_qn, mc_setup_y_qn, mc_setup_y_qn,
    mc_setup_y_qn, mc_setup_y_qn, mc_setup_y_qn, mc_setup_y_qn
};

static const int * const inter_pred_setup_y10_qpu[12] = {
    mc_setup_y10_q0, mc_setup_y10_qn, mc_setup_y10_qn, mc_setup_y10_qn,
    mc_setup_y10_qn, mc_setup_y10_qn, mc_setup_y10_qn, mc_setup_y10_qn,
    mc_setup_y10_qn, mc_setup_y10_qn, mc_setup_y10_qn, mc_setup_y10_qn
};

static const int * const inter_pred_sync_qpu[12] = {
    mc_sync_q0, mc_sync_q1, mc_sync_q2, mc_sync_q3,
    mc_sync_q4, mc_sync_q5, mc_sync_q6, mc_sync_q7,
    mc_sync_q8, mc_sync_q9, mc_sync_q10, mc_sync_q11
};

static const int * const inter_pred_sync10_qpu[12] = {
    mc_sync10_q0, mc_sync10_q1, mc_sync10_q2, mc_sync10_q3,
    mc_sync10_q4, mc_sync10_q5, mc_sync10_q6, mc_sync10_q7,
    mc_sync10_q8, mc_sync10_q9, mc_sync10_q10, mc_sync10_q11
};

static const int * const inter_pred_exit_c_qpu[12] = {
    mc_exit_c_q0, mc_exit_c_qn, mc_exit_c_qn, mc_exit_c_qn,
    mc_exit_c_qn, mc_exit_c_qn, mc_exit_c_qn, mc_exit_c_qn,
    mc_exit_c_qn, mc_exit_c_qn, mc_exit_c_qn, mc_exit_c_qn
};

static const int * const inter_pred_exit_c10_qpu[12] = {
    mc_exit_c10_q0, mc_exit_c10_qn, mc_exit_c10_qn, mc_exit_c10_qn,
    mc_exit_c10_qn, mc_exit_c10_qn, mc_exit_c10_qn, mc_exit_c10_qn,
    mc_exit_c10_qn, mc_exit_c10_qn, mc_exit_c10_qn, mc_exit_c10_qn
};

static const int * const inter_pred_exit_y_qpu[12] = {
    mc_exit_y_q0, mc_exit_y_qn, mc_exit_y_qn, mc_exit_y_qn,
    mc_exit_y_qn, mc_exit_y_qn, mc_exit_y_qn, mc_exit_y_qn,
    mc_exit_y_qn, mc_exit_y_qn, mc_exit_y_qn, mc_exit_y_qn
};

static const int * const inter_pred_exit_y10_qpu[12] = {
    mc_exit_y10_q0, mc_exit_y10_qn, mc_exit_y10_qn, mc_exit_y10_qn,
    mc_exit_y10_qn, mc_exit_y10_qn, mc_exit_y10_qn, mc_exit_y10_qn,
    mc_exit_y10_qn, mc_exit_y10_qn, mc_exit_y10_qn, mc_exit_y10_qn
};

typedef struct ipe_chan_info_s
{
    const unsigned int n;
    const int * const * setup_fns;
    const int * const * sync_fns;
    const int * const * exit_fns;
} ipe_chan_info_t;

typedef struct ipe_init_info_s
{
    ipe_chan_info_t luma;
    ipe_chan_info_t chroma;
} ipe_init_info_t;

static const ipe_init_info_t ipe_init_infos[9] = {  // Alloc for bit depths of 8-16
   {  // 8
      .luma =   {QPU_MC_PRED_N_Y8, inter_pred_setup_y_qpu, inter_pred_sync_qpu, inter_pred_exit_y_qpu},
      .chroma = {QPU_MC_PRED_N_C8, inter_pred_setup_c_qpu, inter_pred_sync_qpu, inter_pred_exit_c_qpu}
   },
   {  // 9
      .luma =   {0},
      .chroma = {0}
   },
   {  // 10
      .luma =   {QPU_MC_PRED_N_Y10, inter_pred_setup_y10_qpu, inter_pred_sync10_qpu, inter_pred_exit_y10_qpu},
      .chroma = {QPU_MC_PRED_N_C10, inter_pred_setup_c10_qpu, inter_pred_sync10_qpu, inter_pred_exit_c10_qpu}
   }

};

static void set_ipe_from_ici(HEVCRpiInterPredEnv * const ipe, const ipe_chan_info_t * const ici)
{
    const unsigned int n = ici->n;
    const unsigned int q1_size = (ipe->gptr.numbytes / n) & ~3;  // Round down to word

    ipe->n = n;
    ipe->max_fill = q1_size - ipe->min_gap;
    for(unsigned int i = 0; i < n; i++) {
        HEVCRpiInterPredQ * const q = ipe->q + i;
        q->qpu_mc_curr = q->qpu_mc_base =
            (qpu_mc_pred_cmd_t *)(ipe->gptr.arm + i * q1_size);
        q->code_setup = qpu_fn(ici->setup_fns[i]);
        q->code_sync = qpu_fn(ici->sync_fns[i]);
        q->code_exit = qpu_fn(ici->exit_fns[i]);
    }
}

static void rpi_hevc_qpu_set_fns(HEVCContext * const s, const unsigned int bit_depth)
{
    const ipe_init_info_t * const iii = ipe_init_infos + bit_depth - 8;

    av_assert0(bit_depth >= 8 && bit_depth <= 16);

    rpi_hevc_qpu_init_fn(&s->qpu, bit_depth);

    for (unsigned int i = 0; i != RPI_MAX_JOBS; ++i) {
        HEVCRpiJob *const jb = s->jobs + i;
        set_ipe_from_ici(&jb->chroma_ip, &iii->chroma);
        set_ipe_from_ici(&jb->luma_ip,   &iii->luma);
    }
}


#endif


#ifdef RPI

//#define LOG_ENTER printf("Enter %s: p0=%d p1=%d (%d jobs) %p\n", __func__,s->pass0_job,s->pass1_job,s->worker_tail-s->worker_head,s);
//#define LOG_EXIT printf("Exit %s: p0=%d p1=%d (%d jobs) %p\n", __func__,s->pass0_job,s->pass1_job,s->worker_tail-s->worker_head,s);

#define LOG_ENTER
#define LOG_EXIT

#define USE_SEM 1

// Call this when we have completed pass0 and wish to trigger pass1 for the current job
static void worker_submit_job(HEVCContext * const s)
{
    LOG_ENTER
    sem_post(&s->jb0->sem_in);
    s->jb0->pending = 1;
    s->pass0_job = (s->pass0_job + 1) % RPI_MAX_JOBS; // Move onto the next slot
    s->jb0 = s->jobs + s->pass0_job;
    LOG_EXIT
}

// Call this to say we have completed pass1
static void worker_complete_job(HEVCContext * const s)
{
    LOG_ENTER
    sem_t * const sem = &s->jb1->sem_out;
    // Must set job no before signalling as otherwise rpi_do_all_passes
    // may call worker_core from the main thread with a bad job number
    s->pass1_job = (s->pass1_job + 1) % RPI_MAX_JOBS; // Move onto the next slot
    s->jb1 = s->jobs + s->pass1_job;
    sem_post(sem);
    LOG_EXIT
}


// Call worker_pass0_ready to wait until the s->pass0_job slot becomes
// available to receive the next job.
static void worker_pass0_ready(HEVCContext *s)
{
    LOG_ENTER
    HEVCRpiJob * const jb = s->jb0;
    if (jb->pending) {
        while (sem_wait(&jb->sem_out) == -1 && errno == EINTR)
            /* Loop */;
        jb->pending = 0;
    }
    LOG_EXIT
}

// Call this to wait for all jobs to have completed at the end of a frame
static void worker_wait(HEVCContext * const s)
{
    LOG_ENTER
    unsigned int i;
    for (i = 0; i != RPI_MAX_JOBS; ++i) {
        HEVCRpiJob * const jb = s->jobs + i;
        if (jb->pending) {
            while (sem_wait(&jb->sem_out) == -1 && errno == EINTR)
                /* Loop */;
            jb->pending = 0;
        }
    }
    LOG_EXIT
}

static void *worker_start(void *arg)
{
    HEVCContext * const s = (HEVCContext *)arg;

    for (;;)
    {
        HEVCRpiJob * const jb = s->jb1;
        while (sem_wait(&jb->sem_in) == -1 && errno == EINTR)
            /* Loop */;
        if (jb->terminate)
            break;

        LOG_ENTER
        worker_core(s);
        worker_complete_job(s);
        LOG_EXIT
    }
    return NULL;
}

static void worker_pic_free_all(HEVCContext * const s)
{
    unsigned int i;

    // Free coeff stuff - allocation not the same for all buffers
    for(i = 0; i < RPI_MAX_JOBS; i++)
    {
        HEVCRpiCoeffsEnv * const cf = &s->jobs[i].coeffs;

        if (cf->s[0].buf != NULL)
            av_freep(&cf->mptr);
        if (cf->s[2].buf != NULL)
            gpu_free(&cf->gptr);
        memset(cf, 0, sizeof(*cf));
    }
}

static int worker_pic_alloc_all(HEVCContext * const s, const unsigned int coeff_count)
{
    unsigned int i;

    // Free coeff stuff - allocation not the same for all buffers
    for(i = 0; i < RPI_MAX_JOBS; i++)
    {
        HEVCRpiCoeffsEnv * const cf = &s->jobs[i].coeffs;

//        av_assert0(cf->s[0].n == 0 && cf->s[0].buf == NULL);
//        av_assert0(cf->s[1].n == 0 && cf->s[1].buf == NULL);
//        av_assert0(cf->s[2].n == 0 && cf->s[2].buf == NULL);
//        av_assert0(cf->s[3].n == 0 && cf->s[3].buf == NULL);

        if (gpu_malloc_cached((coeff_count + 32*32) * sizeof(cf->s[2].buf[0]), &cf->gptr) != 0)
            goto fail;
        cf->s[2].buf = (int16_t *)cf->gptr.arm;
        cf->s[3].buf = cf->s[2].buf + coeff_count;

        // Must be 64 byte aligned for our zero apping code so over-allocate &
        // round
        if ((cf->mptr = av_malloc(coeff_count * sizeof(cf->s[0].buf[0] + 63))) == NULL)
            goto fail;
        cf->s[0].buf = (void *)(((intptr_t)cf->mptr + 63) & ~63);
    }
    return 0;

fail:
    printf("%s: **** Failed\n", __func__);
    worker_pic_free_all(s);
    return -1;
}

static void worker_pic_reset(HEVCRpiCoeffsEnv * const cf)
{
    unsigned int i;
    for (i = 0; i != 4; ++i) {
        cf->s[i].n = 0;
    }
}
#endif


/**
 * NOTE: Each function hls_foo correspond to the function foo in the
 * specification (HLS stands for High Level Syntax).
 */

/**
 * Section 5.7
 */

/* free everything allocated  by pic_arrays_init() */
static void pic_arrays_free(HEVCContext *s)
{
#ifdef RPI
    worker_pic_free_all(s);
#endif

#ifdef RPI_DEBLOCK_VPU
    {
        int i;
        for (i = 0; i != RPI_DEBLOCK_VPU_Q_COUNT; ++i) {
            struct dblk_vpu_q_s * const dvq = s->dvq_ents + i;

            if (dvq->vpu_cmds_arm) {
                gpu_free(&dvq->deblock_vpu_gmem);
              dvq->vpu_cmds_arm = 0;
            }
        }
    }
#endif
    av_freep(&s->sao);
    av_freep(&s->deblock);

    av_freep(&s->skip_flag);
    av_freep(&s->tab_ct_depth);

    av_freep(&s->tab_ipm);
    av_freep(&s->cbf_luma);
    av_freep(&s->is_pcm);

    av_freep(&s->qp_y_tab);
    av_freep(&s->tab_slice_address);
    av_freep(&s->filter_slice_edges);

    av_freep(&s->horizontal_bs);
    av_freep(&s->vertical_bs);

    av_freep(&s->sh.entry_point_offset);
    av_freep(&s->sh.size);
    av_freep(&s->sh.offset);

    av_buffer_pool_uninit(&s->tab_mvf_pool);
    av_buffer_pool_uninit(&s->rpl_tab_pool);
}

/* allocate arrays that depend on frame dimensions */
static int pic_arrays_init(HEVCContext *s, const HEVCSPS *sps)
{
    int log2_min_cb_size = sps->log2_min_cb_size;
    int width            = sps->width;
    int height           = sps->height;
    int pic_size_in_ctb  = ((width  >> log2_min_cb_size) + 1) *
                           ((height >> log2_min_cb_size) + 1);
    int ctb_count        = sps->ctb_width * sps->ctb_height;
    int min_pu_size      = sps->min_pu_width * sps->min_pu_height;

#ifdef RPI
    const int coefs_in_ctb = (1 << sps->log2_ctb_size) * (1 << sps->log2_ctb_size);
    const int coefs_per_luma = 64*64*RPI_CHUNK_SIZE*RPI_NUM_CHUNKS;
    const int coefs_per_chroma = (coefs_per_luma * 2) >> sps->vshift[1] >> sps->hshift[1];
    const int coefs_per_row = coefs_per_luma + coefs_per_chroma;

    av_assert0(sps);
    s->max_ctu_count = coefs_per_luma / coefs_in_ctb;
#if RPI_ROUND_TO_LINES
    // Round down to an integral quantity of lines
    if (s->max_ctu_count > sps->ctb_width)
        s->max_ctu_count -= s->max_ctu_count % sps->ctb_width;
#endif

    if (worker_pic_alloc_all(s, coefs_per_row) != 0)
        goto fail;
#endif
#ifdef RPI_DEBLOCK_VPU
    {
        int i;
        s->enable_rpi_deblock = !sps->sao_enabled;
        s->setup_width = (sps->width+15) / 16;
        s->setup_height = (sps->height+15) / 16;
        s->uv_setup_width = ( (sps->width >> sps->hshift[1]) + 15) / 16;
        s->uv_setup_height = ( (sps->height >> sps->vshift[1]) + 15) / 16;

        for (i = 0; i != RPI_DEBLOCK_VPU_Q_COUNT; ++i)
        {
            struct dblk_vpu_q_s * const dvq = s->dvq_ents + i;
            const unsigned int cmd_size = (sizeof(*dvq->vpu_cmds_arm) * 3 + 15) & ~15;
            const unsigned int y_size = (sizeof(*dvq->y_setup_arm) * s->setup_width * s->setup_height + 15) & ~15;
            const unsigned int uv_size = (sizeof(*dvq->uv_setup_arm) * s->uv_setup_width * s->uv_setup_height + 15) & ~15;
            const unsigned int total_size =- cmd_size + y_size + uv_size;
            int p_vc;
            uint8_t * p_arm;
 #if RPI_VPU_DEBLOCK_CACHED
            gpu_malloc_cached(total_size, &dvq->deblock_vpu_gmem);
 #else
            gpu_malloc_uncached(total_size, &dvq->deblock_vpu_gmem);
 #endif
            p_vc = dvq->deblock_vpu_gmem.vc;
            p_arm = dvq->deblock_vpu_gmem.arm;

            // Zap all
            memset(p_arm, 0, dvq->deblock_vpu_gmem.numbytes);

            // Subdivide
            dvq->vpu_cmds_arm = (void*)p_arm;
            dvq->vpu_cmds_vc = p_vc;

            p_arm += cmd_size;
            p_vc += cmd_size;

            dvq->y_setup_arm = (void*)p_arm;
            dvq->y_setup_vc = (void*)p_vc;

            p_arm += y_size;
            p_vc += y_size;

            dvq->uv_setup_arm = (void*)p_arm;
            dvq->uv_setup_vc = (void*)p_vc;
        }

        s->dvq_n = 0;
        s->dvq = s->dvq_ents + s->dvq_n;
    }
#endif

    s->bs_width  = (width  >> 2) + 1;
    s->bs_height = (height >> 2) + 1;

    s->sao           = av_mallocz_array(ctb_count, sizeof(*s->sao));
    s->deblock       = av_mallocz_array(ctb_count, sizeof(*s->deblock));
    if (!s->sao || !s->deblock)
        goto fail;

    s->skip_flag    = av_malloc_array(sps->min_cb_height, sps->min_cb_width);
    s->tab_ct_depth = av_malloc_array(sps->min_cb_height, sps->min_cb_width);
    if (!s->skip_flag || !s->tab_ct_depth)
        goto fail;

    s->cbf_luma = av_malloc_array(sps->min_tb_width, sps->min_tb_height);
    s->tab_ipm  = av_mallocz(min_pu_size);
    s->is_pcm   = av_malloc_array(sps->min_pu_width + 1, sps->min_pu_height + 1);
    if (!s->tab_ipm || !s->cbf_luma || !s->is_pcm)
        goto fail;

    s->filter_slice_edges = av_mallocz(ctb_count);
    s->tab_slice_address  = av_malloc_array(pic_size_in_ctb,
                                      sizeof(*s->tab_slice_address));
    s->qp_y_tab           = av_malloc_array(pic_size_in_ctb,
                                      sizeof(*s->qp_y_tab));
    if (!s->qp_y_tab || !s->filter_slice_edges || !s->tab_slice_address)
        goto fail;

    s->horizontal_bs = av_mallocz_array(s->bs_width, s->bs_height);
    s->vertical_bs   = av_mallocz_array(s->bs_width, s->bs_height);
    if (!s->horizontal_bs || !s->vertical_bs)
        goto fail;

    s->tab_mvf_pool = av_buffer_pool_init(min_pu_size * sizeof(MvField),
                                          av_buffer_allocz);
    s->rpl_tab_pool = av_buffer_pool_init(ctb_count * sizeof(RefPicListTab),
                                          av_buffer_allocz);
    if (!s->tab_mvf_pool || !s->rpl_tab_pool)
        goto fail;

    return 0;

fail:
    pic_arrays_free(s);
    return AVERROR(ENOMEM);
}

<<<<<<< HEAD
static void default_pred_weight_table(HEVCContext * const s)
{
  unsigned int i;
  s->sh.luma_log2_weight_denom = 0;
  s->sh.chroma_log2_weight_denom = 0;
  for (i = 0; i < s->sh.nb_refs[L0]; i++) {
      s->sh.luma_weight_l0[i] = 1;
      s->sh.luma_offset_l0[i] = 0;
      s->sh.chroma_weight_l0[i][0] = 1;
      s->sh.chroma_offset_l0[i][0] = 0;
      s->sh.chroma_weight_l0[i][1] = 1;
      s->sh.chroma_offset_l0[i][1] = 0;
  }
  for (i = 0; i < s->sh.nb_refs[L1]; i++) {
      s->sh.luma_weight_l1[i] = 1;
      s->sh.luma_offset_l1[i] = 0;
      s->sh.chroma_weight_l1[i][0] = 1;
      s->sh.chroma_offset_l1[i][0] = 0;
      s->sh.chroma_weight_l1[i][1] = 1;
      s->sh.chroma_offset_l1[i][1] = 0;
  }
}

static void pred_weight_table(HEVCContext *s, GetBitContext *gb)
=======
static int pred_weight_table(HEVCContext *s, GetBitContext *gb)
>>>>>>> e3a1c049
{
    int i = 0;
    int j = 0;
    uint8_t luma_weight_l0_flag[16];
    uint8_t chroma_weight_l0_flag[16];
    uint8_t luma_weight_l1_flag[16];
    uint8_t chroma_weight_l1_flag[16];
    int luma_log2_weight_denom;

    luma_log2_weight_denom = get_ue_golomb_long(gb);
    if (luma_log2_weight_denom < 0 || luma_log2_weight_denom > 7)
        av_log(s->avctx, AV_LOG_ERROR, "luma_log2_weight_denom %d is invalid\n", luma_log2_weight_denom);
    s->sh.luma_log2_weight_denom = av_clip_uintp2(luma_log2_weight_denom, 3);
    if (s->ps.sps->chroma_format_idc != 0) {
        int delta = get_se_golomb(gb);
        s->sh.chroma_log2_weight_denom = av_clip_uintp2(s->sh.luma_log2_weight_denom + delta, 3);
    }

    for (i = 0; i < s->sh.nb_refs[L0]; i++) {
        luma_weight_l0_flag[i] = get_bits1(gb);
        if (!luma_weight_l0_flag[i]) {
            s->sh.luma_weight_l0[i] = 1 << s->sh.luma_log2_weight_denom;
            s->sh.luma_offset_l0[i] = 0;
        }
    }
    if (s->ps.sps->chroma_format_idc != 0) {
        for (i = 0; i < s->sh.nb_refs[L0]; i++)
            chroma_weight_l0_flag[i] = get_bits1(gb);
    } else {
        for (i = 0; i < s->sh.nb_refs[L0]; i++)
            chroma_weight_l0_flag[i] = 0;
    }
    for (i = 0; i < s->sh.nb_refs[L0]; i++) {
        if (luma_weight_l0_flag[i]) {
            int delta_luma_weight_l0 = get_se_golomb(gb);
            s->sh.luma_weight_l0[i] = (1 << s->sh.luma_log2_weight_denom) + delta_luma_weight_l0;
            s->sh.luma_offset_l0[i] = get_se_golomb(gb);
        }
        if (chroma_weight_l0_flag[i]) {
            for (j = 0; j < 2; j++) {
                int delta_chroma_weight_l0 = get_se_golomb(gb);
                int delta_chroma_offset_l0 = get_se_golomb(gb);

                if (   (int8_t)delta_chroma_weight_l0 != delta_chroma_weight_l0
                    || delta_chroma_offset_l0 < -(1<<17) || delta_chroma_offset_l0 > (1<<17)) {
                    return AVERROR_INVALIDDATA;
                }

                s->sh.chroma_weight_l0[i][j] = (1 << s->sh.chroma_log2_weight_denom) + delta_chroma_weight_l0;
                s->sh.chroma_offset_l0[i][j] = av_clip((delta_chroma_offset_l0 - ((128 * s->sh.chroma_weight_l0[i][j])
                                                                                    >> s->sh.chroma_log2_weight_denom) + 128), -128, 127);
            }
        } else {
            s->sh.chroma_weight_l0[i][0] = 1 << s->sh.chroma_log2_weight_denom;
            s->sh.chroma_offset_l0[i][0] = 0;
            s->sh.chroma_weight_l0[i][1] = 1 << s->sh.chroma_log2_weight_denom;
            s->sh.chroma_offset_l0[i][1] = 0;
        }
    }
    if (s->sh.slice_type == HEVC_SLICE_B) {
        for (i = 0; i < s->sh.nb_refs[L1]; i++) {
            luma_weight_l1_flag[i] = get_bits1(gb);
            if (!luma_weight_l1_flag[i]) {
                s->sh.luma_weight_l1[i] = 1 << s->sh.luma_log2_weight_denom;
                s->sh.luma_offset_l1[i] = 0;
            }
        }
        if (s->ps.sps->chroma_format_idc != 0) {
            for (i = 0; i < s->sh.nb_refs[L1]; i++)
                chroma_weight_l1_flag[i] = get_bits1(gb);
        } else {
            for (i = 0; i < s->sh.nb_refs[L1]; i++)
                chroma_weight_l1_flag[i] = 0;
        }
        for (i = 0; i < s->sh.nb_refs[L1]; i++) {
            if (luma_weight_l1_flag[i]) {
                int delta_luma_weight_l1 = get_se_golomb(gb);
                s->sh.luma_weight_l1[i] = (1 << s->sh.luma_log2_weight_denom) + delta_luma_weight_l1;
                s->sh.luma_offset_l1[i] = get_se_golomb(gb);
            }
            if (chroma_weight_l1_flag[i]) {
                for (j = 0; j < 2; j++) {
                    int delta_chroma_weight_l1 = get_se_golomb(gb);
                    int delta_chroma_offset_l1 = get_se_golomb(gb);

                    if (   (int8_t)delta_chroma_weight_l1 != delta_chroma_weight_l1
                        || delta_chroma_offset_l1 < -(1<<17) || delta_chroma_offset_l1 > (1<<17)) {
                        return AVERROR_INVALIDDATA;
                    }

                    s->sh.chroma_weight_l1[i][j] = (1 << s->sh.chroma_log2_weight_denom) + delta_chroma_weight_l1;
                    s->sh.chroma_offset_l1[i][j] = av_clip((delta_chroma_offset_l1 - ((128 * s->sh.chroma_weight_l1[i][j])
                                                                                        >> s->sh.chroma_log2_weight_denom) + 128), -128, 127);
                }
            } else {
                s->sh.chroma_weight_l1[i][0] = 1 << s->sh.chroma_log2_weight_denom;
                s->sh.chroma_offset_l1[i][0] = 0;
                s->sh.chroma_weight_l1[i][1] = 1 << s->sh.chroma_log2_weight_denom;
                s->sh.chroma_offset_l1[i][1] = 0;
            }
        }
    }
    return 0;
}

static int decode_lt_rps(HEVCContext *s, LongTermRPS *rps, GetBitContext *gb)
{
    const HEVCSPS *sps = s->ps.sps;
    int max_poc_lsb    = 1 << sps->log2_max_poc_lsb;
    int prev_delta_msb = 0;
    unsigned int nb_sps = 0, nb_sh;
    int i;

    rps->nb_refs = 0;
    if (!sps->long_term_ref_pics_present_flag)
        return 0;

    if (sps->num_long_term_ref_pics_sps > 0)
        nb_sps = get_ue_golomb_long(gb);
    nb_sh = get_ue_golomb_long(gb);

    if (nb_sps > sps->num_long_term_ref_pics_sps)
        return AVERROR_INVALIDDATA;
    if (nb_sh + (uint64_t)nb_sps > FF_ARRAY_ELEMS(rps->poc))
        return AVERROR_INVALIDDATA;

    rps->nb_refs = nb_sh + nb_sps;

    for (i = 0; i < rps->nb_refs; i++) {
        uint8_t delta_poc_msb_present;

        if (i < nb_sps) {
            uint8_t lt_idx_sps = 0;

            if (sps->num_long_term_ref_pics_sps > 1)
                lt_idx_sps = get_bits(gb, av_ceil_log2(sps->num_long_term_ref_pics_sps));

            rps->poc[i]  = sps->lt_ref_pic_poc_lsb_sps[lt_idx_sps];
            rps->used[i] = sps->used_by_curr_pic_lt_sps_flag[lt_idx_sps];
        } else {
            rps->poc[i]  = get_bits(gb, sps->log2_max_poc_lsb);
            rps->used[i] = get_bits1(gb);
        }

        delta_poc_msb_present = get_bits1(gb);
        if (delta_poc_msb_present) {
            int64_t delta = get_ue_golomb_long(gb);
            int64_t poc;

            if (i && i != nb_sps)
                delta += prev_delta_msb;

            poc = rps->poc[i] + s->poc - delta * max_poc_lsb - s->sh.pic_order_cnt_lsb;
            if (poc != (int32_t)poc)
                return AVERROR_INVALIDDATA;
            rps->poc[i] = poc;
            prev_delta_msb = delta;
        }
    }

    return 0;
}

static void export_stream_params(AVCodecContext *avctx, const HEVCParamSets *ps,
                                 const HEVCSPS *sps)
{
    const HEVCVPS *vps = (const HEVCVPS*)ps->vps_list[sps->vps_id]->data;
    unsigned int num = 0, den = 0;

    avctx->pix_fmt             = sps->pix_fmt;
    avctx->coded_width         = sps->width;
    avctx->coded_height        = sps->height;
    avctx->width               = sps->output_width;
    avctx->height              = sps->output_height;
    avctx->has_b_frames        = sps->temporal_layer[sps->max_sub_layers - 1].num_reorder_pics;
    avctx->profile             = sps->ptl.general_ptl.profile_idc;
    avctx->level               = sps->ptl.general_ptl.level_idc;

    ff_set_sar(avctx, sps->vui.sar);

    if (sps->vui.video_signal_type_present_flag)
        avctx->color_range = sps->vui.video_full_range_flag ? AVCOL_RANGE_JPEG
                                                            : AVCOL_RANGE_MPEG;
    else
        avctx->color_range = AVCOL_RANGE_MPEG;

    if (sps->vui.colour_description_present_flag) {
        avctx->color_primaries = sps->vui.colour_primaries;
        avctx->color_trc       = sps->vui.transfer_characteristic;
        avctx->colorspace      = sps->vui.matrix_coeffs;
    } else {
        avctx->color_primaries = AVCOL_PRI_UNSPECIFIED;
        avctx->color_trc       = AVCOL_TRC_UNSPECIFIED;
        avctx->colorspace      = AVCOL_SPC_UNSPECIFIED;
    }

    if (vps->vps_timing_info_present_flag) {
        num = vps->vps_num_units_in_tick;
        den = vps->vps_time_scale;
    } else if (sps->vui.vui_timing_info_present_flag) {
        num = sps->vui.vui_num_units_in_tick;
        den = sps->vui.vui_time_scale;
    }

    if (num != 0 && den != 0)
        av_reduce(&avctx->framerate.den, &avctx->framerate.num,
                  num, den, 1 << 30);
}

static int set_sps(HEVCContext *s, const HEVCSPS *sps, enum AVPixelFormat pix_fmt)
{
    #define HWACCEL_MAX (CONFIG_HEVC_DXVA2_HWACCEL + CONFIG_HEVC_D3D11VA_HWACCEL + CONFIG_HEVC_VAAPI_HWACCEL + CONFIG_HEVC_VDPAU_HWACCEL)
    enum AVPixelFormat pix_fmts[HWACCEL_MAX + 4], *fmt = pix_fmts;
    int ret;

    pic_arrays_free(s);
    s->ps.sps = NULL;
    s->ps.vps = NULL;

    if (!sps)
        return 0;

    ret = pic_arrays_init(s, sps);
    if (ret < 0)
        goto fail;

    export_stream_params(s->avctx, &s->ps, sps);

    switch (sps->pix_fmt) {
    case AV_PIX_FMT_YUV420P:
    case AV_PIX_FMT_YUVJ420P:
#if RPI_HEVC_SAND
        // Currently geometry calc is stuffed for big sizes
        if (sps->width < 2048 && sps->height <= 1088) {
            *fmt++ = AV_PIX_FMT_SAND128;
        }
#endif
#if CONFIG_HEVC_DXVA2_HWACCEL
        *fmt++ = AV_PIX_FMT_DXVA2_VLD;
#endif
#if CONFIG_HEVC_D3D11VA_HWACCEL
        *fmt++ = AV_PIX_FMT_D3D11VA_VLD;
#endif
#if CONFIG_HEVC_VAAPI_HWACCEL
        *fmt++ = AV_PIX_FMT_VAAPI;
#endif
#if CONFIG_HEVC_VDPAU_HWACCEL
        *fmt++ = AV_PIX_FMT_VDPAU;
#endif
        break;
    case AV_PIX_FMT_YUV420P10:
#if RPI_HEVC_SAND
        // Currently geometry calc is stuffed for big sizes
        if (sps->width < 2048 && sps->height <= 1088) {
            *fmt++ = AV_PIX_FMT_SAND64_10;
        }
#endif
#if CONFIG_HEVC_DXVA2_HWACCEL
        *fmt++ = AV_PIX_FMT_DXVA2_VLD;
#endif
#if CONFIG_HEVC_D3D11VA_HWACCEL
        *fmt++ = AV_PIX_FMT_D3D11VA_VLD;
#endif
#if CONFIG_HEVC_VAAPI_HWACCEL
        *fmt++ = AV_PIX_FMT_VAAPI;
#endif
        break;
    }

    if (pix_fmt == AV_PIX_FMT_NONE) {
        *fmt++ = sps->pix_fmt;
        *fmt = AV_PIX_FMT_NONE;

        ret = ff_thread_get_format(s->avctx, pix_fmts);
        if (ret < 0)
            goto fail;

        s->avctx->pix_fmt = ret;
    }
    else {
        s->avctx->pix_fmt = pix_fmt;
    }

    ff_hevc_pred_init(&s->hpc,     sps->bit_depth);
    ff_hevc_dsp_init (&s->hevcdsp, sps->bit_depth);
    ff_videodsp_init (&s->vdsp,    sps->bit_depth);
#ifdef RPI
    rpi_hevc_qpu_set_fns(s, sps->bit_depth);
#endif

    av_freep(&s->sao_pixel_buffer_h[0]);
    av_freep(&s->sao_pixel_buffer_v[0]);

    if (sps->sao_enabled && !s->avctx->hwaccel) {
        const unsigned int c_count = (sps->chroma_format_idc != 0) ? 3 : 1;
        unsigned int c_idx;
        size_t vsize[3] = {0};
        size_t hsize[3] = {0};

        for(c_idx = 0; c_idx < c_count; c_idx++) {
            int w = sps->width >> sps->hshift[c_idx];
            int h = sps->height >> sps->vshift[c_idx];
            // ctb height & width are a min of 8 so this must a multiple of 16
            // so no point rounding up!
            hsize[c_idx] = (w * 2 * sps->ctb_height) << sps->pixel_shift;
            vsize[c_idx] = (h * 2 * sps->ctb_width) << sps->pixel_shift;
        }

        // Allocate as a single lump so we can extend h[1] & v[1] into h[2] & v[2]
        // when we have plaited chroma
        s->sao_pixel_buffer_h[0] = av_malloc(hsize[0] + hsize[1] + hsize[2]);
        s->sao_pixel_buffer_v[0] = av_malloc(vsize[0] + vsize[1] + vsize[2]);
        s->sao_pixel_buffer_h[1] = s->sao_pixel_buffer_h[0] + hsize[0];
        s->sao_pixel_buffer_h[2] = s->sao_pixel_buffer_h[1] + hsize[1];
        s->sao_pixel_buffer_v[1] = s->sao_pixel_buffer_v[0] + vsize[0];
        s->sao_pixel_buffer_v[2] = s->sao_pixel_buffer_v[1] + vsize[1];
    }

    s->ps.sps = sps;
    s->ps.vps = (HEVCVPS*) s->ps.vps_list[s->ps.sps->vps_id]->data;

    return 0;

fail:
    pic_arrays_free(s);
    s->ps.sps = NULL;
    return ret;
}

static int hls_slice_header(HEVCContext *s)
{
    GetBitContext *gb = &s->HEVClc->gb;
    SliceHeader *sh   = &s->sh;
    int i, ret;

    // Coded parameters
    sh->first_slice_in_pic_flag = get_bits1(gb);
    if ((IS_IDR(s) || IS_BLA(s)) && sh->first_slice_in_pic_flag) {
        s->seq_decode = (s->seq_decode + 1) & 0xff;
        s->max_ra     = INT_MAX;
        if (IS_IDR(s))
            ff_hevc_clear_refs(s);
    }
    sh->no_output_of_prior_pics_flag = 0;
    if (IS_IRAP(s))
        sh->no_output_of_prior_pics_flag = get_bits1(gb);

    sh->pps_id = get_ue_golomb_long(gb);
    if (sh->pps_id >= HEVC_MAX_PPS_COUNT || !s->ps.pps_list[sh->pps_id]) {
        av_log(s->avctx, AV_LOG_ERROR, "PPS id out of range: %d\n", sh->pps_id);
        return AVERROR_INVALIDDATA;
    }
    if (!sh->first_slice_in_pic_flag &&
        s->ps.pps != (HEVCPPS*)s->ps.pps_list[sh->pps_id]->data) {
        av_log(s->avctx, AV_LOG_ERROR, "PPS changed between slices.\n");
        return AVERROR_INVALIDDATA;
    }
    s->ps.pps = (HEVCPPS*)s->ps.pps_list[sh->pps_id]->data;
    if (s->nal_unit_type == HEVC_NAL_CRA_NUT && s->last_eos == 1)
        sh->no_output_of_prior_pics_flag = 1;

    if (s->ps.sps != (HEVCSPS*)s->ps.sps_list[s->ps.pps->sps_id]->data) {
        const HEVCSPS* last_sps = s->ps.sps;
        s->ps.sps = (HEVCSPS*)s->ps.sps_list[s->ps.pps->sps_id]->data;
        if (last_sps && IS_IRAP(s) && s->nal_unit_type != HEVC_NAL_CRA_NUT) {
            if (s->ps.sps->width !=  last_sps->width || s->ps.sps->height != last_sps->height ||
                s->ps.sps->temporal_layer[s->ps.sps->max_sub_layers - 1].max_dec_pic_buffering !=
                last_sps->temporal_layer[last_sps->max_sub_layers - 1].max_dec_pic_buffering)
                sh->no_output_of_prior_pics_flag = 0;
        }
        ff_hevc_clear_refs(s);
        ret = set_sps(s, s->ps.sps, AV_PIX_FMT_NONE);
        if (ret < 0)
            return ret;

        s->seq_decode = (s->seq_decode + 1) & 0xff;
        s->max_ra     = INT_MAX;
    }

    sh->dependent_slice_segment_flag = 0;
    if (!sh->first_slice_in_pic_flag) {
        int slice_address_length;

        if (s->ps.pps->dependent_slice_segments_enabled_flag)
            sh->dependent_slice_segment_flag = get_bits1(gb);

        slice_address_length = av_ceil_log2(s->ps.sps->ctb_width *
                                            s->ps.sps->ctb_height);
        sh->slice_segment_addr = get_bitsz(gb, slice_address_length);
        if (sh->slice_segment_addr >= s->ps.sps->ctb_width * s->ps.sps->ctb_height) {
            av_log(s->avctx, AV_LOG_ERROR,
                   "Invalid slice segment address: %u.\n",
                   sh->slice_segment_addr);
            return AVERROR_INVALIDDATA;
        }

        if (!sh->dependent_slice_segment_flag) {
            sh->slice_addr = sh->slice_segment_addr;
            s->slice_idx++;
        }
    } else {
        sh->slice_segment_addr = sh->slice_addr = 0;
        s->slice_idx           = 0;
        s->slice_initialized   = 0;
    }

    if (!sh->dependent_slice_segment_flag) {
        s->slice_initialized = 0;

        for (i = 0; i < s->ps.pps->num_extra_slice_header_bits; i++)
            skip_bits(gb, 1);  // slice_reserved_undetermined_flag[]

        sh->slice_type = get_ue_golomb_long(gb);
        if (!(sh->slice_type == HEVC_SLICE_I ||
              sh->slice_type == HEVC_SLICE_P ||
              sh->slice_type == HEVC_SLICE_B)) {
            av_log(s->avctx, AV_LOG_ERROR, "Unknown slice type: %d.\n",
                   sh->slice_type);
            return AVERROR_INVALIDDATA;
        }
        if (IS_IRAP(s) && sh->slice_type != HEVC_SLICE_I) {
            av_log(s->avctx, AV_LOG_ERROR, "Inter slices in an IRAP frame.\n");
            return AVERROR_INVALIDDATA;
        }

        // when flag is not present, picture is inferred to be output
        sh->pic_output_flag = 1;
        if (s->ps.pps->output_flag_present_flag)
            sh->pic_output_flag = get_bits1(gb);

        if (s->ps.sps->separate_colour_plane_flag)
            sh->colour_plane_id = get_bits(gb, 2);

        if (!IS_IDR(s)) {
            int poc, pos;

            sh->pic_order_cnt_lsb = get_bits(gb, s->ps.sps->log2_max_poc_lsb);
            poc = ff_hevc_compute_poc(s, sh->pic_order_cnt_lsb);
            if (!sh->first_slice_in_pic_flag && poc != s->poc) {
                av_log(s->avctx, AV_LOG_WARNING,
                       "Ignoring POC change between slices: %d -> %d\n", s->poc, poc);
                if (s->avctx->err_recognition & AV_EF_EXPLODE)
                    return AVERROR_INVALIDDATA;
                poc = s->poc;
            }
            s->poc = poc;

            sh->short_term_ref_pic_set_sps_flag = get_bits1(gb);
            pos = get_bits_left(gb);
            if (!sh->short_term_ref_pic_set_sps_flag) {
                ret = ff_hevc_decode_short_term_rps(gb, s->avctx, &sh->slice_rps, s->ps.sps, 1);
                if (ret < 0)
                    return ret;

                sh->short_term_rps = &sh->slice_rps;
            } else {
                int numbits, rps_idx;

                if (!s->ps.sps->nb_st_rps) {
                    av_log(s->avctx, AV_LOG_ERROR, "No ref lists in the SPS.\n");
                    return AVERROR_INVALIDDATA;
                }

                numbits = av_ceil_log2(s->ps.sps->nb_st_rps);
                rps_idx = numbits > 0 ? get_bits(gb, numbits) : 0;
                sh->short_term_rps = &s->ps.sps->st_rps[rps_idx];
            }
            sh->short_term_ref_pic_set_size = pos - get_bits_left(gb);

            pos = get_bits_left(gb);
            ret = decode_lt_rps(s, &sh->long_term_rps, gb);
            if (ret < 0) {
                av_log(s->avctx, AV_LOG_WARNING, "Invalid long term RPS.\n");
                if (s->avctx->err_recognition & AV_EF_EXPLODE)
                    return AVERROR_INVALIDDATA;
            }
            sh->long_term_ref_pic_set_size = pos - get_bits_left(gb);

            if (s->ps.sps->sps_temporal_mvp_enabled_flag)
                sh->slice_temporal_mvp_enabled_flag = get_bits1(gb);
            else
                sh->slice_temporal_mvp_enabled_flag = 0;
        } else {
            s->sh.short_term_rps = NULL;
            s->poc               = 0;
        }

        /* 8.3.1 */
        if (sh->first_slice_in_pic_flag && s->temporal_id == 0 &&
            s->nal_unit_type != HEVC_NAL_TRAIL_N &&
            s->nal_unit_type != HEVC_NAL_TSA_N   &&
            s->nal_unit_type != HEVC_NAL_STSA_N  &&
            s->nal_unit_type != HEVC_NAL_RADL_N  &&
            s->nal_unit_type != HEVC_NAL_RADL_R  &&
            s->nal_unit_type != HEVC_NAL_RASL_N  &&
            s->nal_unit_type != HEVC_NAL_RASL_R)
            s->pocTid0 = s->poc;

        if (s->ps.sps->sao_enabled) {
            sh->slice_sample_adaptive_offset_flag[0] = get_bits1(gb);
            if (s->ps.sps->chroma_format_idc) {
                sh->slice_sample_adaptive_offset_flag[1] =
                sh->slice_sample_adaptive_offset_flag[2] = get_bits1(gb);
            }
        } else {
            sh->slice_sample_adaptive_offset_flag[0] = 0;
            sh->slice_sample_adaptive_offset_flag[1] = 0;
            sh->slice_sample_adaptive_offset_flag[2] = 0;
        }

        sh->nb_refs[L0] = sh->nb_refs[L1] = 0;
        if (sh->slice_type == HEVC_SLICE_P || sh->slice_type == HEVC_SLICE_B) {
            int nb_refs;

            sh->nb_refs[L0] = s->ps.pps->num_ref_idx_l0_default_active;
            if (sh->slice_type == HEVC_SLICE_B)
                sh->nb_refs[L1] = s->ps.pps->num_ref_idx_l1_default_active;

            if (get_bits1(gb)) { // num_ref_idx_active_override_flag
                sh->nb_refs[L0] = get_ue_golomb_long(gb) + 1;
                if (sh->slice_type == HEVC_SLICE_B)
                    sh->nb_refs[L1] = get_ue_golomb_long(gb) + 1;
            }
            if (sh->nb_refs[L0] > HEVC_MAX_REFS || sh->nb_refs[L1] > HEVC_MAX_REFS) {
                av_log(s->avctx, AV_LOG_ERROR, "Too many refs: %d/%d.\n",
                       sh->nb_refs[L0], sh->nb_refs[L1]);
                return AVERROR_INVALIDDATA;
            }

            sh->rpl_modification_flag[0] = 0;
            sh->rpl_modification_flag[1] = 0;
            nb_refs = ff_hevc_frame_nb_refs(s);
            if (!nb_refs) {
                av_log(s->avctx, AV_LOG_ERROR, "Zero refs for a frame with P or B slices.\n");
                return AVERROR_INVALIDDATA;
            }

            if (s->ps.pps->lists_modification_present_flag && nb_refs > 1) {
                sh->rpl_modification_flag[0] = get_bits1(gb);
                if (sh->rpl_modification_flag[0]) {
                    for (i = 0; i < sh->nb_refs[L0]; i++)
                        sh->list_entry_lx[0][i] = get_bits(gb, av_ceil_log2(nb_refs));
                }

                if (sh->slice_type == HEVC_SLICE_B) {
                    sh->rpl_modification_flag[1] = get_bits1(gb);
                    if (sh->rpl_modification_flag[1] == 1)
                        for (i = 0; i < sh->nb_refs[L1]; i++)
                            sh->list_entry_lx[1][i] = get_bits(gb, av_ceil_log2(nb_refs));
                }
            }

            if (sh->slice_type == HEVC_SLICE_B)
                sh->mvd_l1_zero_flag = get_bits1(gb);

            if (s->ps.pps->cabac_init_present_flag)
                sh->cabac_init_flag = get_bits1(gb);
            else
                sh->cabac_init_flag = 0;

            sh->collocated_ref_idx = 0;
            if (sh->slice_temporal_mvp_enabled_flag) {
                sh->collocated_list = L0;
                if (sh->slice_type == HEVC_SLICE_B)
                    sh->collocated_list = !get_bits1(gb);

                if (sh->nb_refs[sh->collocated_list] > 1) {
                    sh->collocated_ref_idx = get_ue_golomb_long(gb);
                    if (sh->collocated_ref_idx >= sh->nb_refs[sh->collocated_list]) {
                        av_log(s->avctx, AV_LOG_ERROR,
                               "Invalid collocated_ref_idx: %d.\n",
                               sh->collocated_ref_idx);
                        return AVERROR_INVALIDDATA;
                    }
                }
            }

            if ((s->ps.pps->weighted_pred_flag   && sh->slice_type == HEVC_SLICE_P) ||
                (s->ps.pps->weighted_bipred_flag && sh->slice_type == HEVC_SLICE_B)) {
                int ret = pred_weight_table(s, gb);
                if (ret < 0)
                    return ret;
            }
            else
            {
              // Give us unit weights
              default_pred_weight_table(s);
            }

            sh->max_num_merge_cand = 5 - get_ue_golomb_long(gb);
            if (sh->max_num_merge_cand < 1 || sh->max_num_merge_cand > 5) {
                av_log(s->avctx, AV_LOG_ERROR,
                       "Invalid number of merging MVP candidates: %d.\n",
                       sh->max_num_merge_cand);
                return AVERROR_INVALIDDATA;
            }
        }

        sh->slice_qp_delta = get_se_golomb(gb);

        if (s->ps.pps->pic_slice_level_chroma_qp_offsets_present_flag) {
            sh->slice_cb_qp_offset = get_se_golomb(gb);
            sh->slice_cr_qp_offset = get_se_golomb(gb);
        } else {
            sh->slice_cb_qp_offset = 0;
            sh->slice_cr_qp_offset = 0;
        }

        if (s->ps.pps->chroma_qp_offset_list_enabled_flag)
            sh->cu_chroma_qp_offset_enabled_flag = get_bits1(gb);
        else
            sh->cu_chroma_qp_offset_enabled_flag = 0;

        if (s->ps.pps->deblocking_filter_control_present_flag) {
            int deblocking_filter_override_flag = 0;

            if (s->ps.pps->deblocking_filter_override_enabled_flag)
                deblocking_filter_override_flag = get_bits1(gb);

            if (deblocking_filter_override_flag) {
                sh->disable_deblocking_filter_flag = get_bits1(gb);
                if (!sh->disable_deblocking_filter_flag) {
                    sh->beta_offset = get_se_golomb(gb) * 2;
                    sh->tc_offset   = get_se_golomb(gb) * 2;
                }
            } else {
                sh->disable_deblocking_filter_flag = s->ps.pps->disable_dbf;
                sh->beta_offset                    = s->ps.pps->beta_offset;
                sh->tc_offset                      = s->ps.pps->tc_offset;
            }
        } else {
            sh->disable_deblocking_filter_flag = 0;
            sh->beta_offset                    = 0;
            sh->tc_offset                      = 0;
        }

        if (s->ps.pps->seq_loop_filter_across_slices_enabled_flag &&
            (sh->slice_sample_adaptive_offset_flag[0] ||
             sh->slice_sample_adaptive_offset_flag[1] ||
             !sh->disable_deblocking_filter_flag)) {
            sh->slice_loop_filter_across_slices_enabled_flag = get_bits1(gb);
        } else {
            sh->slice_loop_filter_across_slices_enabled_flag = s->ps.pps->seq_loop_filter_across_slices_enabled_flag;
        }
    } else if (!s->slice_initialized) {
        av_log(s->avctx, AV_LOG_ERROR, "Independent slice segment missing.\n");
        return AVERROR_INVALIDDATA;
    }

    sh->num_entry_point_offsets = 0;
    if (s->ps.pps->tiles_enabled_flag || s->ps.pps->entropy_coding_sync_enabled_flag) {
        unsigned num_entry_point_offsets = get_ue_golomb_long(gb);
        // It would be possible to bound this tighter but this here is simpler
        if (num_entry_point_offsets > get_bits_left(gb)) {
            av_log(s->avctx, AV_LOG_ERROR, "num_entry_point_offsets %d is invalid\n", num_entry_point_offsets);
            return AVERROR_INVALIDDATA;
        }

        sh->num_entry_point_offsets = num_entry_point_offsets;
        if (sh->num_entry_point_offsets > 0) {
            int offset_len = get_ue_golomb_long(gb) + 1;

            if (offset_len < 1 || offset_len > 32) {
                sh->num_entry_point_offsets = 0;
                av_log(s->avctx, AV_LOG_ERROR, "offset_len %d is invalid\n", offset_len);
                return AVERROR_INVALIDDATA;
            }

            av_freep(&sh->entry_point_offset);
            av_freep(&sh->offset);
            av_freep(&sh->size);
            sh->entry_point_offset = av_malloc_array(sh->num_entry_point_offsets, sizeof(unsigned));
            sh->offset = av_malloc_array(sh->num_entry_point_offsets, sizeof(int));
            sh->size = av_malloc_array(sh->num_entry_point_offsets, sizeof(int));
            if (!sh->entry_point_offset || !sh->offset || !sh->size) {
                sh->num_entry_point_offsets = 0;
                av_log(s->avctx, AV_LOG_ERROR, "Failed to allocate memory\n");
                return AVERROR(ENOMEM);
            }
            for (i = 0; i < sh->num_entry_point_offsets; i++) {
                unsigned val = get_bits_long(gb, offset_len);
                sh->entry_point_offset[i] = val + 1; // +1; // +1 to get the size
            }
            if (s->threads_number > 1 && (s->ps.pps->num_tile_rows > 1 || s->ps.pps->num_tile_columns > 1)) {
                s->enable_parallel_tiles = 0; // TODO: you can enable tiles in parallel here
                s->threads_number = 1;
            } else
                s->enable_parallel_tiles = 0;
        } else
            s->enable_parallel_tiles = 0;
    }

    if (s->ps.pps->slice_header_extension_present_flag) {
        unsigned int length = get_ue_golomb_long(gb);
        if (length*8LL > get_bits_left(gb)) {
            av_log(s->avctx, AV_LOG_ERROR, "too many slice_header_extension_data_bytes\n");
            return AVERROR_INVALIDDATA;
        }
        for (i = 0; i < length; i++)
            skip_bits(gb, 8);  // slice_header_extension_data_byte
    }

    // Inferred parameters
    sh->slice_qp = 26U + s->ps.pps->pic_init_qp_minus26 + sh->slice_qp_delta;
    if (sh->slice_qp > 51 ||
        sh->slice_qp < -s->ps.sps->qp_bd_offset) {
        av_log(s->avctx, AV_LOG_ERROR,
               "The slice_qp %d is outside the valid range "
               "[%d, 51].\n",
               sh->slice_qp,
               -s->ps.sps->qp_bd_offset);
        return AVERROR_INVALIDDATA;
    }

    sh->slice_ctb_addr_rs = sh->slice_segment_addr;

    if (!s->sh.slice_ctb_addr_rs && s->sh.dependent_slice_segment_flag) {
        av_log(s->avctx, AV_LOG_ERROR, "Impossible slice segment.\n");
        return AVERROR_INVALIDDATA;
    }

    if (get_bits_left(gb) < 0) {
        av_log(s->avctx, AV_LOG_ERROR,
               "Overread slice header by %d bits\n", -get_bits_left(gb));
        return AVERROR_INVALIDDATA;
    }

    s->HEVClc->first_qp_group = !s->sh.dependent_slice_segment_flag;

    if (!s->ps.pps->cu_qp_delta_enabled_flag)
        s->HEVClc->qp_y = s->sh.slice_qp;

    s->slice_initialized = 1;
    s->HEVClc->tu.cu_qp_offset_cb = 0;
    s->HEVClc->tu.cu_qp_offset_cr = 0;

    return 0;
}

#define CTB(tab, x, y) ((tab)[(y) * s->ps.sps->ctb_width + (x)])

#define SET_SAO(elem, value)                            \
do {                                                    \
    if (!sao_merge_up_flag && !sao_merge_left_flag)     \
        sao->elem = value;                              \
    else if (sao_merge_left_flag)                       \
        sao->elem = CTB(s->sao, rx-1, ry).elem;         \
    else if (sao_merge_up_flag)                         \
        sao->elem = CTB(s->sao, rx, ry-1).elem;         \
    else                                                \
        sao->elem = 0;                                  \
} while (0)

static void hls_sao_param(HEVCContext *s, int rx, int ry)
{
    HEVCLocalContext *lc    = s->HEVClc;
    int sao_merge_left_flag = 0;
    int sao_merge_up_flag   = 0;
    SAOParams *sao          = &CTB(s->sao, rx, ry);
    int c_idx, i;

    if (s->sh.slice_sample_adaptive_offset_flag[0] ||
        s->sh.slice_sample_adaptive_offset_flag[1]) {
        if (rx > 0) {
            if (lc->ctb_left_flag)
                sao_merge_left_flag = ff_hevc_sao_merge_flag_decode(s);
        }
        if (ry > 0 && !sao_merge_left_flag) {
            if (lc->ctb_up_flag)
                sao_merge_up_flag = ff_hevc_sao_merge_flag_decode(s);
        }
    }

    for (c_idx = 0; c_idx < (s->ps.sps->chroma_format_idc ? 3 : 1); c_idx++) {
        int log2_sao_offset_scale = c_idx == 0 ? s->ps.pps->log2_sao_offset_scale_luma :
                                                 s->ps.pps->log2_sao_offset_scale_chroma;

        if (!s->sh.slice_sample_adaptive_offset_flag[c_idx]) {
            sao->type_idx[c_idx] = SAO_NOT_APPLIED;
            continue;
        }

        if (c_idx == 2) {
            sao->type_idx[2] = sao->type_idx[1];
            sao->eo_class[2] = sao->eo_class[1];
        } else {
            SET_SAO(type_idx[c_idx], ff_hevc_sao_type_idx_decode(s));
        }

        if (sao->type_idx[c_idx] == SAO_NOT_APPLIED)
            continue;

        for (i = 0; i < 4; i++)
            SET_SAO(offset_abs[c_idx][i], ff_hevc_sao_offset_abs_decode(s));

        if (sao->type_idx[c_idx] == SAO_BAND) {
            for (i = 0; i < 4; i++) {
                if (sao->offset_abs[c_idx][i]) {
                    SET_SAO(offset_sign[c_idx][i],
                            ff_hevc_sao_offset_sign_decode(s));
                } else {
                    sao->offset_sign[c_idx][i] = 0;
                }
            }
            SET_SAO(band_position[c_idx], ff_hevc_sao_band_position_decode(s));
        } else if (c_idx != 2) {
            SET_SAO(eo_class[c_idx], ff_hevc_sao_eo_class_decode(s));
        }

        // Inferred parameters
        sao->offset_val[c_idx][0] = 0;
        for (i = 0; i < 4; i++) {
            sao->offset_val[c_idx][i + 1] = sao->offset_abs[c_idx][i];
            if (sao->type_idx[c_idx] == SAO_EDGE) {
                if (i > 1)
                    sao->offset_val[c_idx][i + 1] = -sao->offset_val[c_idx][i + 1];
            } else if (sao->offset_sign[c_idx][i]) {
                sao->offset_val[c_idx][i + 1] = -sao->offset_val[c_idx][i + 1];
            }
            sao->offset_val[c_idx][i + 1] *= 1 << log2_sao_offset_scale;
        }
    }
}

#undef SET_SAO
#undef CTB

static int hls_cross_component_pred(HEVCContext *s, int idx) {
    HEVCLocalContext *lc    = s->HEVClc;
    int log2_res_scale_abs_plus1 = ff_hevc_log2_res_scale_abs(s, idx);

    if (log2_res_scale_abs_plus1 !=  0) {
        int res_scale_sign_flag = ff_hevc_res_scale_sign_flag(s, idx);
        lc->tu.res_scale_val = (1 << (log2_res_scale_abs_plus1 - 1)) *
                               (1 - 2 * res_scale_sign_flag);
    } else {
        lc->tu.res_scale_val = 0;
    }


    return 0;
}

#ifdef RPI
static inline HEVCPredCmd * rpi_new_intra_cmd(HEVCContext * const s)
{
    return s->jb0->intra.cmds + s->jb0->intra.n++;
}

static void rpi_intra_pred(HEVCContext *s, int log2_trafo_size, int x0, int y0, int c_idx)
{
    // U & V done on U call in the case of sliced frames
    if (av_rpi_is_sand_frame(s->frame) && c_idx > 1)
        return;

    if (s->enable_rpi) {
        HEVCLocalContext *lc = s->HEVClc;
        HEVCPredCmd *cmd = rpi_new_intra_cmd(s);
        cmd->type = RPI_PRED_INTRA;
        cmd->size = log2_trafo_size;
        cmd->na = (lc->na.cand_bottom_left<<4) + (lc->na.cand_left<<3) + (lc->na.cand_up_left<<2) + (lc->na.cand_up<<1) + lc->na.cand_up_right;
        cmd->c_idx = c_idx;
        cmd->i_pred.x = x0;
        cmd->i_pred.y = y0;
        cmd->i_pred.mode = c_idx ? lc->tu.intra_pred_mode_c :  lc->tu.intra_pred_mode;
    }
    else if (av_rpi_is_sand_frame(s->frame) && c_idx != 0) {
        s->hpc.intra_pred_c[log2_trafo_size - 2](s, x0, y0, c_idx);
    }
    else {
        s->hpc.intra_pred[log2_trafo_size - 2](s, x0, y0, c_idx);
    }

}
#endif

static int hls_transform_unit(HEVCContext *s, int x0, int y0,
                              int xBase, int yBase, int cb_xBase, int cb_yBase,
                              int log2_cb_size, int log2_trafo_size,
                              int blk_idx, int cbf_luma, int *cbf_cb, int *cbf_cr)
{
    HEVCLocalContext *lc = s->HEVClc;
    const int log2_trafo_size_c = log2_trafo_size - s->ps.sps->hshift[1];
    int i;

    if (lc->cu.pred_mode == MODE_INTRA) {
        int trafo_size = 1 << log2_trafo_size;
        ff_hevc_set_neighbour_available(s, x0, y0, trafo_size, trafo_size);
#ifdef RPI
        rpi_intra_pred(s, log2_trafo_size, x0, y0, 0);
#else
        s->hpc.intra_pred[log2_trafo_size - 2](s, x0, y0, 0);
#endif
    }

    if (cbf_luma || cbf_cb[0] || cbf_cr[0] ||
        (s->ps.sps->chroma_format_idc == 2 && (cbf_cb[1] || cbf_cr[1]))) {
        int scan_idx   = SCAN_DIAG;
        int scan_idx_c = SCAN_DIAG;
        int cbf_chroma = cbf_cb[0] || cbf_cr[0] ||
                         (s->ps.sps->chroma_format_idc == 2 &&
                         (cbf_cb[1] || cbf_cr[1]));

        if (s->ps.pps->cu_qp_delta_enabled_flag && !lc->tu.is_cu_qp_delta_coded) {
            lc->tu.cu_qp_delta = ff_hevc_cu_qp_delta_abs(s);
            if (lc->tu.cu_qp_delta != 0)
                if (ff_hevc_cu_qp_delta_sign_flag(s) == 1)
                    lc->tu.cu_qp_delta = -lc->tu.cu_qp_delta;
            lc->tu.is_cu_qp_delta_coded = 1;

            if (lc->tu.cu_qp_delta < -(26 + s->ps.sps->qp_bd_offset / 2) ||
                lc->tu.cu_qp_delta >  (25 + s->ps.sps->qp_bd_offset / 2)) {
                av_log(s->avctx, AV_LOG_ERROR,
                       "The cu_qp_delta %d is outside the valid range "
                       "[%d, %d].\n",
                       lc->tu.cu_qp_delta,
                       -(26 + s->ps.sps->qp_bd_offset / 2),
                        (25 + s->ps.sps->qp_bd_offset / 2));
                return AVERROR_INVALIDDATA;
            }

            ff_hevc_set_qPy(s, cb_xBase, cb_yBase, log2_cb_size);
        }

        if (s->sh.cu_chroma_qp_offset_enabled_flag && cbf_chroma &&
            !lc->cu.cu_transquant_bypass_flag  &&  !lc->tu.is_cu_chroma_qp_offset_coded) {
            int cu_chroma_qp_offset_flag = ff_hevc_cu_chroma_qp_offset_flag(s);
            if (cu_chroma_qp_offset_flag) {
                int cu_chroma_qp_offset_idx  = 0;
                if (s->ps.pps->chroma_qp_offset_list_len_minus1 > 0) {
                    cu_chroma_qp_offset_idx = ff_hevc_cu_chroma_qp_offset_idx(s);
                    av_log(s->avctx, AV_LOG_ERROR,
                        "cu_chroma_qp_offset_idx not yet tested.\n");
                }
                lc->tu.cu_qp_offset_cb = s->ps.pps->cb_qp_offset_list[cu_chroma_qp_offset_idx];
                lc->tu.cu_qp_offset_cr = s->ps.pps->cr_qp_offset_list[cu_chroma_qp_offset_idx];
            } else {
                lc->tu.cu_qp_offset_cb = 0;
                lc->tu.cu_qp_offset_cr = 0;
            }
            lc->tu.is_cu_chroma_qp_offset_coded = 1;
        }

        if (lc->cu.pred_mode == MODE_INTRA && log2_trafo_size < 4) {
            if (lc->tu.intra_pred_mode >= 6 &&
                lc->tu.intra_pred_mode <= 14) {
                scan_idx = SCAN_VERT;
            } else if (lc->tu.intra_pred_mode >= 22 &&
                       lc->tu.intra_pred_mode <= 30) {
                scan_idx = SCAN_HORIZ;
            }

            if (lc->tu.intra_pred_mode_c >=  6 &&
                lc->tu.intra_pred_mode_c <= 14) {
                scan_idx_c = SCAN_VERT;
            } else if (lc->tu.intra_pred_mode_c >= 22 &&
                       lc->tu.intra_pred_mode_c <= 30) {
                scan_idx_c = SCAN_HORIZ;
            }
        }

        lc->tu.cross_pf = 0;

        if (cbf_luma)
            ff_hevc_hls_residual_coding(s, x0, y0, log2_trafo_size, scan_idx, 0);
        if (s->ps.sps->chroma_format_idc && (log2_trafo_size > 2 || s->ps.sps->chroma_format_idc == 3)) {
            int trafo_size_h = 1 << (log2_trafo_size_c + s->ps.sps->hshift[1]);
            int trafo_size_v = 1 << (log2_trafo_size_c + s->ps.sps->vshift[1]);
            lc->tu.cross_pf  = (s->ps.pps->cross_component_prediction_enabled_flag && cbf_luma &&
                                (lc->cu.pred_mode == MODE_INTER ||
                                 (lc->tu.chroma_mode_c ==  4)));

            if (lc->tu.cross_pf) {
                hls_cross_component_pred(s, 0);
            }
            for (i = 0; i < (s->ps.sps->chroma_format_idc == 2 ? 2 : 1); i++) {
                if (lc->cu.pred_mode == MODE_INTRA) {
                    ff_hevc_set_neighbour_available(s, x0, y0 + (i << log2_trafo_size_c), trafo_size_h, trafo_size_v);
#ifdef RPI
                    rpi_intra_pred(s, log2_trafo_size_c, x0, y0 + (i << log2_trafo_size_c), 1);
#else
                    s->hpc.intra_pred[log2_trafo_size_c - 2](s, x0, y0 + (i << log2_trafo_size_c), 1);
#endif
                }
                if (cbf_cb[i])
                    ff_hevc_hls_residual_coding(s, x0, y0 + (i << log2_trafo_size_c),
                                                log2_trafo_size_c, scan_idx_c, 1);
                else
                    if (lc->tu.cross_pf) {
                        ptrdiff_t stride = s->frame->linesize[1];
                        int hshift = s->ps.sps->hshift[1];
                        int vshift = s->ps.sps->vshift[1];
                        int16_t *coeffs_y = (int16_t*)lc->edge_emu_buffer;
                        int16_t *coeffs   = (int16_t*)lc->edge_emu_buffer2;
                        int size = 1 << log2_trafo_size_c;

                        uint8_t *dst = &s->frame->data[1][(y0 >> vshift) * stride +
                                                              ((x0 >> hshift) << s->ps.sps->pixel_shift)];
                        for (i = 0; i < (size * size); i++) {
                            coeffs[i] = ((lc->tu.res_scale_val * coeffs_y[i]) >> 3);
                        }
                        s->hevcdsp.add_residual[log2_trafo_size_c-2](dst, coeffs, stride);
                    }
            }

            if (lc->tu.cross_pf) {
                hls_cross_component_pred(s, 1);
            }
            for (i = 0; i < (s->ps.sps->chroma_format_idc == 2 ? 2 : 1); i++) {
                if (lc->cu.pred_mode == MODE_INTRA) {
                    ff_hevc_set_neighbour_available(s, x0, y0 + (i << log2_trafo_size_c), trafo_size_h, trafo_size_v);
#ifdef RPI
                    rpi_intra_pred(s, log2_trafo_size_c, x0, y0 + (i << log2_trafo_size_c), 2);
#else
                    s->hpc.intra_pred[log2_trafo_size_c - 2](s, x0, y0 + (i << log2_trafo_size_c), 2);
#endif
                }
                if (cbf_cr[i])
                    ff_hevc_hls_residual_coding(s, x0, y0 + (i << log2_trafo_size_c),
                                                log2_trafo_size_c, scan_idx_c, 2);
                else
                    if (lc->tu.cross_pf) {
                        ptrdiff_t stride = s->frame->linesize[2];
                        int hshift = s->ps.sps->hshift[2];
                        int vshift = s->ps.sps->vshift[2];
                        int16_t *coeffs_y = (int16_t*)lc->edge_emu_buffer;
                        int16_t *coeffs   = (int16_t*)lc->edge_emu_buffer2;
                        int size = 1 << log2_trafo_size_c;

                        uint8_t *dst = &s->frame->data[2][(y0 >> vshift) * stride +
                                                          ((x0 >> hshift) << s->ps.sps->pixel_shift)];
                        for (i = 0; i < (size * size); i++) {
                            coeffs[i] = ((lc->tu.res_scale_val * coeffs_y[i]) >> 3);
                        }
                        s->hevcdsp.add_residual[log2_trafo_size_c-2](dst, coeffs, stride);
                    }
            }
        } else if (s->ps.sps->chroma_format_idc && blk_idx == 3) {
            int trafo_size_h = 1 << (log2_trafo_size + 1);
            int trafo_size_v = 1 << (log2_trafo_size + s->ps.sps->vshift[1]);
            for (i = 0; i < (s->ps.sps->chroma_format_idc == 2 ? 2 : 1); i++) {
                if (lc->cu.pred_mode == MODE_INTRA) {
                    ff_hevc_set_neighbour_available(s, xBase, yBase + (i << log2_trafo_size),
                                                    trafo_size_h, trafo_size_v);
#ifdef RPI
                    rpi_intra_pred(s, log2_trafo_size, xBase, yBase + (i << log2_trafo_size), 1);
#else
                    s->hpc.intra_pred[log2_trafo_size - 2](s, xBase, yBase + (i << log2_trafo_size), 1);
#endif
                }
                if (cbf_cb[i])
                    ff_hevc_hls_residual_coding(s, xBase, yBase + (i << log2_trafo_size),
                                                log2_trafo_size, scan_idx_c, 1);
            }
            for (i = 0; i < (s->ps.sps->chroma_format_idc == 2 ? 2 : 1); i++) {
                if (lc->cu.pred_mode == MODE_INTRA) {
                    ff_hevc_set_neighbour_available(s, xBase, yBase + (i << log2_trafo_size),
                                                trafo_size_h, trafo_size_v);
#ifdef RPI
                    rpi_intra_pred(s, log2_trafo_size, xBase, yBase + (i << log2_trafo_size), 2);
#else
                    s->hpc.intra_pred[log2_trafo_size - 2](s, xBase, yBase + (i << log2_trafo_size), 2);
#endif
                }
                if (cbf_cr[i])
                    ff_hevc_hls_residual_coding(s, xBase, yBase + (i << log2_trafo_size),
                                                log2_trafo_size, scan_idx_c, 2);
            }
        }
    } else if (s->ps.sps->chroma_format_idc && lc->cu.pred_mode == MODE_INTRA) {
        if (log2_trafo_size > 2 || s->ps.sps->chroma_format_idc == 3) {
            int trafo_size_h = 1 << (log2_trafo_size_c + s->ps.sps->hshift[1]);
            int trafo_size_v = 1 << (log2_trafo_size_c + s->ps.sps->vshift[1]);
            ff_hevc_set_neighbour_available(s, x0, y0, trafo_size_h, trafo_size_v);
#ifdef RPI
            rpi_intra_pred(s, log2_trafo_size_c, x0, y0, 1);
            rpi_intra_pred(s, log2_trafo_size_c, x0, y0, 2);
#else
            s->hpc.intra_pred[log2_trafo_size_c - 2](s, x0, y0, 1);
            s->hpc.intra_pred[log2_trafo_size_c - 2](s, x0, y0, 2);
#endif
            if (s->ps.sps->chroma_format_idc == 2) {
                ff_hevc_set_neighbour_available(s, x0, y0 + (1 << log2_trafo_size_c),
                                                trafo_size_h, trafo_size_v);
#ifdef RPI
                rpi_intra_pred(s, log2_trafo_size_c, x0, y0 + (1 << log2_trafo_size_c), 1);
                rpi_intra_pred(s, log2_trafo_size_c, x0, y0 + (1 << log2_trafo_size_c), 2);
#else
                s->hpc.intra_pred[log2_trafo_size_c - 2](s, x0, y0 + (1 << log2_trafo_size_c), 1);
                s->hpc.intra_pred[log2_trafo_size_c - 2](s, x0, y0 + (1 << log2_trafo_size_c), 2);
#endif
            }
        } else if (blk_idx == 3) {
            int trafo_size_h = 1 << (log2_trafo_size + 1);
            int trafo_size_v = 1 << (log2_trafo_size + s->ps.sps->vshift[1]);
            ff_hevc_set_neighbour_available(s, xBase, yBase,
                                            trafo_size_h, trafo_size_v);
#ifdef RPI
            rpi_intra_pred(s, log2_trafo_size, xBase, yBase, 1);
            rpi_intra_pred(s, log2_trafo_size, xBase, yBase, 2);
#else
            s->hpc.intra_pred[log2_trafo_size - 2](s, xBase, yBase, 1);
            s->hpc.intra_pred[log2_trafo_size - 2](s, xBase, yBase, 2);
#endif
            if (s->ps.sps->chroma_format_idc == 2) {
                ff_hevc_set_neighbour_available(s, xBase, yBase + (1 << (log2_trafo_size)),
                                                trafo_size_h, trafo_size_v);
#ifdef RPI
                rpi_intra_pred(s, log2_trafo_size, xBase, yBase + (1 << (log2_trafo_size)), 1);
                rpi_intra_pred(s, log2_trafo_size, xBase, yBase + (1 << (log2_trafo_size)), 2);
#else
                s->hpc.intra_pred[log2_trafo_size - 2](s, xBase, yBase + (1 << (log2_trafo_size)), 1);
                s->hpc.intra_pred[log2_trafo_size - 2](s, xBase, yBase + (1 << (log2_trafo_size)), 2);
#endif
            }
        }
    }

    return 0;
}

static void set_deblocking_bypass(HEVCContext *s, int x0, int y0, int log2_cb_size)
{
    int cb_size          = 1 << log2_cb_size;
    int log2_min_pu_size = s->ps.sps->log2_min_pu_size;

    int min_pu_width     = s->ps.sps->min_pu_width;
    int x_end = FFMIN(x0 + cb_size, s->ps.sps->width);
    int y_end = FFMIN(y0 + cb_size, s->ps.sps->height);
    int i, j;

    for (j = (y0 >> log2_min_pu_size); j < (y_end >> log2_min_pu_size); j++)
        for (i = (x0 >> log2_min_pu_size); i < (x_end >> log2_min_pu_size); i++)
            s->is_pcm[i + j * min_pu_width] = 2;
}

static int hls_transform_tree(HEVCContext *s, int x0, int y0,
                              int xBase, int yBase, int cb_xBase, int cb_yBase,
                              int log2_cb_size, int log2_trafo_size,
                              int trafo_depth, int blk_idx,
                              const int *base_cbf_cb, const int *base_cbf_cr)
{
    HEVCLocalContext *lc = s->HEVClc;
    uint8_t split_transform_flag;
    int cbf_cb[2];
    int cbf_cr[2];
    int ret;

    cbf_cb[0] = base_cbf_cb[0];
    cbf_cb[1] = base_cbf_cb[1];
    cbf_cr[0] = base_cbf_cr[0];
    cbf_cr[1] = base_cbf_cr[1];

    if (lc->cu.intra_split_flag) {
        if (trafo_depth == 1) {
            lc->tu.intra_pred_mode   = lc->pu.intra_pred_mode[blk_idx];
            if (s->ps.sps->chroma_format_idc == 3) {
                lc->tu.intra_pred_mode_c = lc->pu.intra_pred_mode_c[blk_idx];
                lc->tu.chroma_mode_c     = lc->pu.chroma_mode_c[blk_idx];
            } else {
                lc->tu.intra_pred_mode_c = lc->pu.intra_pred_mode_c[0];
                lc->tu.chroma_mode_c     = lc->pu.chroma_mode_c[0];
            }
        }
    } else {
        lc->tu.intra_pred_mode   = lc->pu.intra_pred_mode[0];
        lc->tu.intra_pred_mode_c = lc->pu.intra_pred_mode_c[0];
        lc->tu.chroma_mode_c     = lc->pu.chroma_mode_c[0];
    }

    if (log2_trafo_size <= s->ps.sps->log2_max_trafo_size &&
        log2_trafo_size >  s->ps.sps->log2_min_tb_size    &&
        trafo_depth     < lc->cu.max_trafo_depth       &&
        !(lc->cu.intra_split_flag && trafo_depth == 0)) {
        split_transform_flag = ff_hevc_split_transform_flag_decode(s, log2_trafo_size);
    } else {
        int inter_split = s->ps.sps->max_transform_hierarchy_depth_inter == 0 &&
                          lc->cu.pred_mode == MODE_INTER &&
                          lc->cu.part_mode != PART_2Nx2N &&
                          trafo_depth == 0;

        split_transform_flag = log2_trafo_size > s->ps.sps->log2_max_trafo_size ||
                               (lc->cu.intra_split_flag && trafo_depth == 0) ||
                               inter_split;
    }

    if (s->ps.sps->chroma_format_idc && (log2_trafo_size > 2 || s->ps.sps->chroma_format_idc == 3)) {
        if (trafo_depth == 0 || cbf_cb[0]) {
            cbf_cb[0] = ff_hevc_cbf_cb_cr_decode(s, trafo_depth);
            if (s->ps.sps->chroma_format_idc == 2 && (!split_transform_flag || log2_trafo_size == 3)) {
                cbf_cb[1] = ff_hevc_cbf_cb_cr_decode(s, trafo_depth);
            }
        }

        if (trafo_depth == 0 || cbf_cr[0]) {
            cbf_cr[0] = ff_hevc_cbf_cb_cr_decode(s, trafo_depth);
            if (s->ps.sps->chroma_format_idc == 2 && (!split_transform_flag || log2_trafo_size == 3)) {
                cbf_cr[1] = ff_hevc_cbf_cb_cr_decode(s, trafo_depth);
            }
        }
    }

    if (split_transform_flag) {
        const int trafo_size_split = 1 << (log2_trafo_size - 1);
        const int x1 = x0 + trafo_size_split;
        const int y1 = y0 + trafo_size_split;

#define SUBDIVIDE(x, y, idx)                                                    \
do {                                                                            \
    ret = hls_transform_tree(s, x, y, x0, y0, cb_xBase, cb_yBase, log2_cb_size, \
                             log2_trafo_size - 1, trafo_depth + 1, idx,         \
                             cbf_cb, cbf_cr);                                   \
    if (ret < 0)                                                                \
        return ret;                                                             \
} while (0)

        SUBDIVIDE(x0, y0, 0);
        SUBDIVIDE(x1, y0, 1);
        SUBDIVIDE(x0, y1, 2);
        SUBDIVIDE(x1, y1, 3);

#undef SUBDIVIDE
    } else {
        int min_tu_size      = 1 << s->ps.sps->log2_min_tb_size;
        int log2_min_tu_size = s->ps.sps->log2_min_tb_size;
        int min_tu_width     = s->ps.sps->min_tb_width;
        int cbf_luma         = 1;

        if (lc->cu.pred_mode == MODE_INTRA || trafo_depth != 0 ||
            cbf_cb[0] || cbf_cr[0] ||
            (s->ps.sps->chroma_format_idc == 2 && (cbf_cb[1] || cbf_cr[1]))) {
            cbf_luma = ff_hevc_cbf_luma_decode(s, trafo_depth);
        }

        ret = hls_transform_unit(s, x0, y0, xBase, yBase, cb_xBase, cb_yBase,
                                 log2_cb_size, log2_trafo_size,
                                 blk_idx, cbf_luma, cbf_cb, cbf_cr);
        if (ret < 0)
            return ret;
        // TODO: store cbf_luma somewhere else
        if (cbf_luma) {
            int i, j;
            for (i = 0; i < (1 << log2_trafo_size); i += min_tu_size)
                for (j = 0; j < (1 << log2_trafo_size); j += min_tu_size) {
                    int x_tu = (x0 + j) >> log2_min_tu_size;
                    int y_tu = (y0 + i) >> log2_min_tu_size;
                    s->cbf_luma[y_tu * min_tu_width + x_tu] = 1;
                }
        }
        if (!s->sh.disable_deblocking_filter_flag) {
            ff_hevc_deblocking_boundary_strengths(s, x0, y0, log2_trafo_size);
            if (s->ps.pps->transquant_bypass_enable_flag &&
                lc->cu.cu_transquant_bypass_flag)
                set_deblocking_bypass(s, x0, y0, log2_trafo_size);
        }
    }
    return 0;
}


static int pcm_extract(HEVCContext * const s, const uint8_t * pcm, const int length, const int x0, const int y0, const int cb_size)
{
    GetBitContext gb;
    int ret;

    ret = init_get_bits(&gb, pcm, length);
    if (ret < 0)
        return ret;

#if RPI_HEVC_SAND
    if (av_rpi_is_sand_frame(s->frame)) {
        s->hevcdsp.put_pcm(av_rpi_sand_frame_pos_y(s->frame, x0, y0),
                           s->frame->linesize[0],
                           cb_size, cb_size, &gb, s->ps.sps->pcm.bit_depth);

        s->hevcdsp.put_pcm_c(av_rpi_sand_frame_pos_c(s->frame, x0 >> s->ps.sps->hshift[1], y0 >> s->ps.sps->vshift[1]),
                           s->frame->linesize[1],
                           cb_size >> s->ps.sps->hshift[1],
                           cb_size >> s->ps.sps->vshift[1],
                           &gb, s->ps.sps->pcm.bit_depth_chroma);
    }
    else
#endif
    {
        const int stride0   = s->frame->linesize[0];
        uint8_t * const dst0 = &s->frame->data[0][y0 * stride0 + (x0 << s->ps.sps->pixel_shift)];
        const int   stride1 = s->frame->linesize[1];
        uint8_t * const dst1 = &s->frame->data[1][(y0 >> s->ps.sps->vshift[1]) * stride1 + ((x0 >> s->ps.sps->hshift[1]) << s->ps.sps->pixel_shift)];
        const int   stride2 = s->frame->linesize[2];
        uint8_t * const dst2 = &s->frame->data[2][(y0 >> s->ps.sps->vshift[2]) * stride2 + ((x0 >> s->ps.sps->hshift[2]) << s->ps.sps->pixel_shift)];

        s->hevcdsp.put_pcm(dst0, stride0, cb_size, cb_size, &gb, s->ps.sps->pcm.bit_depth);
        if (s->ps.sps->chroma_format_idc) {
            s->hevcdsp.put_pcm(dst1, stride1,
                               cb_size >> s->ps.sps->hshift[1],
                               cb_size >> s->ps.sps->vshift[1],
                               &gb, s->ps.sps->pcm.bit_depth_chroma);
            s->hevcdsp.put_pcm(dst2, stride2,
                               cb_size >> s->ps.sps->hshift[2],
                               cb_size >> s->ps.sps->vshift[2],
                               &gb, s->ps.sps->pcm.bit_depth_chroma);
        }

    }
    return 0;
}

#ifdef RPI
int16_t * rpi_alloc_coeff_buf(HEVCContext * const s, const int buf_no, const int n)
{
    HEVCRpiCoeffEnv *const cfe = s->jb0->coeffs.s + buf_no;
    int16_t * const coeffs = (buf_no != 3) ? cfe->buf + cfe->n : cfe->buf - (cfe->n + n);
    cfe->n += n;
    return coeffs;
}
#endif

// x * 2^(y*2)
static inline unsigned int xyexp2(const unsigned int x, const unsigned int y)
{
    return x << (y * 2);
}

static int hls_pcm_sample(HEVCContext * const s, const int x0, const int y0, unsigned int log2_cb_size)
{
    // Length in bits
    const unsigned int length = xyexp2(s->ps.sps->pcm.bit_depth, log2_cb_size) +
        xyexp2(s->ps.sps->pcm.bit_depth_chroma, log2_cb_size - s->ps.sps->vshift[1]) +
        xyexp2(s->ps.sps->pcm.bit_depth_chroma, log2_cb_size - s->ps.sps->vshift[2]);

    const uint8_t * const pcm = skip_bytes(&s->HEVClc->cc, (length + 7) >> 3);

    if (!s->sh.disable_deblocking_filter_flag)
        ff_hevc_deblocking_boundary_strengths(s, x0, y0, log2_cb_size);

#ifdef RPI
    if (s->enable_rpi) {
        // Copy coeffs
        const int blen = (length + 7) >> 3;
        // Round allocated bytes up to nearest 32 to avoid alignment confusion
        // Allocation is in int16_t s
        // As we are only using 1 byte per sample and the coeff buffer allows 2 per
        // sample this rounding doesn't affect the total size we need to allocate for
        // the coeff buffer
        int16_t * const coeffs = rpi_alloc_coeff_buf(s, 0, ((blen + 31) & ~31) >> 1);
        memcpy(coeffs, pcm, blen);

        // Our coeff stash assumes that any partially allocated 64byte lump
        // is zeroed so make that true.
        {
            uint8_t * const eopcm = (uint8_t *)coeffs + blen;
            if ((-(intptr_t)eopcm & 63) != 0)
                memset(eopcm, 0, -(intptr_t)eopcm & 63);
        }

        // Add command
        {
            HEVCPredCmd *const cmd = rpi_new_intra_cmd(s);
            cmd->type = RPI_PRED_I_PCM;
            cmd->size = log2_cb_size;
            cmd->i_pcm.src = coeffs;
            cmd->i_pcm.x = x0;
            cmd->i_pcm.y = y0;
            cmd->i_pcm.src_len = length;
        }
        return 0;
    }
#endif

    return pcm_extract(s, pcm, length, x0, y0, 1 << log2_cb_size);
}

/**
 * 8.5.3.2.2.1 Luma sample unidirectional interpolation process
 *
 * @param s HEVC decoding context
 * @param dst target buffer for block data at block position
 * @param dststride stride of the dst buffer
 * @param ref reference picture buffer at origin (0, 0)
 * @param mv motion vector (relative to block position) to get pixel data from
 * @param x_off horizontal position of block from origin (0, 0)
 * @param y_off vertical position of block from origin (0, 0)
 * @param block_w width of block
 * @param block_h height of block
 * @param luma_weight weighting factor applied to the luma prediction
 * @param luma_offset additive offset applied to the luma prediction value
 */

static void luma_mc_uni(HEVCContext *s, uint8_t *dst, ptrdiff_t dststride,
                        AVFrame *ref, const Mv *mv, int x_off, int y_off,
                        int block_w, int block_h, int luma_weight, int luma_offset)
{
    HEVCLocalContext *lc = s->HEVClc;
    uint8_t *src         = ref->data[0];
    ptrdiff_t srcstride  = ref->linesize[0];
    int pic_width        = s->ps.sps->width;
    int pic_height       = s->ps.sps->height;
    int mx               = mv->x & 3;
    int my               = mv->y & 3;
    int weight_flag      = (s->sh.slice_type == HEVC_SLICE_P && s->ps.pps->weighted_pred_flag) ||
                           (s->sh.slice_type == HEVC_SLICE_B && s->ps.pps->weighted_bipred_flag);
    int idx              = ff_hevc_pel_weight[block_w];

#ifdef DISABLE_MC
    return;
#endif

    x_off += mv->x >> 2;
    y_off += mv->y >> 2;
    src   += y_off * srcstride + (x_off * (1 << s->ps.sps->pixel_shift));

    if (x_off < QPEL_EXTRA_BEFORE || y_off < QPEL_EXTRA_AFTER ||
        x_off >= pic_width - block_w - QPEL_EXTRA_AFTER ||
        y_off >= pic_height - block_h - QPEL_EXTRA_AFTER) {
        const ptrdiff_t edge_emu_stride = EDGE_EMU_BUFFER_STRIDE << s->ps.sps->pixel_shift;
        int offset     = QPEL_EXTRA_BEFORE * srcstride       + (QPEL_EXTRA_BEFORE << s->ps.sps->pixel_shift);
        int buf_offset = QPEL_EXTRA_BEFORE * edge_emu_stride + (QPEL_EXTRA_BEFORE << s->ps.sps->pixel_shift);

        s->vdsp.emulated_edge_mc(lc->edge_emu_buffer, src - offset,
                                 edge_emu_stride, srcstride,
                                 block_w + QPEL_EXTRA,
                                 block_h + QPEL_EXTRA,
                                 x_off - QPEL_EXTRA_BEFORE, y_off - QPEL_EXTRA_BEFORE,
                                 pic_width, pic_height);
        src = lc->edge_emu_buffer + buf_offset;
        srcstride = edge_emu_stride;
    }

    if (!weight_flag)
        s->hevcdsp.put_hevc_qpel_uni[idx][!!my][!!mx](dst, dststride, src, srcstride,
                                                      block_h, mx, my, block_w);
    else
        s->hevcdsp.put_hevc_qpel_uni_w[idx][!!my][!!mx](dst, dststride, src, srcstride,
                                                        block_h, s->sh.luma_log2_weight_denom,
                                                        luma_weight, luma_offset, mx, my, block_w);
}

/**
 * 8.5.3.2.2.1 Luma sample bidirectional interpolation process
 *
 * @param s HEVC decoding context
 * @param dst target buffer for block data at block position
 * @param dststride stride of the dst buffer
 * @param ref0 reference picture0 buffer at origin (0, 0)
 * @param mv0 motion vector0 (relative to block position) to get pixel data from
 * @param x_off horizontal position of block from origin (0, 0)
 * @param y_off vertical position of block from origin (0, 0)
 * @param block_w width of block
 * @param block_h height of block
 * @param ref1 reference picture1 buffer at origin (0, 0)
 * @param mv1 motion vector1 (relative to block position) to get pixel data from
 * @param current_mv current motion vector structure
 */
static void luma_mc_bi(HEVCContext *s, uint8_t *dst, ptrdiff_t dststride,
                       AVFrame *ref0, const Mv *mv0, int x_off, int y_off,
                       int block_w, int block_h, AVFrame *ref1, const Mv *mv1, struct MvField *current_mv)
{
    HEVCLocalContext *lc = s->HEVClc;
    ptrdiff_t src0stride  = ref0->linesize[0];
    ptrdiff_t src1stride  = ref1->linesize[0];
    int pic_width        = s->ps.sps->width;
    int pic_height       = s->ps.sps->height;
    int mx0              = mv0->x & 3;
    int my0              = mv0->y & 3;
    int mx1              = mv1->x & 3;
    int my1              = mv1->y & 3;
    int weight_flag      = (s->sh.slice_type == HEVC_SLICE_P && s->ps.pps->weighted_pred_flag) ||
                           (s->sh.slice_type == HEVC_SLICE_B && s->ps.pps->weighted_bipred_flag);
    int x_off0           = x_off + (mv0->x >> 2);
    int y_off0           = y_off + (mv0->y >> 2);
    int x_off1           = x_off + (mv1->x >> 2);
    int y_off1           = y_off + (mv1->y >> 2);
    int idx              = ff_hevc_pel_weight[block_w];

    uint8_t *src0  = ref0->data[0] + y_off0 * src0stride + (int)((unsigned)x_off0 << s->ps.sps->pixel_shift);
    uint8_t *src1  = ref1->data[0] + y_off1 * src1stride + (int)((unsigned)x_off1 << s->ps.sps->pixel_shift);

#ifdef DISABLE_MC
    return;
#endif

    if (x_off0 < QPEL_EXTRA_BEFORE || y_off0 < QPEL_EXTRA_AFTER ||
        x_off0 >= pic_width - block_w - QPEL_EXTRA_AFTER ||
        y_off0 >= pic_height - block_h - QPEL_EXTRA_AFTER) {
        const ptrdiff_t edge_emu_stride = EDGE_EMU_BUFFER_STRIDE << s->ps.sps->pixel_shift;
        int offset     = QPEL_EXTRA_BEFORE * src0stride       + (QPEL_EXTRA_BEFORE << s->ps.sps->pixel_shift);
        int buf_offset = QPEL_EXTRA_BEFORE * edge_emu_stride + (QPEL_EXTRA_BEFORE << s->ps.sps->pixel_shift);

        s->vdsp.emulated_edge_mc(lc->edge_emu_buffer, src0 - offset,
                                 edge_emu_stride, src0stride,
                                 block_w + QPEL_EXTRA,
                                 block_h + QPEL_EXTRA,
                                 x_off0 - QPEL_EXTRA_BEFORE, y_off0 - QPEL_EXTRA_BEFORE,
                                 pic_width, pic_height);
        src0 = lc->edge_emu_buffer + buf_offset;
        src0stride = edge_emu_stride;
    }

    if (x_off1 < QPEL_EXTRA_BEFORE || y_off1 < QPEL_EXTRA_AFTER ||
        x_off1 >= pic_width - block_w - QPEL_EXTRA_AFTER ||
        y_off1 >= pic_height - block_h - QPEL_EXTRA_AFTER) {
        const ptrdiff_t edge_emu_stride = EDGE_EMU_BUFFER_STRIDE << s->ps.sps->pixel_shift;
        int offset     = QPEL_EXTRA_BEFORE * src1stride       + (QPEL_EXTRA_BEFORE << s->ps.sps->pixel_shift);
        int buf_offset = QPEL_EXTRA_BEFORE * edge_emu_stride + (QPEL_EXTRA_BEFORE << s->ps.sps->pixel_shift);

        s->vdsp.emulated_edge_mc(lc->edge_emu_buffer2, src1 - offset,
                                 edge_emu_stride, src1stride,
                                 block_w + QPEL_EXTRA,
                                 block_h + QPEL_EXTRA,
                                 x_off1 - QPEL_EXTRA_BEFORE, y_off1 - QPEL_EXTRA_BEFORE,
                                 pic_width, pic_height);
        src1 = lc->edge_emu_buffer2 + buf_offset;
        src1stride = edge_emu_stride;
    }

    s->hevcdsp.put_hevc_qpel[idx][!!my0][!!mx0](lc->tmp, src0, src0stride,
                                                block_h, mx0, my0, block_w);
    if (!weight_flag)
        s->hevcdsp.put_hevc_qpel_bi[idx][!!my1][!!mx1](dst, dststride, src1, src1stride, lc->tmp,
                                                       block_h, mx1, my1, block_w);
    else
        s->hevcdsp.put_hevc_qpel_bi_w[idx][!!my1][!!mx1](dst, dststride, src1, src1stride, lc->tmp,
                                                         block_h, s->sh.luma_log2_weight_denom,
                                                         s->sh.luma_weight_l0[current_mv->ref_idx[0]],
                                                         s->sh.luma_weight_l1[current_mv->ref_idx[1]],
                                                         s->sh.luma_offset_l0[current_mv->ref_idx[0]],
                                                         s->sh.luma_offset_l1[current_mv->ref_idx[1]],
                                                         mx1, my1, block_w);

}

/**
 * 8.5.3.2.2.2 Chroma sample uniprediction interpolation process
 *
 * @param s HEVC decoding context
 * @param dst1 target buffer for block data at block position (U plane)
 * @param dst2 target buffer for block data at block position (V plane)
 * @param dststride stride of the dst1 and dst2 buffers
 * @param ref reference picture buffer at origin (0, 0)
 * @param mv motion vector (relative to block position) to get pixel data from
 * @param x_off horizontal position of block from origin (0, 0)
 * @param y_off vertical position of block from origin (0, 0)
 * @param block_w width of block
 * @param block_h height of block
 * @param chroma_weight weighting factor applied to the chroma prediction
 * @param chroma_offset additive offset applied to the chroma prediction value
 */

static void chroma_mc_uni(HEVCContext *s, uint8_t *dst0,
                          ptrdiff_t dststride, uint8_t *src0, ptrdiff_t srcstride, int reflist,
                          int x_off, int y_off, int block_w, int block_h, struct MvField *current_mv, int chroma_weight, int chroma_offset)
{
    HEVCLocalContext *lc = s->HEVClc;
    int pic_width        = s->ps.sps->width >> s->ps.sps->hshift[1];
    int pic_height       = s->ps.sps->height >> s->ps.sps->vshift[1];
    const Mv *mv         = &current_mv->mv[reflist];
    int weight_flag      = (s->sh.slice_type == HEVC_SLICE_P && s->ps.pps->weighted_pred_flag) ||
                           (s->sh.slice_type == HEVC_SLICE_B && s->ps.pps->weighted_bipred_flag);
    int idx              = ff_hevc_pel_weight[block_w];
    int hshift           = s->ps.sps->hshift[1];
    int vshift           = s->ps.sps->vshift[1];
    intptr_t mx          = av_mod_uintp2(mv->x, 2 + hshift);
    intptr_t my          = av_mod_uintp2(mv->y, 2 + vshift);
    intptr_t _mx         = mx << (1 - hshift);
    intptr_t _my         = my << (1 - vshift);

#ifdef DISABLE_MC
    return;
#endif

    x_off += mv->x >> (2 + hshift);
    y_off += mv->y >> (2 + vshift);
    src0  += y_off * srcstride + (x_off * (1 << s->ps.sps->pixel_shift));

    if (x_off < EPEL_EXTRA_BEFORE || y_off < EPEL_EXTRA_AFTER ||
        x_off >= pic_width - block_w - EPEL_EXTRA_AFTER ||
        y_off >= pic_height - block_h - EPEL_EXTRA_AFTER) {
        const int edge_emu_stride = EDGE_EMU_BUFFER_STRIDE << s->ps.sps->pixel_shift;
        int offset0 = EPEL_EXTRA_BEFORE * (srcstride + (1 << s->ps.sps->pixel_shift));
        int buf_offset0 = EPEL_EXTRA_BEFORE *
                          (edge_emu_stride + (1 << s->ps.sps->pixel_shift));
        s->vdsp.emulated_edge_mc(lc->edge_emu_buffer, src0 - offset0,
                                 edge_emu_stride, srcstride,
                                 block_w + EPEL_EXTRA, block_h + EPEL_EXTRA,
                                 x_off - EPEL_EXTRA_BEFORE,
                                 y_off - EPEL_EXTRA_BEFORE,
                                 pic_width, pic_height);

        src0 = lc->edge_emu_buffer + buf_offset0;
        srcstride = edge_emu_stride;
    }
    if (!weight_flag)
        s->hevcdsp.put_hevc_epel_uni[idx][!!my][!!mx](dst0, dststride, src0, srcstride,
                                                  block_h, _mx, _my, block_w);
    else
        s->hevcdsp.put_hevc_epel_uni_w[idx][!!my][!!mx](dst0, dststride, src0, srcstride,
                                                        block_h, s->sh.chroma_log2_weight_denom,
                                                        chroma_weight, chroma_offset, _mx, _my, block_w);
}

/**
 * 8.5.3.2.2.2 Chroma sample bidirectional interpolation process
 *
 * @param s HEVC decoding context
 * @param dst target buffer for block data at block position
 * @param dststride stride of the dst buffer
 * @param ref0 reference picture0 buffer at origin (0, 0)
 * @param mv0 motion vector0 (relative to block position) to get pixel data from
 * @param x_off horizontal position of block from origin (0, 0)
 * @param y_off vertical position of block from origin (0, 0)
 * @param block_w width of block
 * @param block_h height of block
 * @param ref1 reference picture1 buffer at origin (0, 0)
 * @param mv1 motion vector1 (relative to block position) to get pixel data from
 * @param current_mv current motion vector structure
 * @param cidx chroma component(cb, cr)
 */
static void chroma_mc_bi(HEVCContext *s, uint8_t *dst0, ptrdiff_t dststride, AVFrame *ref0, AVFrame *ref1,
                         int x_off, int y_off, int block_w, int block_h, struct MvField *current_mv, int cidx)
{
    HEVCLocalContext *lc = s->HEVClc;
    uint8_t *src1        = ref0->data[cidx+1];
    uint8_t *src2        = ref1->data[cidx+1];
    ptrdiff_t src1stride = ref0->linesize[cidx+1];
    ptrdiff_t src2stride = ref1->linesize[cidx+1];
    int weight_flag      = (s->sh.slice_type == HEVC_SLICE_P && s->ps.pps->weighted_pred_flag) ||
                           (s->sh.slice_type == HEVC_SLICE_B && s->ps.pps->weighted_bipred_flag);
    int pic_width        = s->ps.sps->width >> s->ps.sps->hshift[1];
    int pic_height       = s->ps.sps->height >> s->ps.sps->vshift[1];
    Mv *mv0              = &current_mv->mv[0];
    Mv *mv1              = &current_mv->mv[1];
    int hshift = s->ps.sps->hshift[1];
    int vshift = s->ps.sps->vshift[1];

#ifdef DISABLE_MC
    return;
#endif

    intptr_t mx0 = av_mod_uintp2(mv0->x, 2 + hshift);
    intptr_t my0 = av_mod_uintp2(mv0->y, 2 + vshift);
    intptr_t mx1 = av_mod_uintp2(mv1->x, 2 + hshift);
    intptr_t my1 = av_mod_uintp2(mv1->y, 2 + vshift);
    intptr_t _mx0 = mx0 << (1 - hshift);
    intptr_t _my0 = my0 << (1 - vshift);
    intptr_t _mx1 = mx1 << (1 - hshift);
    intptr_t _my1 = my1 << (1 - vshift);

    int x_off0 = x_off + (mv0->x >> (2 + hshift));
    int y_off0 = y_off + (mv0->y >> (2 + vshift));
    int x_off1 = x_off + (mv1->x >> (2 + hshift));
    int y_off1 = y_off + (mv1->y >> (2 + vshift));
    int idx = ff_hevc_pel_weight[block_w];
    src1  += y_off0 * src1stride + (int)((unsigned)x_off0 << s->ps.sps->pixel_shift);
    src2  += y_off1 * src2stride + (int)((unsigned)x_off1 << s->ps.sps->pixel_shift);

    if (x_off0 < EPEL_EXTRA_BEFORE || y_off0 < EPEL_EXTRA_AFTER ||
        x_off0 >= pic_width - block_w - EPEL_EXTRA_AFTER ||
        y_off0 >= pic_height - block_h - EPEL_EXTRA_AFTER) {
        const int edge_emu_stride = EDGE_EMU_BUFFER_STRIDE << s->ps.sps->pixel_shift;
        int offset1 = EPEL_EXTRA_BEFORE * (src1stride + (1 << s->ps.sps->pixel_shift));
        int buf_offset1 = EPEL_EXTRA_BEFORE *
                          (edge_emu_stride + (1 << s->ps.sps->pixel_shift));

        s->vdsp.emulated_edge_mc(lc->edge_emu_buffer, src1 - offset1,
                                 edge_emu_stride, src1stride,
                                 block_w + EPEL_EXTRA, block_h + EPEL_EXTRA,
                                 x_off0 - EPEL_EXTRA_BEFORE,
                                 y_off0 - EPEL_EXTRA_BEFORE,
                                 pic_width, pic_height);

        src1 = lc->edge_emu_buffer + buf_offset1;
        src1stride = edge_emu_stride;
    }

    if (x_off1 < EPEL_EXTRA_BEFORE || y_off1 < EPEL_EXTRA_AFTER ||
        x_off1 >= pic_width - block_w - EPEL_EXTRA_AFTER ||
        y_off1 >= pic_height - block_h - EPEL_EXTRA_AFTER) {
        const int edge_emu_stride = EDGE_EMU_BUFFER_STRIDE << s->ps.sps->pixel_shift;
        int offset1 = EPEL_EXTRA_BEFORE * (src2stride + (1 << s->ps.sps->pixel_shift));
        int buf_offset1 = EPEL_EXTRA_BEFORE *
                          (edge_emu_stride + (1 << s->ps.sps->pixel_shift));

        s->vdsp.emulated_edge_mc(lc->edge_emu_buffer2, src2 - offset1,
                                 edge_emu_stride, src2stride,
                                 block_w + EPEL_EXTRA, block_h + EPEL_EXTRA,
                                 x_off1 - EPEL_EXTRA_BEFORE,
                                 y_off1 - EPEL_EXTRA_BEFORE,
                                 pic_width, pic_height);

        src2 = lc->edge_emu_buffer2 + buf_offset1;
        src2stride = edge_emu_stride;
    }

    s->hevcdsp.put_hevc_epel[idx][!!my0][!!mx0](lc->tmp, src1, src1stride,
                                                block_h, _mx0, _my0, block_w);
    if (!weight_flag)
        s->hevcdsp.put_hevc_epel_bi[idx][!!my1][!!mx1](dst0, s->frame->linesize[cidx+1],
                                                       src2, src2stride, lc->tmp,
                                                       block_h, _mx1, _my1, block_w);
    else
        s->hevcdsp.put_hevc_epel_bi_w[idx][!!my1][!!mx1](dst0, s->frame->linesize[cidx+1],
                                                         src2, src2stride, lc->tmp,
                                                         block_h,
                                                         s->sh.chroma_log2_weight_denom,
                                                         s->sh.chroma_weight_l0[current_mv->ref_idx[0]][cidx],
                                                         s->sh.chroma_weight_l1[current_mv->ref_idx[1]][cidx],
                                                         s->sh.chroma_offset_l0[current_mv->ref_idx[0]][cidx],
                                                         s->sh.chroma_offset_l1[current_mv->ref_idx[1]][cidx],
                                                         _mx1, _my1, block_w);
}

#ifdef RPI
void ff_hevc_rpi_progress_wait_field(HEVCContext * const s, HEVCRpiJob * const jb,
                                     const HEVCFrame * const ref, const int val, const int field)
{
    if (ref->tf.progress != NULL && ((int *)ref->tf.progress->data)[field] < val) {
        HEVCContext *const fs = ref->tf.owner[field]->priv_data;
        HEVCRPiFrameProgressState * const pstate = fs->progress_states + field;
        sem_t * sem = NULL;

        av_assert0(pthread_mutex_lock(&pstate->lock) == 0);
        if (((volatile int *)ref->tf.progress->data)[field] < val) {
            HEVCRPiFrameProgressWait * const pwait = &jb->progress_wait;

            av_assert0(pwait->req == -1 && pwait->next == NULL);

            pwait->req = val;
            pwait->next = NULL;
            if (pstate->first == NULL)
                pstate->first = pwait;
            else
                pstate->last->next = pwait;
            pstate->last = pwait;
            sem = &pwait->sem;
        }
        pthread_mutex_unlock(&pstate->lock);

        if (sem != NULL) {
            while (sem_wait(sem) != 0)
                av_assert0(errno == EINTR);
        }
    }
}

void ff_hevc_rpi_progress_signal_field(HEVCContext * const s, const int val, const int field)
{
    HEVCRPiFrameProgressState *const pstate = s->progress_states + field;

    ((int *)s->ref->tf.progress->data)[field] = val;

    av_assert0(pthread_mutex_lock(&pstate->lock) == 0);
    {
        HEVCRPiFrameProgressWait ** ppwait = &pstate->first;
        HEVCRPiFrameProgressWait * pwait;

        while ((pwait = *ppwait) != NULL) {
            if (pwait->req > val)
            {
                ppwait = &pwait->next;
                pstate->last = pwait;
            }
            else
            {
                *ppwait = pwait->next;
                pwait->req = -1;
                pwait->next = NULL;
                sem_post(&pwait->sem);
            }
        }
    }
    pthread_mutex_unlock(&pstate->lock);
}

static void ff_hevc_rpi_progress_init_state(HEVCRPiFrameProgressState * const pstate)
{
    pstate->first = NULL;
    pstate->last = NULL;
    pthread_mutex_init(&pstate->lock, NULL);
}

static void ff_hevc_rpi_progress_init_wait(HEVCRPiFrameProgressWait * const pwait)
{
    pwait->req = -1;
    pwait->next = NULL;
    sem_init(&pwait->sem, 0, 0);
}

static void ff_hevc_rpi_progress_kill_state(HEVCRPiFrameProgressState * const pstate)
{
    av_assert0(pstate->first == NULL);
    pthread_mutex_destroy(&pstate->lock);
}

static void ff_hevc_rpi_progress_kill_wait(HEVCRPiFrameProgressWait * const pwait)
{
    sem_destroy(&pwait->sem);
}
#endif

static void hevc_await_progress(HEVCContext *s, const HEVCFrame * const ref,
                                const Mv * const mv, const int y0, const int height)
{
    if (s->threads_type == FF_THREAD_FRAME) {
        const int y = FFMAX(0, (mv->y >> 2) + y0 + height + 9);

#ifdef RPI
        if (s->enable_rpi) {
            int16_t *const pr = s->jb0->progress + ref->dpb_no;
            if (*pr < y) {
                *pr = y;
            }
        }
        else
#endif
        // It is a const ThreadFrame but the prototype isn't
        ff_hevc_progress_wait_mv(s, s->jb0, ref, y);
    }
}

static void hevc_luma_mv_mvp_mode(HEVCContext *s, int x0, int y0, int nPbW,
                                  int nPbH, int log2_cb_size, int part_idx,
                                  int merge_idx, MvField *mv)
{
    HEVCLocalContext *lc = s->HEVClc;
    enum InterPredIdc inter_pred_idc = PRED_L0;
    int mvp_flag;

    ff_hevc_set_neighbour_available(s, x0, y0, nPbW, nPbH);
    mv->pred_flag = 0;
    if (s->sh.slice_type == HEVC_SLICE_B)
        inter_pred_idc = ff_hevc_inter_pred_idc_decode(s, nPbW, nPbH);

    if (inter_pred_idc != PRED_L1) {
        if (s->sh.nb_refs[L0])
            mv->ref_idx[0]= ff_hevc_ref_idx_lx_decode(s, s->sh.nb_refs[L0]);

        mv->pred_flag = PF_L0;
        ff_hevc_hls_mvd_coding(s, x0, y0, 0);
        mvp_flag = ff_hevc_mvp_lx_flag_decode(s);
        ff_hevc_luma_mv_mvp_mode(s, x0, y0, nPbW, nPbH, log2_cb_size,
                                 part_idx, merge_idx, mv, mvp_flag, 0);
        mv->mv[0].x += lc->pu.mvd.x;
        mv->mv[0].y += lc->pu.mvd.y;
    }

    if (inter_pred_idc != PRED_L0) {
        if (s->sh.nb_refs[L1])
            mv->ref_idx[1]= ff_hevc_ref_idx_lx_decode(s, s->sh.nb_refs[L1]);

        if (s->sh.mvd_l1_zero_flag == 1 && inter_pred_idc == PRED_BI) {
            AV_ZERO32(&lc->pu.mvd);
        } else {
            ff_hevc_hls_mvd_coding(s, x0, y0, 1);
        }

        mv->pred_flag += PF_L1;
        mvp_flag = ff_hevc_mvp_lx_flag_decode(s);
        ff_hevc_luma_mv_mvp_mode(s, x0, y0, nPbW, nPbH, log2_cb_size,
                                 part_idx, merge_idx, mv, mvp_flag, 1);
        mv->mv[1].x += lc->pu.mvd.x;
        mv->mv[1].y += lc->pu.mvd.y;
    }
}


#if RPI_INTER

static HEVCRpiInterPredQ *
rpi_nxt_pred(HEVCRpiInterPredEnv * const ipe, const unsigned int load_val, const uint32_t fn)
{
    HEVCRpiInterPredQ * yp = ipe->q + ipe->curr;
    HEVCRpiInterPredQ * ypt = yp + 1;
    for (unsigned int i = 1; i != ipe->n_grp; ++i, ++ypt) {
        if (ypt->load < yp->load)
            yp = ypt;
    }

    yp->load += load_val;
    ipe->used_grp = 1;
    yp->qpu_mc_curr->data[-1] = fn;  // Link is always last el of previous cmd

    return yp;
}


static void rpi_inter_pred_sync(HEVCRpiInterPredEnv * const ipe)
{
    for (unsigned int i = 0; i != ipe->n; ++i) {
        HEVCRpiInterPredQ * const q = ipe->q + i;
        q->qpu_mc_curr->data[-1] = q->code_sync;
        q->qpu_mc_curr = (qpu_mc_pred_cmd_t *)(q->qpu_mc_curr->data + 1);
        q->load = 0;
    }
}

// Returns 0 on success, -1 if Q is dangerously full
static int rpi_inter_pred_next_ctu(HEVCRpiInterPredEnv * const ipe)
{
    if (!ipe->used_grp)
        return 0;

    if ((ipe->curr += ipe->n_grp) >= ipe->n)
    {
        ipe->curr = 0;
        rpi_inter_pred_sync(ipe);
    }
    ipe->used = 1;
    ipe->used_grp = 0;

    for (unsigned int i = 0; i != ipe->n_grp; ++i) {
        HEVCRpiInterPredQ * const q = ipe->q + i + ipe->curr;
        if ((char *)q->qpu_mc_curr - (char *)q->qpu_mc_base > ipe->max_fill) {
            return -1;
        }
    }
    return 0;
}

static void rpi_inter_pred_reset(HEVCRpiInterPredEnv * const ipe)
{
    unsigned int i;
    ipe->curr = 0;
    ipe->used = 0;
    ipe->used_grp = 0;
    for (i = 0; i != ipe->n; ++i) {
        HEVCRpiInterPredQ * const q = ipe->q + i;
        q->qpu_mc_curr = q->qpu_mc_base;
        q->load = 0;
        q->last_l0 = NULL;
        q->last_l1 = NULL;
    }
}

static void rpi_inter_pred_alloc(HEVCRpiInterPredEnv * const ipe,
                                 const unsigned int n_max, const unsigned int n_grp,
                                 const unsigned int total_size, const unsigned int min_gap)
{
    memset(ipe, 0, sizeof(*ipe));
    av_assert0((ipe->q = av_mallocz(n_max * sizeof(*ipe->q))) != NULL);
    ipe->n_grp = n_grp;
    ipe->min_gap = min_gap;

#if RPI_CACHE_UNIF_MVS
    gpu_malloc_cached(total_size, &ipe->gptr);
#else
    gpu_malloc_uncached(total_size, &ipe->gptr);
#endif
}


#if RPI_QPU_EMU_Y
#define get_mc_address_y(f) ((f)->data[0])
#else
#define get_mc_address_y(f) get_vc_address_y(f)
#endif
#if RPI_QPU_EMU_C
#define get_mc_address_u(f) ((f)->data[1])
#else
#define get_mc_address_u(f) get_vc_address_u(f)
#endif

static inline int offset_depth_adj(const HEVCContext *const s, const int wt)
{
    return s->ps.sps->high_precision_offsets_enabled_flag ? wt :
           wt << (s->ps.sps->bit_depth - 8);
}

static void
rpi_pred_y(HEVCContext *const s, const int x0, const int y0,
           const int nPbW, const int nPbH,
           const Mv *const mv,
           const int weight_mul,
           const int weight_offset,
           AVFrame *const src_frame)
{
    const unsigned int y_off = av_rpi_sand_frame_off_y(s->frame, x0, y0);
    const unsigned int mx          = mv->x & 3;
    const unsigned int my          = mv->y & 3;
    const unsigned int my_mx       = (my << 8) | mx;
    const uint32_t     my2_mx2_my_mx = (my_mx << 16) | my_mx;
    const qpu_mc_src_addr_t src_vc_address_y = get_mc_address_y(src_frame);
    qpu_mc_dst_addr_t dst_addr = get_mc_address_y(s->frame) + y_off;
    const uint32_t wo = PACK2(offset_depth_adj(s, weight_offset) * 2 + 1, weight_mul);
    HEVCRpiInterPredEnv * const ipe = &s->jb0->luma_ip;
    const unsigned int xshl = av_rpi_sand_frame_xshl(s->frame);

    if (my_mx == 0)
    {
        const int x1 = x0 + (mv->x >> 2);
        const int y1 = y0 + (mv->y >> 2);
        const int bh = nPbH;

        for (int start_x = 0; start_x < nPbW; start_x += 16)
        {
            const int bw = FFMIN(nPbW - start_x, 16);
            HEVCRpiInterPredQ *const yp = rpi_nxt_pred(ipe, bh, s->qpu.y_p00);
            qpu_mc_src_t *const src1 = yp->last_l0;
            qpu_mc_pred_y_p00_t *const cmd_y = &yp->qpu_mc_curr->y.p00;

#if RPI_TSTATS
            {
                HEVCRpiStats *const ts = &s->tstats;
                ++ts->y_pred1_x0y0;

                if (nPbW > 8)
                    ++ts->y_pred1_wgt8;
                else
                    ++ts->y_pred1_wle8;

                if (nPbH > 16)
                    ++ts->y_pred1_hgt16;
                else
                    ++ts->y_pred1_hle16;
            }
#endif

            src1->x = x1 + start_x;
            src1->y = y1;
            src1->base = src_vc_address_y;
            cmd_y->w = bw;
            cmd_y->h = bh;
            cmd_y->wo1 = wo;
            cmd_y->dst_addr =  dst_addr + (start_x << xshl);
            yp->last_l0 = &cmd_y->next_src1;
            yp->qpu_mc_curr = (qpu_mc_pred_cmd_t *)(cmd_y + 1);
        }
    }
    else
    {
        const int x1_m3 = x0 + (mv->x >> 2) - 3;
        const int y1_m3 = y0 + (mv->y >> 2) - 3;
        const unsigned int bh = nPbH;
        int start_x = 0;

#if 1
        // As Y-pred operates on two independant 8-wide src blocks we can merge
        // this pred with the previous one if it the previous one is 8 pel wide,
        // the same height as the current block, immediately to the left of our
        // current dest block and mono-pred.

        qpu_mc_pred_y_p_t *const last_y8_p = s->last_y8_p;
        if (last_y8_p != NULL && last_y8_p->h == bh && last_y8_p->dst_addr + (8 << xshl) == dst_addr)
        {
            const int bw = FFMIN(nPbW, 8);
            qpu_mc_src_t *const last_y8_src2 = s->last_y8_l1;

            last_y8_src2->x = x1_m3;
            last_y8_src2->y = y1_m3;
            last_y8_src2->base = src_vc_address_y;
            last_y8_p->w += bw;
            last_y8_p->mymx21 = PACK2(my2_mx2_my_mx, last_y8_p->mymx21);
            last_y8_p->wo2 = wo;

            s->last_y8_p = NULL;
            s->last_y8_l1 = NULL;
            start_x = bw;
#if RPI_TSTATS
            ++s->tstats.y_pred1_y8_merge;
#endif
        }
#endif

        for (; start_x < nPbW; start_x += 16)
        {
            const int bw = FFMIN(nPbW - start_x, 16);
            HEVCRpiInterPredQ *const yp = rpi_nxt_pred(ipe, bh + 7, s->qpu.y_pxx);
            qpu_mc_src_t *const src1 = yp->last_l0;
            qpu_mc_src_t *const src2 = yp->last_l1;
            qpu_mc_pred_y_p_t *const cmd_y = &yp->qpu_mc_curr->y.p;
#if RPI_TSTATS
            {
                HEVCRpiStats *const ts = &s->tstats;
                if (mx == 0 && my == 0)
                    ++ts->y_pred1_x0y0;
                else if (mx == 0)
                    ++ts->y_pred1_x0;
                else if (my == 0)
                    ++ts->y_pred1_y0;
                else
                    ++ts->y_pred1_xy;

                if (nPbW > 8)
                    ++ts->y_pred1_wgt8;
                else
                    ++ts->y_pred1_wle8;

                if (nPbH > 16)
                    ++ts->y_pred1_hgt16;
                else
                    ++ts->y_pred1_hle16;
            }
#endif
            src1->x = x1_m3 + start_x;
            src1->y = y1_m3;
            src1->base = src_vc_address_y;
            if (bw <= 8)
            {
                src2->x = MC_DUMMY_X;
                src2->y = MC_DUMMY_Y;
#if RPI_QPU_EMU_Y
                src2->base = s->qpu_dummy_frame_emu;
#else
                src2->base = s->qpu_dummy_frame_qpu;
#endif
            }
            else
            {
                src2->x = x1_m3 + start_x + 8;
                src2->y = y1_m3;
                src2->base = src_vc_address_y;
            }
            cmd_y->w = bw;
            cmd_y->h = bh;
            cmd_y->mymx21 = my2_mx2_my_mx;
            cmd_y->wo1 = wo;
            cmd_y->wo2 = wo;
            cmd_y->dst_addr =  dst_addr + (start_x << xshl);
            yp->last_l0 = &cmd_y->next_src1;
            yp->last_l1 = &cmd_y->next_src2;
            yp->qpu_mc_curr = (qpu_mc_pred_cmd_t *)(cmd_y + 1);

            if (bw == 8) {
                s->last_y8_l1 = src2;
                s->last_y8_p = cmd_y;
            }
        }
    }
}

static void
rpi_pred_y_b(HEVCContext * const s,
           const int x0, const int y0,
           const int nPbW, const int nPbH,
           const struct MvField *const mv_field,
           AVFrame *const src_frame,
           AVFrame *const src_frame2)
{
    const unsigned int y_off = av_rpi_sand_frame_off_y(s->frame, x0, y0);
    const Mv * const mv  = mv_field->mv + 0;
    const Mv * const mv2 = mv_field->mv + 1;

    const unsigned int mx          = mv->x & 3;
    const unsigned int my          = mv->y & 3;
    const unsigned int my_mx = (my<<8) | mx;
    const unsigned int mx2          = mv2->x & 3;
    const unsigned int my2          = mv2->y & 3;
    const unsigned int my2_mx2 = (my2<<8) | mx2;
    const uint32_t     my2_mx2_my_mx = (my2_mx2 << 16) | my_mx;
    const unsigned int ref_idx0 = mv_field->ref_idx[0];
    const unsigned int ref_idx1 = mv_field->ref_idx[1];
    const uint32_t wt_offset =
        offset_depth_adj(s, s->sh.luma_offset_l0[ref_idx0] + s->sh.luma_offset_l1[ref_idx1]) + 1;
    const uint32_t wo1 = PACK2(wt_offset, s->sh.luma_weight_l0[ref_idx0]);
    const uint32_t wo2 = PACK2(wt_offset, s->sh.luma_weight_l1[ref_idx1]);

    const unsigned int xshl = av_rpi_sand_frame_xshl(s->frame);
    qpu_mc_dst_addr_t dst = get_mc_address_y(s->frame) + y_off;
    const qpu_mc_src_addr_t src1_base = get_mc_address_y(src_frame);
    const qpu_mc_src_addr_t src2_base = get_mc_address_y(src_frame2);
    HEVCRpiInterPredEnv * const ipe = &s->jb0->luma_ip;

    if (my2_mx2_my_mx == 0)
    {
        const int x1 = x0 + (mv->x >> 2);
        const int y1 = y0 + (mv->y >> 2);
        const int x2 = x0 + (mv2->x >> 2);
        const int y2 = y0 + (mv2->y >> 2);
        const int bh = nPbH;

        // Can do chunks a full 16 wide if we don't want the H filter
        for (int start_x=0; start_x < nPbW; start_x += 16)
        {
            HEVCRpiInterPredQ *const yp = rpi_nxt_pred(ipe, bh, s->qpu.y_b00);
            qpu_mc_src_t *const src1 = yp->last_l0;
            qpu_mc_src_t *const src2 = yp->last_l1;
            qpu_mc_pred_y_p_t *const cmd_y = &yp->qpu_mc_curr->y.p;
#if RPI_TSTATS
            {
                HEVCRpiStats *const ts = &s->tstats;
                ++ts->y_pred2_x0y0;

                if (nPbH > 16)
                    ++ts->y_pred2_hgt16;
                else
                    ++ts->y_pred2_hle16;
            }
#endif
            src1->x = x1 + start_x;
            src1->y = y1;
            src1->base = src1_base;
            src2->x = x2 + start_x;
            src2->y = y2;
            src2->base = src2_base;
            cmd_y->w = FFMIN(nPbW - start_x, 16);
            cmd_y->h = bh;
            cmd_y->mymx21 = 0;
            cmd_y->wo1 = wo1;
            cmd_y->wo2 = wo2;
            cmd_y->dst_addr =  dst + (start_x << xshl);
            yp->last_l0 = &cmd_y->next_src1;
            yp->last_l1 = &cmd_y->next_src2;
            yp->qpu_mc_curr = (qpu_mc_pred_cmd_t *)(cmd_y + 1);
        }
    }
    else
    {
        // Filter requires a run-up of 3
        const int x1 = x0 + (mv->x >> 2) - 3;
        const int y1 = y0 + (mv->y >> 2) - 3;
        const int x2 = x0 + (mv2->x >> 2) - 3;
        const int y2 = y0 + (mv2->y >> 2) - 3;
        const int bh = nPbH;

        for (int start_x=0; start_x < nPbW; start_x += 8)
        { // B blocks work 8 at a time
            // B weights aren't doubled as the QPU code does the same
            // amount of work as it does for P
            HEVCRpiInterPredQ *const yp = rpi_nxt_pred(ipe, bh + 7, s->qpu.y_bxx);
            qpu_mc_src_t *const src1 = yp->last_l0;
            qpu_mc_src_t *const src2 = yp->last_l1;
            qpu_mc_pred_y_p_t *const cmd_y = &yp->qpu_mc_curr->y.p;
#if RPI_TSTATS
            {
                HEVCRpiStats *const ts = &s->tstats;
                const unsigned int mmx = mx | mx2;
                const unsigned int mmy = my | my2;
                if (mmx == 0 && mmy == 0)
                    ++ts->y_pred2_x0y0;
                else if (mmx == 0)
                    ++ts->y_pred2_x0;
                else if (mmy == 0)
                    ++ts->y_pred2_y0;
                else
                    ++ts->y_pred2_xy;

                if (nPbH > 16)
                    ++ts->y_pred2_hgt16;
                else
                    ++ts->y_pred2_hle16;
            }
#endif
            src1->x = x1 + start_x;
            src1->y = y1;
            src1->base = src1_base;
            src2->x = x2 + start_x;
            src2->y = y2;
            src2->base = src2_base;
            cmd_y->w = FFMIN(nPbW - start_x, 8);
            cmd_y->h = bh;
            cmd_y->mymx21 = my2_mx2_my_mx;
            cmd_y->wo1 = wo1;
            cmd_y->wo2 = wo2;
            cmd_y->dst_addr =  dst + (start_x << xshl);
            yp->last_l0 = &cmd_y->next_src1;
            yp->last_l1 = &cmd_y->next_src2;
            yp->qpu_mc_curr = (qpu_mc_pred_cmd_t *)(cmd_y + 1);
        }
    }
}

// h/v shifts fixed at one as that is all the qasm copes with
static void
rpi_pred_c(HEVCContext * const s, const unsigned int lx, const int x0_c, const int y0_c,
  const int nPbW_c, const int nPbH_c,
  const Mv * const mv,
  const int16_t * const c_weights,
  const int16_t * const c_offsets,
  AVFrame * const src_frame)
{
    const unsigned int c_off = av_rpi_sand_frame_off_c(s->frame, x0_c, y0_c);
    const int hshift = 1; // = s->ps.sps->hshift[1];
    const int vshift = 1; // = s->ps.sps->vshift[1];

    const int x1_c = x0_c + (mv->x >> (2 + hshift)) - 1;
    const int y1_c = y0_c + (mv->y >> (2 + hshift)) - 1;
    const qpu_mc_src_addr_t src_base_u = get_mc_address_u(src_frame);
    const uint32_t x_coeffs = rpi_filter_coefs[av_mod_uintp2(mv->x, 2 + hshift) << (1 - hshift)];
    const uint32_t y_coeffs = rpi_filter_coefs[av_mod_uintp2(mv->y, 2 + vshift) << (1 - vshift)];
    const uint32_t wo_u = PACK2(offset_depth_adj(s, c_offsets[0]) * 2 + 1, c_weights[0]);
    const uint32_t wo_v = PACK2(offset_depth_adj(s, c_offsets[1]) * 2 + 1, c_weights[1]);
    qpu_mc_dst_addr_t dst_base_u = get_mc_address_u(s->frame) + c_off;
    HEVCRpiInterPredEnv * const ipe = &s->jb0->chroma_ip;
    const unsigned int xshl = av_rpi_sand_frame_xshl(s->frame) + 1;
    const unsigned int bh = nPbH_c;
    const uint32_t qfn = lx == 0 ? s->qpu.c_pxx : s->qpu.c_pxx_l1;

    for(int start_x=0; start_x < nPbW_c; start_x+=RPI_CHROMA_BLOCK_WIDTH)
    {
        HEVCRpiInterPredQ * const cp = rpi_nxt_pred(ipe, bh + 3, qfn);
        qpu_mc_pred_c_p_t * const cmd_c = &cp->qpu_mc_curr->c.p;
        qpu_mc_src_t ** const plast_lx = (lx == 0) ? &cp->last_l0 : &cp->last_l1;
        qpu_mc_src_t * const last_lx = *plast_lx;
        const int bw = FFMIN(nPbW_c-start_x, RPI_CHROMA_BLOCK_WIDTH);

        last_lx->x = x1_c + start_x;
        last_lx->y = y1_c;
        last_lx->base = src_base_u;
        cmd_c->h = bh;
        cmd_c->w = bw;
        cmd_c->coeffs_x = x_coeffs;
        cmd_c->coeffs_y = y_coeffs;
        cmd_c->wo_u = wo_u;
        cmd_c->wo_v = wo_v;
        cmd_c->dst_addr_c = dst_base_u + (start_x << xshl);
        *plast_lx = &cmd_c->next_src;
        cp->qpu_mc_curr = (qpu_mc_pred_cmd_t *)(cmd_c + 1);
    }
    return;
}

// h/v shifts fixed at one as that is all the qasm copes with
static void
rpi_pred_c_b(HEVCContext * const s, const int x0_c, const int y0_c,
  const int nPbW_c, const int nPbH_c,
  const struct MvField * const mv_field,
  const int16_t * const c_weights,
  const int16_t * const c_offsets,
  const int16_t * const c_weights2,
  const int16_t * const c_offsets2,
  AVFrame * const src_frame,
  AVFrame * const src_frame2)
{
    const unsigned int c_off = av_rpi_sand_frame_off_c(s->frame, x0_c, y0_c);
    const int hshift = 1; // s->ps.sps->hshift[1];
    const int vshift = 1; // s->ps.sps->vshift[1];
    const Mv * const mv = mv_field->mv + 0;
    const Mv * const mv2 = mv_field->mv + 1;

    const unsigned int mx = av_mod_uintp2(mv->x, 2 + hshift);
    const unsigned int my = av_mod_uintp2(mv->y, 2 + vshift);
    const uint32_t coefs0_x = rpi_filter_coefs[mx << (1 - hshift)];
    const uint32_t coefs0_y = rpi_filter_coefs[my << (1 - vshift)]; // Fractional part of motion vector
    const int x1_c = x0_c + (mv->x >> (2 + hshift)) - 1;
    const int y1_c = y0_c + (mv->y >> (2 + hshift)) - 1;

    const unsigned int mx2 = av_mod_uintp2(mv2->x, 2 + hshift);
    const unsigned int my2 = av_mod_uintp2(mv2->y, 2 + vshift);
    const uint32_t coefs1_x = rpi_filter_coefs[mx2 << (1 - hshift)];
    const uint32_t coefs1_y = rpi_filter_coefs[my2 << (1 - vshift)]; // Fractional part of motion vector

    const int x2_c = x0_c + (mv2->x >> (2 + hshift)) - 1;
    const int y2_c = y0_c + (mv2->y >> (2 + hshift)) - 1;

    const uint32_t wo_u2 = PACK2(offset_depth_adj(s, c_offsets[0] + c_offsets2[0]) + 1, c_weights2[0]);
    const uint32_t wo_v2 = PACK2(offset_depth_adj(s, c_offsets[1] + c_offsets2[1]) + 1, c_weights2[1]);

    const qpu_mc_dst_addr_t dst_base_u = get_mc_address_u(s->frame) + c_off;
    const qpu_mc_src_addr_t src1_base = get_mc_address_u(src_frame);
    const qpu_mc_src_addr_t src2_base = get_mc_address_u(src_frame2);
    HEVCRpiInterPredEnv * const ipe = &s->jb0->chroma_ip;
    const unsigned int xshl = av_rpi_sand_frame_xshl(s->frame) + 1;
    const unsigned int bh = nPbH_c;

    for (int start_x=0; start_x < nPbW_c; start_x += RPI_CHROMA_BLOCK_WIDTH)
    {
        const unsigned int bw = FFMIN(nPbW_c-start_x, RPI_CHROMA_BLOCK_WIDTH);

        HEVCRpiInterPredQ * const cp = rpi_nxt_pred(ipe, bh * 2 + 3, s->qpu.c_bxx);
        qpu_mc_pred_c_b_t * const u = &cp->qpu_mc_curr->c.b;
        qpu_mc_src_t * const src_l0 = cp->last_l0;
        qpu_mc_src_t * const src_l1 = cp->last_l1;

        src_l0->x = x1_c + start_x;
        src_l0->y = y1_c;
        src_l0->base = src1_base;
        src_l1->x = x2_c + start_x;
        src_l1->y = y2_c;
        src_l1->base = src2_base;

        u[0].h = bh;
        u[0].w = bw;
        u[0].coeffs_x1 = coefs0_x;
        u[0].coeffs_y1 = coefs0_y;
        u[0].weight_u1 = c_weights[0]; // Weight L0 U
        u[0].weight_v1 = c_weights[1]; // Weight L0 V
        u[0].coeffs_x2 = coefs1_x;
        u[0].coeffs_y2 = coefs1_y;
        u[0].wo_u2 = wo_u2;
        u[0].wo_v2 = wo_v2;
        u[0].dst_addr_c = dst_base_u + (start_x << xshl);

        cp->last_l0 = &u[0].next_src1;
        cp->last_l1 = &u[0].next_src2;
        cp->qpu_mc_curr = (qpu_mc_pred_cmd_t *)(u + 1);
    }
}


#endif



static void hls_prediction_unit(HEVCContext * const s, const int x0, const int y0,
                                const int nPbW, const int nPbH,
                                const unsigned int log2_cb_size, const unsigned int partIdx, const unsigned int idx)
{
#define POS(c_idx, x, y)                                                              \
    &s->frame->data[c_idx][((y) >> s->ps.sps->vshift[c_idx]) * s->frame->linesize[c_idx] + \
                           (((x) >> s->ps.sps->hshift[c_idx]) << s->ps.sps->pixel_shift)]
    HEVCLocalContext * const lc = s->HEVClc;
    int merge_idx = 0;
    struct MvField current_mv = {{{ 0 }}};

    int min_pu_width = s->ps.sps->min_pu_width;

    MvField *tab_mvf = s->ref->tab_mvf;
    RefPicList  *refPicList = s->ref->refPicList;
    HEVCFrame *ref0 = NULL, *ref1 = NULL;
    uint8_t *dst0 = POS(0, x0, y0);
    uint8_t *dst1 = POS(1, x0, y0);
    uint8_t *dst2 = POS(2, x0, y0);
    int log2_min_cb_size = s->ps.sps->log2_min_cb_size;
    int min_cb_width     = s->ps.sps->min_cb_width;
    int x_cb             = x0 >> log2_min_cb_size;
    int y_cb             = y0 >> log2_min_cb_size;
    int x_pu, y_pu;
    int i, j;
    const int skip_flag = SAMPLE_CTB(s->skip_flag, x_cb, y_cb);

    if (!skip_flag)
        lc->pu.merge_flag = ff_hevc_merge_flag_decode(s);

    if (skip_flag || lc->pu.merge_flag) {
        if (s->sh.max_num_merge_cand > 1)
            merge_idx = ff_hevc_merge_idx_decode(s);
        else
            merge_idx = 0;

        ff_hevc_luma_mv_merge_mode(s, x0, y0, nPbW, nPbH, log2_cb_size,
                                   partIdx, merge_idx, &current_mv);
    } else {
        hevc_luma_mv_mvp_mode(s, x0, y0, nPbW, nPbH, log2_cb_size,
                              partIdx, merge_idx, &current_mv);
    }

    x_pu = x0 >> s->ps.sps->log2_min_pu_size;
    y_pu = y0 >> s->ps.sps->log2_min_pu_size;

    for (j = 0; j < nPbH >> s->ps.sps->log2_min_pu_size; j++)
        for (i = 0; i < nPbW >> s->ps.sps->log2_min_pu_size; i++)
            tab_mvf[(y_pu + j) * min_pu_width + x_pu + i] = current_mv;

    if (current_mv.pred_flag & PF_L0) {
        ref0 = refPicList[0].ref[current_mv.ref_idx[0]];
        if (!ref0)
            return;
        hevc_await_progress(s, ref0, &current_mv.mv[0], y0, nPbH);
    }
    if (current_mv.pred_flag & PF_L1) {
        ref1 = refPicList[1].ref[current_mv.ref_idx[1]];
        if (!ref1)
            return;
        hevc_await_progress(s, ref1, &current_mv.mv[1], y0, nPbH);
    }

    if (current_mv.pred_flag == PF_L0) {
        int x0_c = x0 >> s->ps.sps->hshift[1];
        int y0_c = y0 >> s->ps.sps->vshift[1];
        int nPbW_c = nPbW >> s->ps.sps->hshift[1];
        int nPbH_c = nPbH >> s->ps.sps->vshift[1];

#if RPI_INTER
        if (s->enable_rpi) {
            rpi_pred_y(s, x0, y0, nPbW, nPbH, current_mv.mv + 0,
              s->sh.luma_weight_l0[current_mv.ref_idx[0]], s->sh.luma_offset_l0[current_mv.ref_idx[0]],
              ref0->frame);
        } else
#endif
        {
            luma_mc_uni(s, dst0, s->frame->linesize[0], ref0->frame,
                    &current_mv.mv[0], x0, y0, nPbW, nPbH,
                    s->sh.luma_weight_l0[current_mv.ref_idx[0]],
                    s->sh.luma_offset_l0[current_mv.ref_idx[0]]);
        }

        if (s->ps.sps->chroma_format_idc) {
#if RPI_INTER
            if (s->enable_rpi) {
                rpi_pred_c(s, 0, x0_c, y0_c, nPbW_c, nPbH_c, current_mv.mv + 0,
                  s->sh.chroma_weight_l0[current_mv.ref_idx[0]], s->sh.chroma_offset_l0[current_mv.ref_idx[0]],
                  ref0->frame);
                return;
            }
#endif
            chroma_mc_uni(s, dst1, s->frame->linesize[1], ref0->frame->data[1], ref0->frame->linesize[1],
                          0, x0_c, y0_c, nPbW_c, nPbH_c, &current_mv,
                          s->sh.chroma_weight_l0[current_mv.ref_idx[0]][0], s->sh.chroma_offset_l0[current_mv.ref_idx[0]][0]);
            chroma_mc_uni(s, dst2, s->frame->linesize[2], ref0->frame->data[2], ref0->frame->linesize[2],
                          0, x0_c, y0_c, nPbW_c, nPbH_c, &current_mv,
                          s->sh.chroma_weight_l0[current_mv.ref_idx[0]][1], s->sh.chroma_offset_l0[current_mv.ref_idx[0]][1]);
        }
    } else if (current_mv.pred_flag == PF_L1) {
        int x0_c = x0 >> s->ps.sps->hshift[1];
        int y0_c = y0 >> s->ps.sps->vshift[1];
        int nPbW_c = nPbW >> s->ps.sps->hshift[1];
        int nPbH_c = nPbH >> s->ps.sps->vshift[1];

#if RPI_INTER
        if (s->enable_rpi) {
            rpi_pred_y(s, x0, y0, nPbW, nPbH, current_mv.mv + 1,
              s->sh.luma_weight_l1[current_mv.ref_idx[1]], s->sh.luma_offset_l1[current_mv.ref_idx[1]],
              ref1->frame);
        } else
#endif
        {
            luma_mc_uni(s, dst0, s->frame->linesize[0], ref1->frame,
                    &current_mv.mv[1], x0, y0, nPbW, nPbH,
                    s->sh.luma_weight_l1[current_mv.ref_idx[1]],
                    s->sh.luma_offset_l1[current_mv.ref_idx[1]]);
        }

        if (s->ps.sps->chroma_format_idc) {
#if RPI_INTER
            if (s->enable_rpi) {
                rpi_pred_c(s, 1, x0_c, y0_c, nPbW_c, nPbH_c, current_mv.mv + 1,
                  s->sh.chroma_weight_l1[current_mv.ref_idx[1]], s->sh.chroma_offset_l1[current_mv.ref_idx[1]],
                  ref1->frame);
                return;
            }
#endif
            chroma_mc_uni(s, dst1, s->frame->linesize[1], ref1->frame->data[1], ref1->frame->linesize[1],
                          1, x0_c, y0_c, nPbW_c, nPbH_c, &current_mv,
                          s->sh.chroma_weight_l1[current_mv.ref_idx[1]][0], s->sh.chroma_offset_l1[current_mv.ref_idx[1]][0]);

            chroma_mc_uni(s, dst2, s->frame->linesize[2], ref1->frame->data[2], ref1->frame->linesize[2],
                          1, x0_c, y0_c, nPbW_c, nPbH_c, &current_mv,
                          s->sh.chroma_weight_l1[current_mv.ref_idx[1]][1], s->sh.chroma_offset_l1[current_mv.ref_idx[1]][1]);
        }
    } else if (current_mv.pred_flag == PF_BI) {
        int x0_c = x0 >> s->ps.sps->hshift[1];
        int y0_c = y0 >> s->ps.sps->vshift[1];
        int nPbW_c = nPbW >> s->ps.sps->hshift[1];
        int nPbH_c = nPbH >> s->ps.sps->vshift[1];

#if RPI_INTER
        if (s->enable_rpi) {
            rpi_pred_y_b(s, x0, y0, nPbW, nPbH, &current_mv, ref0->frame, ref1->frame);
        } else
#endif
        {
            luma_mc_bi(s, dst0, s->frame->linesize[0], ref0->frame,
                   &current_mv.mv[0], x0, y0, nPbW, nPbH,
                   ref1->frame, &current_mv.mv[1], &current_mv);
        }

        if (s->ps.sps->chroma_format_idc) {
#if RPI_INTER
          if (s->enable_rpi) {
              rpi_pred_c_b(s, x0_c, y0_c, nPbW_c, nPbH_c,
                           &current_mv,
                           s->sh.chroma_weight_l0[current_mv.ref_idx[0]],
                           s->sh.chroma_offset_l0[current_mv.ref_idx[0]],
                           s->sh.chroma_weight_l1[current_mv.ref_idx[1]],
                           s->sh.chroma_offset_l1[current_mv.ref_idx[1]],
                           ref0->frame,
                           ref1->frame);
                return;
            }
#endif
            chroma_mc_bi(s, dst1, s->frame->linesize[1], ref0->frame, ref1->frame,
                         x0_c, y0_c, nPbW_c, nPbH_c, &current_mv, 0);

            chroma_mc_bi(s, dst2, s->frame->linesize[2], ref0->frame, ref1->frame,
                         x0_c, y0_c, nPbW_c, nPbH_c, &current_mv, 1);
        }
    }
}

/**
 * 8.4.1
 */
static int luma_intra_pred_mode(HEVCContext *s, int x0, int y0, int pu_size,
                                int prev_intra_luma_pred_flag)
{
    HEVCLocalContext *lc = s->HEVClc;
    int x_pu             = x0 >> s->ps.sps->log2_min_pu_size;
    int y_pu             = y0 >> s->ps.sps->log2_min_pu_size;
    int min_pu_width     = s->ps.sps->min_pu_width;
    int size_in_pus      = pu_size >> s->ps.sps->log2_min_pu_size;
    int x0b              = av_mod_uintp2(x0, s->ps.sps->log2_ctb_size);
    int y0b              = av_mod_uintp2(y0, s->ps.sps->log2_ctb_size);

    int cand_up   = (lc->ctb_up_flag || y0b) ?
                    s->tab_ipm[(y_pu - 1) * min_pu_width + x_pu] : INTRA_DC;
    int cand_left = (lc->ctb_left_flag || x0b) ?
                    s->tab_ipm[y_pu * min_pu_width + x_pu - 1]   : INTRA_DC;

    int y_ctb = (y0 >> (s->ps.sps->log2_ctb_size)) << (s->ps.sps->log2_ctb_size);

    MvField *tab_mvf = s->ref->tab_mvf;
    int intra_pred_mode;
    int candidate[3];
    int i, j;

    // intra_pred_mode prediction does not cross vertical CTB boundaries
    if ((y0 - 1) < y_ctb)
        cand_up = INTRA_DC;

    if (cand_left == cand_up) {
        if (cand_left < 2) {
            candidate[0] = INTRA_PLANAR;
            candidate[1] = INTRA_DC;
            candidate[2] = INTRA_ANGULAR_26;
        } else {
            candidate[0] = cand_left;
            candidate[1] = 2 + ((cand_left - 2 - 1 + 32) & 31);
            candidate[2] = 2 + ((cand_left - 2 + 1) & 31);
        }
    } else {
        candidate[0] = cand_left;
        candidate[1] = cand_up;
        if (candidate[0] != INTRA_PLANAR && candidate[1] != INTRA_PLANAR) {
            candidate[2] = INTRA_PLANAR;
        } else if (candidate[0] != INTRA_DC && candidate[1] != INTRA_DC) {
            candidate[2] = INTRA_DC;
        } else {
            candidate[2] = INTRA_ANGULAR_26;
        }
    }

    if (prev_intra_luma_pred_flag) {
        intra_pred_mode = candidate[lc->pu.mpm_idx];
    } else {
        if (candidate[0] > candidate[1])
            FFSWAP(uint8_t, candidate[0], candidate[1]);
        if (candidate[0] > candidate[2])
            FFSWAP(uint8_t, candidate[0], candidate[2]);
        if (candidate[1] > candidate[2])
            FFSWAP(uint8_t, candidate[1], candidate[2]);

        intra_pred_mode = lc->pu.rem_intra_luma_pred_mode;
        for (i = 0; i < 3; i++)
            if (intra_pred_mode >= candidate[i])
                intra_pred_mode++;
    }

    /* write the intra prediction units into the mv array */
    if (!size_in_pus)
        size_in_pus = 1;
    for (i = 0; i < size_in_pus; i++) {
        memset(&s->tab_ipm[(y_pu + i) * min_pu_width + x_pu],
               intra_pred_mode, size_in_pus);

        for (j = 0; j < size_in_pus; j++) {
            tab_mvf[(y_pu + j) * min_pu_width + x_pu + i].pred_flag = PF_INTRA;
        }
    }

    return intra_pred_mode;
}

static av_always_inline void set_ct_depth(HEVCContext *s, int x0, int y0,
                                          int log2_cb_size, int ct_depth)
{
    int length = (1 << log2_cb_size) >> s->ps.sps->log2_min_cb_size;
    int x_cb   = x0 >> s->ps.sps->log2_min_cb_size;
    int y_cb   = y0 >> s->ps.sps->log2_min_cb_size;
    int y;

    for (y = 0; y < length; y++)
        memset(&s->tab_ct_depth[(y_cb + y) * s->ps.sps->min_cb_width + x_cb],
               ct_depth, length);
}

static const uint8_t tab_mode_idx[] = {
     0,  1,  2,  2,  2,  2,  3,  5,  7,  8, 10, 12, 13, 15, 17, 18, 19, 20,
    21, 22, 23, 23, 24, 24, 25, 25, 26, 27, 27, 28, 28, 29, 29, 30, 31};

static void intra_prediction_unit(HEVCContext *s, int x0, int y0,
                                  int log2_cb_size)
{
    HEVCLocalContext *lc = s->HEVClc;
    static const uint8_t intra_chroma_table[4] = { 0, 26, 10, 1 };
    uint8_t prev_intra_luma_pred_flag[4];
    int split   = lc->cu.part_mode == PART_NxN;
    int pb_size = (1 << log2_cb_size) >> split;
    int side    = split + 1;
    int chroma_mode;
    int i, j;

    for (i = 0; i < side; i++)
        for (j = 0; j < side; j++)
            prev_intra_luma_pred_flag[2 * i + j] = ff_hevc_prev_intra_luma_pred_flag_decode(s);

    for (i = 0; i < side; i++) {
        for (j = 0; j < side; j++) {
            if (prev_intra_luma_pred_flag[2 * i + j])
                lc->pu.mpm_idx = ff_hevc_mpm_idx_decode(s);
            else
                lc->pu.rem_intra_luma_pred_mode = ff_hevc_rem_intra_luma_pred_mode_decode(s);

            lc->pu.intra_pred_mode[2 * i + j] =
                luma_intra_pred_mode(s, x0 + pb_size * j, y0 + pb_size * i, pb_size,
                                     prev_intra_luma_pred_flag[2 * i + j]);
        }
    }

    if (s->ps.sps->chroma_format_idc == 3) {
        for (i = 0; i < side; i++) {
            for (j = 0; j < side; j++) {
                lc->pu.chroma_mode_c[2 * i + j] = chroma_mode = ff_hevc_intra_chroma_pred_mode_decode(s);
                if (chroma_mode != 4) {
                    if (lc->pu.intra_pred_mode[2 * i + j] == intra_chroma_table[chroma_mode])
                        lc->pu.intra_pred_mode_c[2 * i + j] = 34;
                    else
                        lc->pu.intra_pred_mode_c[2 * i + j] = intra_chroma_table[chroma_mode];
                } else {
                    lc->pu.intra_pred_mode_c[2 * i + j] = lc->pu.intra_pred_mode[2 * i + j];
                }
            }
        }
    } else if (s->ps.sps->chroma_format_idc == 2) {
        int mode_idx;
        lc->pu.chroma_mode_c[0] = chroma_mode = ff_hevc_intra_chroma_pred_mode_decode(s);
        if (chroma_mode != 4) {
            if (lc->pu.intra_pred_mode[0] == intra_chroma_table[chroma_mode])
                mode_idx = 34;
            else
                mode_idx = intra_chroma_table[chroma_mode];
        } else {
            mode_idx = lc->pu.intra_pred_mode[0];
        }
        lc->pu.intra_pred_mode_c[0] = tab_mode_idx[mode_idx];
    } else if (s->ps.sps->chroma_format_idc != 0) {
        chroma_mode = ff_hevc_intra_chroma_pred_mode_decode(s);
        if (chroma_mode != 4) {
            if (lc->pu.intra_pred_mode[0] == intra_chroma_table[chroma_mode])
                lc->pu.intra_pred_mode_c[0] = 34;
            else
                lc->pu.intra_pred_mode_c[0] = intra_chroma_table[chroma_mode];
        } else {
            lc->pu.intra_pred_mode_c[0] = lc->pu.intra_pred_mode[0];
        }
    }
}

static void intra_prediction_unit_default_value(HEVCContext *s,
                                                int x0, int y0,
                                                int log2_cb_size)
{
    HEVCLocalContext *lc = s->HEVClc;
    int pb_size          = 1 << log2_cb_size;
    int size_in_pus      = pb_size >> s->ps.sps->log2_min_pu_size;
    int min_pu_width     = s->ps.sps->min_pu_width;
    MvField *tab_mvf     = s->ref->tab_mvf;
    int x_pu             = x0 >> s->ps.sps->log2_min_pu_size;
    int y_pu             = y0 >> s->ps.sps->log2_min_pu_size;
    int j, k;

    if (size_in_pus == 0)
        size_in_pus = 1;
    for (j = 0; j < size_in_pus; j++)
        memset(&s->tab_ipm[(y_pu + j) * min_pu_width + x_pu], INTRA_DC, size_in_pus);
    if (lc->cu.pred_mode == MODE_INTRA)
        for (j = 0; j < size_in_pus; j++)
            for (k = 0; k < size_in_pus; k++)
                tab_mvf[(y_pu + j) * min_pu_width + x_pu + k].pred_flag = PF_INTRA;
}

static int hls_coding_unit(HEVCContext *s, int x0, int y0, int log2_cb_size)
{
    int cb_size          = 1 << log2_cb_size;
    HEVCLocalContext *lc = s->HEVClc;
    int log2_min_cb_size = s->ps.sps->log2_min_cb_size;
    int length           = cb_size >> log2_min_cb_size;
    int min_cb_width     = s->ps.sps->min_cb_width;
    int x_cb             = x0 >> log2_min_cb_size;
    int y_cb             = y0 >> log2_min_cb_size;
    int idx              = log2_cb_size - 2;
    int qp_block_mask    = (1<<(s->ps.sps->log2_ctb_size - s->ps.pps->diff_cu_qp_delta_depth)) - 1;
    int x, y, ret;

    lc->cu.x                = x0;
    lc->cu.y                = y0;
    lc->cu.pred_mode        = MODE_INTRA;
    lc->cu.part_mode        = PART_2Nx2N;
    lc->cu.intra_split_flag = 0;

    SAMPLE_CTB(s->skip_flag, x_cb, y_cb) = 0;
    for (x = 0; x < 4; x++)
        lc->pu.intra_pred_mode[x] = 1;
    if (s->ps.pps->transquant_bypass_enable_flag) {
        lc->cu.cu_transquant_bypass_flag = ff_hevc_cu_transquant_bypass_flag_decode(s);
        if (lc->cu.cu_transquant_bypass_flag)
            set_deblocking_bypass(s, x0, y0, log2_cb_size);
    } else
        lc->cu.cu_transquant_bypass_flag = 0;

    if (s->sh.slice_type != HEVC_SLICE_I) {
        uint8_t skip_flag = ff_hevc_skip_flag_decode(s, x0, y0, x_cb, y_cb);

        x = y_cb * min_cb_width + x_cb;
        for (y = 0; y < length; y++) {
            memset(&s->skip_flag[x], skip_flag, length);
            x += min_cb_width;
        }
        lc->cu.pred_mode = skip_flag ? MODE_SKIP : MODE_INTER;
    } else {
        x = y_cb * min_cb_width + x_cb;
        for (y = 0; y < length; y++) {
            memset(&s->skip_flag[x], 0, length);
            x += min_cb_width;
        }
    }

    if (SAMPLE_CTB(s->skip_flag, x_cb, y_cb)) {
        hls_prediction_unit(s, x0, y0, cb_size, cb_size, log2_cb_size, 0, idx);
        intra_prediction_unit_default_value(s, x0, y0, log2_cb_size);

        if (!s->sh.disable_deblocking_filter_flag)
            ff_hevc_deblocking_boundary_strengths(s, x0, y0, log2_cb_size);
    } else {
        int pcm_flag = 0;

        if (s->sh.slice_type != HEVC_SLICE_I)
            lc->cu.pred_mode = ff_hevc_pred_mode_decode(s);
        if (lc->cu.pred_mode != MODE_INTRA ||
            log2_cb_size == s->ps.sps->log2_min_cb_size) {
            lc->cu.part_mode        = ff_hevc_part_mode_decode(s, log2_cb_size);
            lc->cu.intra_split_flag = lc->cu.part_mode == PART_NxN &&
                                      lc->cu.pred_mode == MODE_INTRA;
        }

        if (lc->cu.pred_mode == MODE_INTRA) {
            if (lc->cu.part_mode == PART_2Nx2N && s->ps.sps->pcm_enabled_flag &&
                log2_cb_size >= s->ps.sps->pcm.log2_min_pcm_cb_size &&
                log2_cb_size <= s->ps.sps->pcm.log2_max_pcm_cb_size) {
                pcm_flag = ff_hevc_pcm_flag_decode(s);
            }
            if (pcm_flag) {
                intra_prediction_unit_default_value(s, x0, y0, log2_cb_size);
                ret = hls_pcm_sample(s, x0, y0, log2_cb_size);
                if (s->ps.sps->pcm.loop_filter_disable_flag)
                {
                    set_deblocking_bypass(s, x0, y0, log2_cb_size);
                }

                if (ret < 0)
                    return ret;
            } else {
                intra_prediction_unit(s, x0, y0, log2_cb_size);
            }
        } else {
            intra_prediction_unit_default_value(s, x0, y0, log2_cb_size);
            switch (lc->cu.part_mode) {
            case PART_2Nx2N:
                hls_prediction_unit(s, x0, y0, cb_size, cb_size, log2_cb_size, 0, idx);
                break;
            case PART_2NxN:
                hls_prediction_unit(s, x0, y0,               cb_size, cb_size / 2, log2_cb_size, 0, idx);
                hls_prediction_unit(s, x0, y0 + cb_size / 2, cb_size, cb_size / 2, log2_cb_size, 1, idx);
                break;
            case PART_Nx2N:
                hls_prediction_unit(s, x0,               y0, cb_size / 2, cb_size, log2_cb_size, 0, idx - 1);
                hls_prediction_unit(s, x0 + cb_size / 2, y0, cb_size / 2, cb_size, log2_cb_size, 1, idx - 1);
                break;
            case PART_2NxnU:
                hls_prediction_unit(s, x0, y0,               cb_size, cb_size     / 4, log2_cb_size, 0, idx);
                hls_prediction_unit(s, x0, y0 + cb_size / 4, cb_size, cb_size * 3 / 4, log2_cb_size, 1, idx);
                break;
            case PART_2NxnD:
                hls_prediction_unit(s, x0, y0,                   cb_size, cb_size * 3 / 4, log2_cb_size, 0, idx);
                hls_prediction_unit(s, x0, y0 + cb_size * 3 / 4, cb_size, cb_size     / 4, log2_cb_size, 1, idx);
                break;
            case PART_nLx2N:
                hls_prediction_unit(s, x0,               y0, cb_size     / 4, cb_size, log2_cb_size, 0, idx - 2);
                hls_prediction_unit(s, x0 + cb_size / 4, y0, cb_size * 3 / 4, cb_size, log2_cb_size, 1, idx - 2);
                break;
            case PART_nRx2N:
                hls_prediction_unit(s, x0,                   y0, cb_size * 3 / 4, cb_size, log2_cb_size, 0, idx - 2);
                hls_prediction_unit(s, x0 + cb_size * 3 / 4, y0, cb_size     / 4, cb_size, log2_cb_size, 1, idx - 2);
                break;
            case PART_NxN:
                hls_prediction_unit(s, x0,               y0,               cb_size / 2, cb_size / 2, log2_cb_size, 0, idx - 1);
                hls_prediction_unit(s, x0 + cb_size / 2, y0,               cb_size / 2, cb_size / 2, log2_cb_size, 1, idx - 1);
                hls_prediction_unit(s, x0,               y0 + cb_size / 2, cb_size / 2, cb_size / 2, log2_cb_size, 2, idx - 1);
                hls_prediction_unit(s, x0 + cb_size / 2, y0 + cb_size / 2, cb_size / 2, cb_size / 2, log2_cb_size, 3, idx - 1);
                break;
            }
        }

        if (!pcm_flag) {
            int rqt_root_cbf = 1;

            if (lc->cu.pred_mode != MODE_INTRA &&
                !(lc->cu.part_mode == PART_2Nx2N && lc->pu.merge_flag)) {
                rqt_root_cbf = ff_hevc_no_residual_syntax_flag_decode(s);
            }
            if (rqt_root_cbf) {
                const static int cbf[2] = { 0 };
                lc->cu.max_trafo_depth = lc->cu.pred_mode == MODE_INTRA ?
                                         s->ps.sps->max_transform_hierarchy_depth_intra + lc->cu.intra_split_flag :
                                         s->ps.sps->max_transform_hierarchy_depth_inter;
                ret = hls_transform_tree(s, x0, y0, x0, y0, x0, y0,
                                         log2_cb_size,
                                         log2_cb_size, 0, 0, cbf, cbf);
                if (ret < 0)
                    return ret;
            } else {
                if (!s->sh.disable_deblocking_filter_flag)
                    ff_hevc_deblocking_boundary_strengths(s, x0, y0, log2_cb_size);
            }
        }
    }

    if (s->ps.pps->cu_qp_delta_enabled_flag && lc->tu.is_cu_qp_delta_coded == 0)
        ff_hevc_set_qPy(s, x0, y0, log2_cb_size);

    x = y_cb * min_cb_width + x_cb;
    for (y = 0; y < length; y++) {
        memset(&s->qp_y_tab[x], lc->qp_y, length);
        x += min_cb_width;
    }

    if(((x0 + (1<<log2_cb_size)) & qp_block_mask) == 0 &&
       ((y0 + (1<<log2_cb_size)) & qp_block_mask) == 0) {
        lc->qPy_pred = lc->qp_y;
    }

    set_ct_depth(s, x0, y0, log2_cb_size, lc->ct_depth);

    return 0;
}

static int hls_coding_quadtree(HEVCContext *s, int x0, int y0,
                               int log2_cb_size, int cb_depth)
{
    HEVCLocalContext *lc = s->HEVClc;
    const int cb_size    = 1 << log2_cb_size;
    int ret;
    int split_cu;

    lc->ct_depth = cb_depth;
    if (x0 + cb_size <= s->ps.sps->width  &&
        y0 + cb_size <= s->ps.sps->height &&
        log2_cb_size > s->ps.sps->log2_min_cb_size) {
        split_cu = ff_hevc_split_coding_unit_flag_decode(s, cb_depth, x0, y0);
    } else {
        split_cu = (log2_cb_size > s->ps.sps->log2_min_cb_size);
    }
    if (s->ps.pps->cu_qp_delta_enabled_flag &&
        log2_cb_size >= s->ps.sps->log2_ctb_size - s->ps.pps->diff_cu_qp_delta_depth) {
        lc->tu.is_cu_qp_delta_coded = 0;
        lc->tu.cu_qp_delta          = 0;
    }

    if (s->sh.cu_chroma_qp_offset_enabled_flag &&
        log2_cb_size >= s->ps.sps->log2_ctb_size - s->ps.pps->diff_cu_chroma_qp_offset_depth) {
        lc->tu.is_cu_chroma_qp_offset_coded = 0;
    }

    if (split_cu) {
        int qp_block_mask = (1<<(s->ps.sps->log2_ctb_size - s->ps.pps->diff_cu_qp_delta_depth)) - 1;
        const int cb_size_split = cb_size >> 1;
        const int x1 = x0 + cb_size_split;
        const int y1 = y0 + cb_size_split;

        int more_data = 0;

        more_data = hls_coding_quadtree(s, x0, y0, log2_cb_size - 1, cb_depth + 1);
        if (more_data < 0)
            return more_data;

        if (more_data && x1 < s->ps.sps->width) {
            more_data = hls_coding_quadtree(s, x1, y0, log2_cb_size - 1, cb_depth + 1);
            if (more_data < 0)
                return more_data;
        }
        if (more_data && y1 < s->ps.sps->height) {
            more_data = hls_coding_quadtree(s, x0, y1, log2_cb_size - 1, cb_depth + 1);
            if (more_data < 0)
                return more_data;
        }
        if (more_data && x1 < s->ps.sps->width &&
            y1 < s->ps.sps->height) {
            more_data = hls_coding_quadtree(s, x1, y1, log2_cb_size - 1, cb_depth + 1);
            if (more_data < 0)
                return more_data;
        }

        if(((x0 + (1<<log2_cb_size)) & qp_block_mask) == 0 &&
            ((y0 + (1<<log2_cb_size)) & qp_block_mask) == 0)
            lc->qPy_pred = lc->qp_y;

        if (more_data)
            return ((x1 + cb_size_split) < s->ps.sps->width ||
                    (y1 + cb_size_split) < s->ps.sps->height);
        else
            return 0;
    } else {
        ret = hls_coding_unit(s, x0, y0, log2_cb_size);
        if (ret < 0)
            return ret;
        if ((!((x0 + cb_size) %
               (1 << (s->ps.sps->log2_ctb_size))) ||
             (x0 + cb_size >= s->ps.sps->width)) &&
            (!((y0 + cb_size) %
               (1 << (s->ps.sps->log2_ctb_size))) ||
             (y0 + cb_size >= s->ps.sps->height))) {
            int end_of_slice_flag = ff_hevc_end_of_slice_flag_decode(s);
            return !end_of_slice_flag;
        } else {
            return 1;
        }
    }

    return 0;
}

static void hls_decode_neighbour(HEVCContext *s, int x_ctb, int y_ctb,
                                 int ctb_addr_ts)
{
    HEVCLocalContext *lc  = s->HEVClc;
    int ctb_size          = 1 << s->ps.sps->log2_ctb_size;
    int ctb_addr_rs       = s->ps.pps->ctb_addr_ts_to_rs[ctb_addr_ts];
    int ctb_addr_in_slice = ctb_addr_rs - s->sh.slice_addr;

    s->tab_slice_address[ctb_addr_rs] = s->sh.slice_addr;

    if (s->ps.pps->entropy_coding_sync_enabled_flag) {
        if (x_ctb == 0 && (y_ctb & (ctb_size - 1)) == 0)
            lc->first_qp_group = 1;
        lc->end_of_tiles_x = s->ps.sps->width;
    } else if (s->ps.pps->tiles_enabled_flag) {
        if (ctb_addr_ts && s->ps.pps->tile_id[ctb_addr_ts] != s->ps.pps->tile_id[ctb_addr_ts - 1]) {
            int idxX = s->ps.pps->col_idxX[x_ctb >> s->ps.sps->log2_ctb_size];
            lc->end_of_tiles_x   = x_ctb + (s->ps.pps->column_width[idxX] << s->ps.sps->log2_ctb_size);
            lc->first_qp_group   = 1;
        }
    } else {
        lc->end_of_tiles_x = s->ps.sps->width;
    }

    lc->end_of_tiles_y = FFMIN(y_ctb + ctb_size, s->ps.sps->height);

    lc->boundary_flags = 0;
    if (s->ps.pps->tiles_enabled_flag) {
        if (x_ctb > 0 && s->ps.pps->tile_id[ctb_addr_ts] != s->ps.pps->tile_id[s->ps.pps->ctb_addr_rs_to_ts[ctb_addr_rs - 1]])
            lc->boundary_flags |= BOUNDARY_LEFT_TILE;
        if (x_ctb > 0 && s->tab_slice_address[ctb_addr_rs] != s->tab_slice_address[ctb_addr_rs - 1])
            lc->boundary_flags |= BOUNDARY_LEFT_SLICE;
        if (y_ctb > 0 && s->ps.pps->tile_id[ctb_addr_ts] != s->ps.pps->tile_id[s->ps.pps->ctb_addr_rs_to_ts[ctb_addr_rs - s->ps.sps->ctb_width]])
            lc->boundary_flags |= BOUNDARY_UPPER_TILE;
        if (y_ctb > 0 && s->tab_slice_address[ctb_addr_rs] != s->tab_slice_address[ctb_addr_rs - s->ps.sps->ctb_width])
            lc->boundary_flags |= BOUNDARY_UPPER_SLICE;
    } else {
        if (ctb_addr_in_slice <= 0)
            lc->boundary_flags |= BOUNDARY_LEFT_SLICE;
        if (ctb_addr_in_slice < s->ps.sps->ctb_width)
            lc->boundary_flags |= BOUNDARY_UPPER_SLICE;
    }

    lc->ctb_left_flag = ((x_ctb > 0) && (ctb_addr_in_slice > 0) && !(lc->boundary_flags & BOUNDARY_LEFT_TILE));
    lc->ctb_up_flag   = ((y_ctb > 0) && (ctb_addr_in_slice >= s->ps.sps->ctb_width) && !(lc->boundary_flags & BOUNDARY_UPPER_TILE));
    lc->ctb_up_right_flag = ((y_ctb > 0)  && (ctb_addr_in_slice+1 >= s->ps.sps->ctb_width) && (s->ps.pps->tile_id[ctb_addr_ts] == s->ps.pps->tile_id[s->ps.pps->ctb_addr_rs_to_ts[ctb_addr_rs+1 - s->ps.sps->ctb_width]]));
    lc->ctb_up_left_flag = ((x_ctb > 0) && (y_ctb > 0)  && (ctb_addr_in_slice-1 >= s->ps.sps->ctb_width) && (s->ps.pps->tile_id[ctb_addr_ts] == s->ps.pps->tile_id[s->ps.pps->ctb_addr_rs_to_ts[ctb_addr_rs-1 - s->ps.sps->ctb_width]]));
}

#ifdef RPI
static void rpi_execute_dblk_cmds(HEVCContext *s)
{
    const unsigned int ctb_size    = 1 << s->ps.sps->log2_ctb_size;
    HEVCRpiDeblkEnv *const de = &s->jb1->deblk;
    unsigned int i;

    for (i = 0; i != de->n; ++i)
    {
        ff_hevc_hls_filters(s, de->blks[i].x_ctb, de->blks[i].y_ctb, ctb_size);
    }
    de->n = 0;
}

#if 0
static void rpi_execute_transform(HEVCContext *s)
{
    int i=2;
    int job = s->pass1_job;
    /*int j;
    int16_t *coeffs = s->coeffs_buf_arm[job][i];
    for(j=s->num_coeffs[job][i]; j > 0; j-= 16*16, coeffs+=16*16) {
        s->hevcdsp.idct[4-2](coeffs, 16);
    }
    i=3;
    coeffs = s->coeffs_buf_arm[job][i] - s->num_coeffs[job][i];
    for(j=s->num_coeffs[job][i]; j > 0; j-= 32*32, coeffs+=32*32) {
        s->hevcdsp.idct[5-2](coeffs, 32);
    }*/

    rpi_cache_flush_one_gm_ptr(&s->coeffs_buf_accelerated[job], RPI_CACHE_FLUSH_MODE_WB_INVALIDATE);
    s->vpu_id = vpu_post_code2( vpu_get_fn(), vpu_get_constants(), s->coeffs_buf_vc[job][2],
                               s->num_coeffs[job][2] >> 8, s->coeffs_buf_vc[job][3] - sizeof(int16_t) * s->num_coeffs[job][3],
                               s->num_coeffs[job][3] >> 10, 0, &s->coeffs_buf_accelerated[job]);
    //vpu_execute_code( vpu_get_fn(), vpu_get_constants(), s->coeffs_buf_vc[2], s->num_coeffs[2] >> 8, s->coeffs_buf_vc[3], s->num_coeffs[3] >> 10, 0);
    //gpu_cache_flush(&s->coeffs_buf_accelerated);
    //vpu_wait(s->vpu_id);

    for(i=0;i<4;i++)
        s->num_coeffs[job][i] = 0;
}
#endif


#define RPI_OPT_SEP_PRED 0


// I-pred, transform_and_add for all blocks types done here
// All ARM
#if RPI_OPT_SEP_PRED
static void rpi_execute_pred_cmds(HEVCContext * const s, const int do_luma, const int do_chroma)
#else
static void rpi_execute_pred_cmds(HEVCContext * const s)
#endif
{
  int i;
  HEVCRpiIntraPredEnv * iap = &s->jb1->intra;
  const HEVCPredCmd *cmd = iap->cmds;
#ifdef RPI
  HEVCLocalContextIntra *lc = &s->HEVClcIntra;
#else
  HEVCLocalContext *lc = s->HEVClc;
#endif

  for(i = iap->n; i > 0; i--, cmd++) {
//      printf("i=%d cmd=%p job1=%d job0=%d\n",i,cmd,s->pass1_job,s->pass0_job);
#if RPI_OPT_SEP_PRED
      if (!(cmd->c_idx == 0 ? do_luma : do_chroma)) {
          continue;
      }
#endif

      switch (cmd->type)
      {
          case RPI_PRED_INTRA:
              lc->tu.intra_pred_mode_c = lc->tu.intra_pred_mode = cmd->i_pred.mode;
              lc->na.cand_bottom_left  = (cmd->na >> 4) & 1;
              lc->na.cand_left         = (cmd->na >> 3) & 1;
              lc->na.cand_up_left      = (cmd->na >> 2) & 1;
              lc->na.cand_up           = (cmd->na >> 1) & 1;
              lc->na.cand_up_right     = (cmd->na >> 0) & 1;
              if (!av_rpi_is_sand_frame(s->frame) || cmd->c_idx == 0)
                  s->hpc.intra_pred[cmd->size - 2](s, cmd->i_pred.x, cmd->i_pred.y, cmd->c_idx);
              else
                  s->hpc.intra_pred_c[cmd->size - 2](s, cmd->i_pred.x, cmd->i_pred.y, cmd->c_idx);
              break;

          case RPI_PRED_ADD_RESIDUAL:
              s->hevcdsp.add_residual[cmd->size - 2](cmd->ta.dst, (int16_t *)cmd->ta.buf, cmd->ta.stride);
              break;
          case RPI_PRED_ADD_DC:
              s->hevcdsp.add_residual_dc[cmd->size - 2](cmd->dc.dst, cmd->dc.stride, cmd->dc.dc);
              break;
#if RPI_HEVC_SAND
          case RPI_PRED_ADD_RESIDUAL_U:
              s->hevcdsp.add_residual_u[cmd->size - 2](cmd->ta.dst, (int16_t *)cmd->ta.buf, cmd->ta.stride, cmd->ta.dc);
              break;
          case RPI_PRED_ADD_RESIDUAL_V:
              s->hevcdsp.add_residual_v[cmd->size - 2](cmd->ta.dst, (int16_t *)cmd->ta.buf, cmd->ta.stride, cmd->ta.dc);
              break;
          case RPI_PRED_ADD_RESIDUAL_C:
              s->hevcdsp.add_residual_c[cmd->size - 2](cmd->ta.dst, (int16_t *)cmd->ta.buf, cmd->ta.stride);
              break;
          case RPI_PRED_ADD_DC_U:
          case RPI_PRED_ADD_DC_V:
              s->hevcdsp.add_residual_dc_c[cmd->size - 2](cmd->dc.dst, cmd->dc.stride, cmd->dc.dc);
              break;
#endif

          case RPI_PRED_I_PCM:
              pcm_extract(s, cmd->i_pcm.src, cmd->i_pcm.src_len, cmd->i_pcm.x, cmd->i_pcm.y, 1 << cmd->size);
              break;

          default:
              av_log(NULL, AV_LOG_PANIC, "Bad command %d in worker pred Q\n", cmd->type);
              abort();
      }
  }
#if RPI_OPT_SEP_PRED
  if (do_luma)
#endif
  {
      iap->n = 0;
  }
}


#endif

#ifdef RPI

// Set initial uniform job values & zero ctu_count
static void rpi_begin(HEVCContext *s)
{
#if RPI_INTER
    unsigned int i;
    HEVCRpiJob * const jb = s->jb0;
    HEVCRpiInterPredEnv *const cipe = &jb->chroma_ip;
    HEVCRpiInterPredEnv *const yipe = &jb->luma_ip;

    const uint16_t pic_width_y        = s->ps.sps->width;
    const uint16_t pic_height_y       = s->ps.sps->height;

    const uint16_t pic_width_c        = s->ps.sps->width >> s->ps.sps->hshift[1];
    const uint16_t pic_height_c       = s->ps.sps->height >> s->ps.sps->vshift[1];

    rpi_inter_pred_reset(cipe);
    for (i = 0; i < cipe->n; i++) {
        HEVCRpiInterPredQ * const cp = cipe->q + i;
        qpu_mc_pred_c_s_t * const u = &cp->qpu_mc_base->c.s;

        u->next_src1.x = 0;
        u->next_src1.y = 0;
        u->next_src1.base = 0;
        u->pic_cw = pic_width_c;
        u->pic_ch = pic_height_c;
        u->stride2 = av_rpi_sand_frame_stride2(s->frame);
        u->stride1 = av_rpi_sand_frame_stride1(s->frame);
        u->wdenom = s->sh.chroma_log2_weight_denom;
        cp->last_l0 = &u->next_src1;

        u->next_fn = 0;
        u->next_src2.x = 0;
        u->next_src2.y = 0;
        u->next_src2.base = 0;
        cp->last_l1 = &u->next_src2;

        cp->qpu_mc_curr = (qpu_mc_pred_cmd_t *)(u + 1);
    }

    rpi_inter_pred_reset(yipe);
    for (i = 0; i < yipe->n; i++) {
        HEVCRpiInterPredQ * const yp = yipe->q + i;
        qpu_mc_pred_y_s_t * const y = &yp->qpu_mc_base->y.s;

        y->next_src1.x = 0;
        y->next_src1.y = 0;
        y->next_src1.base = 0;
        y->next_src2.x = 0;
        y->next_src2.y = 0;
        y->next_src2.base = 0;
        y->pic_h = pic_height_y;
        y->pic_w = pic_width_y;
        y->stride2 = av_rpi_sand_frame_stride2(s->frame);
        y->stride1 = av_rpi_sand_frame_stride1(s->frame);
        y->wdenom = s->sh.luma_log2_weight_denom;
        y->next_fn = 0;
        yp->last_l0 = &y->next_src1;
        yp->last_l1 = &y->next_src2;

        yp->qpu_mc_curr = (qpu_mc_pred_cmd_t *)(y + 1);
    }

    s->last_y8_p = NULL;
    s->last_y8_l1 = NULL;

    for (i = 0; i != FF_ARRAY_ELEMS(jb->progress); ++i) {
        jb->progress[i] = -1;
    }

#endif
    s->ctu_count = 0;
}
#endif


#if RPI_INTER
#if !RPI_QPU_EMU_Y || !RPI_QPU_EMU_C
static unsigned int mc_terminate_add_qpu(HEVCContext * const s,
                                     const vpu_qpu_job_h vqj,
                                     rpi_cache_flush_env_t * const rfe,
                                     HEVCRpiInterPredEnv * const ipe)
{
    unsigned int i;
    uint32_t mail[QPU_N_MAX][QPU_MAIL_EL_VALS];
    unsigned int max_block = 0;

    if (!ipe->used) {
        return 0;
    }

    if (ipe->curr != 0) {
        rpi_inter_pred_sync(ipe);
    }

    // Add final commands to Q
    for(i = 0; i != ipe->n; ++i) {
        HEVCRpiInterPredQ * const yp = ipe->q + i;
        qpu_mc_src_t *const p0 = yp->last_l0;
        qpu_mc_src_t *const p1 = yp->last_l1;
        const unsigned int block_size = (char *)yp->qpu_mc_curr - (char *)yp->qpu_mc_base;

        if (block_size > max_block)
            max_block = block_size;

        yp->qpu_mc_curr->data[-1] = yp->code_exit;

        // Need to set the srcs for L0 & L1 to something that can be (pointlessly) prefetched
        p0->x = MC_DUMMY_X;
        p0->y = MC_DUMMY_Y;
        p0->base = s->qpu_dummy_frame_qpu;
        p1->x = MC_DUMMY_X;
        p1->y = MC_DUMMY_Y;
        p1->base = s->qpu_dummy_frame_qpu;

        yp->last_l0 = NULL;
        yp->last_l1 = NULL;

        // Add to mailbox list
        mail[i][0] = ipe->gptr.vc + ((uint8_t *)yp->qpu_mc_base - ipe->gptr.arm);
        mail[i][1] = yp->code_setup;
    }

#if RPI_CACHE_UNIF_MVS
    // We don't need invalidate here as the uniforms aren't changed by the QPU
    // and leaving them in ARM cache avoids (pointless) pre-reads when writing
    // new values which seems to give us a small performance advantage
    //
    // In most cases we will not have a completely packed set of uniforms and as
    // we have a 2d invalidate we writeback all uniform Qs to the depth of the
    // fullest
    rpi_cache_flush_add_gm_blocks(rfe, &ipe->gptr, RPI_CACHE_FLUSH_MODE_WRITEBACK,
                                  (uint8_t *)ipe->q[0].qpu_mc_base - ipe->gptr.arm, max_block,
                                  ipe->n, ipe->max_fill + ipe->min_gap);
#endif
    vpu_qpu_job_add_qpu(vqj, ipe->n, (uint32_t *)mail);

    return 1;
}
#endif

#if RPI_QPU_EMU_Y || RPI_QPU_EMU_C
static unsigned int mc_terminate_add_emu(HEVCContext * const s,
                                     const vpu_qpu_job_h vqj,
                                     rpi_cache_flush_env_t * const rfe,
                                     HEVCRpiInterPredEnv * const ipe)
{
    unsigned int i;
    if (!ipe->used) {
        return 0;
    }

    if (ipe->curr != 0) {
        rpi_inter_pred_sync(ipe);
    }

    // Add final commands to Q
    for(i = 0; i != ipe->n; ++i) {
        HEVCRpiInterPredQ * const yp = ipe->q + i;
        qpu_mc_src_t *const p0 = yp->last_l0;
        qpu_mc_src_t *const p1 = yp->last_l1;

        yp->qpu_mc_curr->data[-1] = yp->code_exit;

        // Need to set the srcs for L0 & L1 to something that can be (pointlessly) prefetched
        p0->x = MC_DUMMY_X;
        p0->y = MC_DUMMY_Y;
        p0->base = s->qpu_dummy_frame_emu;
        p1->x = MC_DUMMY_X;
        p1->y = MC_DUMMY_Y;
        p1->base = s->qpu_dummy_frame_emu;

        yp->last_l0 = NULL;
        yp->last_l1 = NULL;
    }

    return 1;
}
#endif


#if RPI_QPU_EMU_Y
#define mc_terminate_add_y mc_terminate_add_emu
#else
#define mc_terminate_add_y mc_terminate_add_qpu
#endif
#if RPI_QPU_EMU_C
#define mc_terminate_add_c mc_terminate_add_emu
#else
#define mc_terminate_add_c mc_terminate_add_qpu
#endif
#endif

#ifdef RPI


static void flush_frame(HEVCContext *s,AVFrame *frame)
{
  rpi_cache_flush_env_t * rfe = rpi_cache_flush_init();
  rpi_cache_flush_add_frame(rfe, frame, RPI_CACHE_FLUSH_MODE_WB_INVALIDATE);
  rpi_cache_flush_finish(rfe);
}


// Core execution tasks
static void worker_core(HEVCContext * const s)
{
#if RPI_OPT_SEP_PRED
    vpu_qpu_wait_h sync_c;
#endif
    vpu_qpu_wait_h sync_y;

    HEVCRpiJob * const jb = s->jb1;
    int pred_y, pred_c;

    const vpu_qpu_job_h vqj = vpu_qpu_job_new();
    rpi_cache_flush_env_t * const rfe = rpi_cache_flush_init();

    {
        const HEVCRpiCoeffsEnv * const cf = &jb->coeffs;
        if (cf->s[3].n + cf->s[2].n != 0)
        {
            const unsigned int csize = sizeof(cf->s[3].buf[0]);
            const unsigned int offset32 = ((cf->s[3].buf - cf->s[2].buf) - cf->s[3].n) * csize;
            vpu_qpu_job_add_vpu(vqj,
                vpu_get_fn(s->ps.sps->bit_depth),
                vpu_get_constants(),
                cf->gptr.vc,
                cf->s[2].n >> 8,
                cf->gptr.vc + offset32,
                cf->s[3].n >> 10,
                0);

            rpi_cache_flush_add_gm_range(rfe, &cf->gptr, RPI_CACHE_FLUSH_MODE_WB_INVALIDATE, 0, cf->s[2].n * csize);
            rpi_cache_flush_add_gm_range(rfe, &cf->gptr, RPI_CACHE_FLUSH_MODE_WB_INVALIDATE, offset32, cf->s[3].n * csize);
        }
    }

    pred_c = mc_terminate_add_c(s, vqj, rfe, &jb->chroma_ip);

// We can take a sync here and try to locally overlap QPU processing with ARM
// but testing showed a slightly negative benefit with noticable extra complexity
#if RPI_OPT_SEP_PRED
    vpu_qpu_job_add_sync_this(vqj, &sync_c);
#endif

    pred_y = mc_terminate_add_y(s, vqj, rfe, &jb->luma_ip);

    vpu_qpu_job_add_sync_this(vqj, &sync_y);


    // We are expecting a contiguous Z-shaped set of blocks
    // So generate up to 3 blocks:
    //   1st line
    //   body
    //   last line
    // This will work even if we don't have the expected geometry
    if (pred_y || pred_c)
    {
        const HEVCRpiDeblkEnv *const de = &jb->deblk;
        const HEVCRpiDeblkBlk * db = de->blks + 0;
        const unsigned int ctb_size = 1 << s->ps.sps->log2_ctb_size;
        unsigned int x0 = db->x_ctb;
        unsigned int xx = x0 + ctb_size;
        unsigned int y0 = db->y_ctb;

        unsigned int blks_tlbr[3][4] = {{~0U, ~0U, 0, 0}, {~0U, ~0U, 0, 0}, {~0U, ~0U, 0, 0}};
        unsigned int b = 0;
        unsigned int i;

        for (i = 1, ++db; i < de->n; ++i, ++db)
        {
            if (db->x_ctb == xx && db->y_ctb == y0) {
                xx += ctb_size;
            }
            else
            {
                unsigned int * const tlbr = blks_tlbr[b];
                if (tlbr[0] > y0)
                    tlbr[0] = y0;
                if (tlbr[1] > x0)
                    tlbr[1] = x0;
                if (tlbr[2] < y0 + ctb_size)
                    tlbr[2] = y0 + ctb_size;
                if (tlbr[3] < xx)
                    tlbr[3] = xx;
                x0 = db->x_ctb;
                xx = x0 + ctb_size;
                y0 = db->y_ctb;
                b = 1;
            }
        }

        if (blks_tlbr[b][0] != ~0U)
            ++b;

        {
            unsigned int * const tlbr = blks_tlbr[b];
            tlbr[0] = y0;
            tlbr[1] = x0;
            tlbr[2] = y0 + ctb_size;
            tlbr[3] = xx;
        }

        // ??? Coalesce blocks ???
        for (i = 0; i <= b; ++i) {
            const unsigned int * const tlbr = blks_tlbr[i];
            rpi_cache_flush_add_frame_block(rfe, s->frame, RPI_CACHE_FLUSH_MODE_INVALIDATE,
              tlbr[1], tlbr[0], tlbr[3] - tlbr[1], tlbr[2] - tlbr[0], s->ps.sps->vshift[1], pred_y, pred_c);
        }
    }


    // Having accumulated some commands - do them
    rpi_cache_flush_finish(rfe);

    // Await progress as required
    {
        unsigned int i;
        for (i = 0; i != FF_ARRAY_ELEMS(jb->progress); ++i) {
            if (jb->progress[i] >= 0) {
                ff_hevc_progress_wait_recon(s, jb, s->DPB + i, jb->progress[i]);
            }
        }
    }

    vpu_qpu_job_finish(vqj);

    worker_pic_reset(&jb->coeffs);

    // If we have emulated VPU ops - do it here
#if RPI_QPU_EMU_Y || RPI_QPU_EMU_C
    if (av_rpi_is_sand8_frame(s->frame))
#if RPI_QPU_EMU_Y && RPI_QPU_EMU_C
        rpi_shader_c8(s, &jb->luma_ip, &jb->chroma_ip);
#elif RPI_QPU_EMU_Y
        rpi_shader_c8(s, &jb->luma_ip, NULL);
#else
        rpi_shader_c8(s, NULL, &jb->chroma_ip);
#endif
    else
#if RPI_QPU_EMU_Y && RPI_QPU_EMU_C
        rpi_shader_c16(s, &jb->luma_ip, &jb->chroma_ip);
#elif RPI_QPU_EMU_Y
        rpi_shader_c16(s, &jb->luma_ip, NULL);
#else
        rpi_shader_c16(s, NULL, &jb->chroma_ip);
#endif
#endif

#if RPI_OPT_SEP_PRED
    // Wait for transform completion
    vpu_qpu_wait(&sync_c);

    // Perform intra prediction and residual reconstruction
    rpi_execute_pred_cmds(s, 0, 1);

    // Wait for transform completion
    vpu_qpu_wait(&sync_y);

    // Perform intra prediction and residual reconstruction
    rpi_execute_pred_cmds(s, 1, 0);
#else
    // Wait for transform completion
    vpu_qpu_wait(&sync_y);

    // Perform intra prediction and residual reconstruction
    rpi_execute_pred_cmds(s);
#endif

    // Perform deblocking for CTBs in this row
    rpi_execute_dblk_cmds(s);
}

static void rpi_do_all_passes(HEVCContext *s)
{
    // Called from main thread - must be no pending background jobs
    av_assert0(s->pass0_job == s->pass1_job && s->jb0 == s->jb1 && !s->jb0->pending);

    // Do the various passes - common with the worker code
    worker_core(s);
    // Prepare next batch
    rpi_begin(s);
}


#endif

static int hls_decode_entry(AVCodecContext *avctxt, void *isFilterThread)
{
    HEVCContext *s  = avctxt->priv_data;
    int ctb_size    = 1 << s->ps.sps->log2_ctb_size;
    int more_data   = 1;
    int x_ctb       = 0;
    int y_ctb       = 0;
    int ctb_addr_ts = s->ps.pps->ctb_addr_rs_to_ts[s->sh.slice_ctb_addr_rs];

#ifdef RPI
    // * We don't support cross_component_prediction_enabled_flag but as that
    //   must be 0 unless we have 4:4:4 there is no point testing for it as we
    //   only deal with sand which is never 4:4:4
    //   [support wouldn't be hard]
    s->enable_rpi =
        ((s->ps.sps->bit_depth == 8 && s->frame->format == AV_PIX_FMT_SAND128) ||
         (s->ps.sps->bit_depth == 10 && s->frame->format == AV_PIX_FMT_SAND64_10));
#endif
    //printf("L0=%d L1=%d\n",s->sh.nb_refs[L1],s->sh.nb_refs[L1]);

    if (!ctb_addr_ts && s->sh.dependent_slice_segment_flag) {
        av_log(s->avctx, AV_LOG_ERROR, "Impossible initial tile.\n");
        return AVERROR_INVALIDDATA;
    }

    if (s->sh.dependent_slice_segment_flag) {
        int prev_rs = s->ps.pps->ctb_addr_ts_to_rs[ctb_addr_ts - 1];
        if (s->tab_slice_address[prev_rs] != s->sh.slice_addr) {
            av_log(s->avctx, AV_LOG_ERROR, "Previous slice segment missing\n");
            return AVERROR_INVALIDDATA;
        }
    }

#ifdef RPI
    // Worker must be idle at start
    av_assert0(s->pass0_job == s->pass1_job && s->jb0 == s->jb1 && !s->jb0->pending);
    rpi_begin(s);
#endif

    while (more_data && ctb_addr_ts < s->ps.sps->ctb_size) {
        const int ctb_addr_rs = s->ps.pps->ctb_addr_ts_to_rs[ctb_addr_ts];

        x_ctb = (ctb_addr_rs % ((s->ps.sps->width + ctb_size - 1) >> s->ps.sps->log2_ctb_size)) << s->ps.sps->log2_ctb_size;
        y_ctb = (ctb_addr_rs / ((s->ps.sps->width + ctb_size - 1) >> s->ps.sps->log2_ctb_size)) << s->ps.sps->log2_ctb_size;
        hls_decode_neighbour(s, x_ctb, y_ctb, ctb_addr_ts);

        ff_hevc_cabac_init(s, ctb_addr_ts);

        hls_sao_param(s, x_ctb >> s->ps.sps->log2_ctb_size, y_ctb >> s->ps.sps->log2_ctb_size);

        s->deblock[ctb_addr_rs].beta_offset = s->sh.beta_offset;
        s->deblock[ctb_addr_rs].tc_offset   = s->sh.tc_offset;
        s->filter_slice_edges[ctb_addr_rs]  = s->sh.slice_loop_filter_across_slices_enabled_flag;

        more_data = hls_coding_quadtree(s, x_ctb, y_ctb, s->ps.sps->log2_ctb_size, 0);

#ifdef RPI
        // Report progress so we can use our MVs in other frames
        // If we are tiled then this isn't really optimal but given that tiling
        // can change on a per pic basis (described in PPS) other schemes are
        // quite a lot harder
        if (s->threads_type == FF_THREAD_FRAME && x_ctb + ctb_size >= s->ps.sps->width) {
            ff_hevc_progress_signal_mv(s, y_ctb + ctb_size - 1);
        }

        if (s->enable_rpi) {
            int q_full = (++s->ctu_count >= s->max_ctu_count);

            if (rpi_inter_pred_next_ctu(&s->jb0->luma_ip) != 0)
                q_full = 1;
            if (rpi_inter_pred_next_ctu(&s->jb0->chroma_ip) != 0)
                q_full = 1;

            s->jb0->deblk.blks[s->jb0->deblk.n].x_ctb = x_ctb;
            s->jb0->deblk.blks[s->jb0->deblk.n++].y_ctb = y_ctb;

            if (q_full) {
                if (s->used_for_ref)
                {
//                  printf("%d %d/%d job=%d, x,y=%d,%d\n",s->ctu_count,s->num_dblk_cmds[s->pass0_job],RPI_MAX_DEBLOCK_CMDS,s->pass0_job, x_ctb, y_ctb);

//                  worker_wait(s);
                    // Split work load onto separate threads so we make as rapid progress as possible with this frame
                    // Pass on this job to worker thread
                    worker_submit_job(s);

                    // Make sure we have space to prepare the next job
                    worker_pass0_ready(s);

                    // Prepare the next batch of commands
                    rpi_begin(s);
                } else {
                    // Non-ref frame so do it all on this thread
                    rpi_do_all_passes(s);
                }
            }

        }
#endif


        if (more_data < 0) {
            s->tab_slice_address[ctb_addr_rs] = -1;
            return more_data;
        }


        ctb_addr_ts++;
        ff_hevc_save_states(s, ctb_addr_ts);
#ifdef RPI
        if (s->enable_rpi)
            continue;
#endif
        ff_hevc_hls_filters(s, x_ctb, y_ctb, ctb_size);
    }

#ifdef RPI

    // Wait for the worker to finish all its jobs
    if (s->enable_rpi) {
        worker_wait(s);
    }

    // Finish off any half-completed rows
    if (s->enable_rpi && s->ctu_count) {
        rpi_do_all_passes(s);
    }

#if RPI_TSTATS
    {
        HEVCRpiStats *const ts = &s->tstats;

        printf("=== P: xy00:%5d/%5d/%5d/%5d h16gl:%5d/%5d w8gl:%5d/%5d y8m:%d\n    B: xy00:%5d/%5d/%5d/%5d h16gl:%5d/%5d\n",
               ts->y_pred1_xy, ts->y_pred1_x0, ts->y_pred1_y0, ts->y_pred1_x0y0,
               ts->y_pred1_hgt16, ts->y_pred1_hle16, ts->y_pred1_wgt8, ts->y_pred1_wle8, ts->y_pred1_y8_merge,
               ts->y_pred2_xy, ts->y_pred2_x0, ts->y_pred2_y0, ts->y_pred2_x0y0,
               ts->y_pred2_hgt16, ts->y_pred2_hle16);
        memset(ts, 0, sizeof(*ts));
    }
#endif

#endif

    if (x_ctb + ctb_size >= s->ps.sps->width &&
        y_ctb + ctb_size >= s->ps.sps->height)
        ff_hevc_hls_filter(s, x_ctb, y_ctb, ctb_size);

    return ctb_addr_ts;
}

static int hls_slice_data(HEVCContext *s)
{
    int arg[2];
    int ret[2];

    arg[0] = 0;
    arg[1] = 1;

    s->avctx->execute(s->avctx, hls_decode_entry, arg, ret , 1, sizeof(int));
    return ret[0];
}
static int hls_decode_entry_wpp(AVCodecContext *avctxt, void *input_ctb_row, int job, int self_id)
{
    HEVCContext *s1  = avctxt->priv_data, *s;
    HEVCLocalContext *lc;
    int ctb_size    = 1<< s1->ps.sps->log2_ctb_size;
    int more_data   = 1;
    int *ctb_row_p    = input_ctb_row;
    int ctb_row = ctb_row_p[job];
    int ctb_addr_rs = s1->sh.slice_ctb_addr_rs + ctb_row * ((s1->ps.sps->width + ctb_size - 1) >> s1->ps.sps->log2_ctb_size);
    int ctb_addr_ts = s1->ps.pps->ctb_addr_rs_to_ts[ctb_addr_rs];
    int thread = ctb_row % s1->threads_number;
    int ret;

    s = s1->sList[self_id];
    lc = s->HEVClc;

#ifdef RPI
    s->enable_rpi = 0;
    //printf("Wavefront\n");
#endif

    if(ctb_row) {
        ret = init_get_bits8(&lc->gb, s->data + s->sh.offset[ctb_row - 1], s->sh.size[ctb_row - 1]);

        if (ret < 0)
            return ret;
        ff_init_cabac_decoder(&lc->cc, s->data + s->sh.offset[(ctb_row)-1], s->sh.size[ctb_row - 1]);
    }

    while(more_data && ctb_addr_ts < s->ps.sps->ctb_size) {
        int x_ctb = (ctb_addr_rs % s->ps.sps->ctb_width) << s->ps.sps->log2_ctb_size;
        int y_ctb = (ctb_addr_rs / s->ps.sps->ctb_width) << s->ps.sps->log2_ctb_size;

        hls_decode_neighbour(s, x_ctb, y_ctb, ctb_addr_ts);

        ff_thread_await_progress2(s->avctx, ctb_row, thread, SHIFT_CTB_WPP);

        if (atomic_load(&s1->wpp_err)) {
            ff_thread_report_progress2(s->avctx, ctb_row , thread, SHIFT_CTB_WPP);
            return 0;
        }

        ff_hevc_cabac_init(s, ctb_addr_ts);
        hls_sao_param(s, x_ctb >> s->ps.sps->log2_ctb_size, y_ctb >> s->ps.sps->log2_ctb_size);
        more_data = hls_coding_quadtree(s, x_ctb, y_ctb, s->ps.sps->log2_ctb_size, 0);

        if (more_data < 0) {
            s->tab_slice_address[ctb_addr_rs] = -1;
            atomic_store(&s1->wpp_err, 1);
            ff_thread_report_progress2(s->avctx, ctb_row ,thread, SHIFT_CTB_WPP);
            return more_data;
        }

        ctb_addr_ts++;

        ff_hevc_save_states(s, ctb_addr_ts);
        ff_thread_report_progress2(s->avctx, ctb_row, thread, 1);
        ff_hevc_hls_filters(s, x_ctb, y_ctb, ctb_size);

        if (!more_data && (x_ctb+ctb_size) < s->ps.sps->width && ctb_row != s->sh.num_entry_point_offsets) {
            atomic_store(&s1->wpp_err, 1);
            ff_thread_report_progress2(s->avctx, ctb_row ,thread, SHIFT_CTB_WPP);
            return 0;
        }

        if ((x_ctb+ctb_size) >= s->ps.sps->width && (y_ctb+ctb_size) >= s->ps.sps->height ) {
            ff_hevc_hls_filter(s, x_ctb, y_ctb, ctb_size);
            ff_thread_report_progress2(s->avctx, ctb_row , thread, SHIFT_CTB_WPP);
            return ctb_addr_ts;
        }
        ctb_addr_rs       = s->ps.pps->ctb_addr_ts_to_rs[ctb_addr_ts];
        x_ctb+=ctb_size;

        if(x_ctb >= s->ps.sps->width) {
            break;
        }
    }
    ff_thread_report_progress2(s->avctx, ctb_row ,thread, SHIFT_CTB_WPP);

    return 0;
}

static int hls_slice_data_wpp(HEVCContext *s, const H2645NAL *nal)
{
    const uint8_t *data = nal->data;
    int length          = nal->size;
    HEVCLocalContext *lc = s->HEVClc;
    int *ret = av_malloc_array(s->sh.num_entry_point_offsets + 1, sizeof(int));
    int *arg = av_malloc_array(s->sh.num_entry_point_offsets + 1, sizeof(int));
    int64_t offset;
    int64_t startheader, cmpt = 0;
    int i, j, res = 0;

    if (!ret || !arg) {
        av_free(ret);
        av_free(arg);
        return AVERROR(ENOMEM);
    }

    if (s->sh.slice_ctb_addr_rs + s->sh.num_entry_point_offsets * s->ps.sps->ctb_width >= s->ps.sps->ctb_width * s->ps.sps->ctb_height) {
        av_log(s->avctx, AV_LOG_ERROR, "WPP ctb addresses are wrong (%d %d %d %d)\n",
            s->sh.slice_ctb_addr_rs, s->sh.num_entry_point_offsets,
            s->ps.sps->ctb_width, s->ps.sps->ctb_height
        );
        res = AVERROR_INVALIDDATA;
        goto error;
    }

    ff_alloc_entries(s->avctx, s->sh.num_entry_point_offsets + 1);

    if (!s->sList[1]) {
        for (i = 1; i < s->threads_number; i++) {
            s->sList[i] = av_malloc(sizeof(HEVCContext));
            memcpy(s->sList[i], s, sizeof(HEVCContext));
            s->HEVClcList[i] = av_mallocz(sizeof(HEVCLocalContext));
            s->sList[i]->HEVClc = s->HEVClcList[i];
        }
    }

    offset = (lc->gb.index >> 3);

    for (j = 0, cmpt = 0, startheader = offset + s->sh.entry_point_offset[0]; j < nal->skipped_bytes; j++) {
        if (nal->skipped_bytes_pos[j] >= offset && nal->skipped_bytes_pos[j] < startheader) {
            startheader--;
            cmpt++;
        }
    }

    for (i = 1; i < s->sh.num_entry_point_offsets; i++) {
        offset += (s->sh.entry_point_offset[i - 1] - cmpt);
        for (j = 0, cmpt = 0, startheader = offset
             + s->sh.entry_point_offset[i]; j < nal->skipped_bytes; j++) {
            if (nal->skipped_bytes_pos[j] >= offset && nal->skipped_bytes_pos[j] < startheader) {
                startheader--;
                cmpt++;
            }
        }
        s->sh.size[i - 1] = s->sh.entry_point_offset[i] - cmpt;
        s->sh.offset[i - 1] = offset;

    }
    if (s->sh.num_entry_point_offsets != 0) {
        offset += s->sh.entry_point_offset[s->sh.num_entry_point_offsets - 1] - cmpt;
        if (length < offset) {
            av_log(s->avctx, AV_LOG_ERROR, "entry_point_offset table is corrupted\n");
            res = AVERROR_INVALIDDATA;
            goto error;
        }
        s->sh.size[s->sh.num_entry_point_offsets - 1] = length - offset;
        s->sh.offset[s->sh.num_entry_point_offsets - 1] = offset;

    }
    s->data = data;

    for (i = 1; i < s->threads_number; i++) {
        s->sList[i]->HEVClc->first_qp_group = 1;
        s->sList[i]->HEVClc->qp_y = s->sList[0]->HEVClc->qp_y;
        memcpy(s->sList[i], s, sizeof(HEVCContext));
        s->sList[i]->HEVClc = s->HEVClcList[i];
    }

    atomic_store(&s->wpp_err, 0);
    ff_reset_entries(s->avctx);

    for (i = 0; i <= s->sh.num_entry_point_offsets; i++) {
        arg[i] = i;
        ret[i] = 0;
    }

    if (s->ps.pps->entropy_coding_sync_enabled_flag)
        s->avctx->execute2(s->avctx, hls_decode_entry_wpp, arg, ret, s->sh.num_entry_point_offsets + 1);

    for (i = 0; i <= s->sh.num_entry_point_offsets; i++)
        res += ret[i];
error:
    av_free(ret);
    av_free(arg);
    return res;
}

static int set_side_data(HEVCContext *s)
{
    AVFrame *out = s->ref->frame;

    if (s->sei_frame_packing_present &&
        s->frame_packing_arrangement_type >= 3 &&
        s->frame_packing_arrangement_type <= 5 &&
        s->content_interpretation_type > 0 &&
        s->content_interpretation_type < 3) {
        AVStereo3D *stereo = av_stereo3d_create_side_data(out);
        if (!stereo)
            return AVERROR(ENOMEM);

        switch (s->frame_packing_arrangement_type) {
        case 3:
            if (s->quincunx_subsampling)
                stereo->type = AV_STEREO3D_SIDEBYSIDE_QUINCUNX;
            else
                stereo->type = AV_STEREO3D_SIDEBYSIDE;
            break;
        case 4:
            stereo->type = AV_STEREO3D_TOPBOTTOM;
            break;
        case 5:
            stereo->type = AV_STEREO3D_FRAMESEQUENCE;
            break;
        }

        if (s->content_interpretation_type == 2)
            stereo->flags = AV_STEREO3D_FLAG_INVERT;
    }

    if (s->sei_display_orientation_present &&
        (s->sei_anticlockwise_rotation || s->sei_hflip || s->sei_vflip)) {
        double angle = s->sei_anticlockwise_rotation * 360 / (double) (1 << 16);
        AVFrameSideData *rotation = av_frame_new_side_data(out,
                                                           AV_FRAME_DATA_DISPLAYMATRIX,
                                                           sizeof(int32_t) * 9);
        if (!rotation)
            return AVERROR(ENOMEM);

        av_display_rotation_set((int32_t *)rotation->data, angle);
        av_display_matrix_flip((int32_t *)rotation->data,
                               s->sei_hflip, s->sei_vflip);
    }

    // Decrement the mastering display flag when IRAP frame has no_rasl_output_flag=1
    // so the side data persists for the entire coded video sequence.
    if (s->sei_mastering_display_info_present > 0 &&
        IS_IRAP(s) && s->no_rasl_output_flag) {
        s->sei_mastering_display_info_present--;
    }
    if (s->sei_mastering_display_info_present) {
        // HEVC uses a g,b,r ordering, which we convert to a more natural r,g,b
        const int mapping[3] = {2, 0, 1};
        const int chroma_den = 50000;
        const int luma_den = 10000;
        int i;
        AVMasteringDisplayMetadata *metadata =
            av_mastering_display_metadata_create_side_data(out);
        if (!metadata)
            return AVERROR(ENOMEM);

        for (i = 0; i < 3; i++) {
            const int j = mapping[i];
            metadata->display_primaries[i][0].num = s->display_primaries[j][0];
            metadata->display_primaries[i][0].den = chroma_den;
            metadata->display_primaries[i][1].num = s->display_primaries[j][1];
            metadata->display_primaries[i][1].den = chroma_den;
        }
        metadata->white_point[0].num = s->white_point[0];
        metadata->white_point[0].den = chroma_den;
        metadata->white_point[1].num = s->white_point[1];
        metadata->white_point[1].den = chroma_den;

        metadata->max_luminance.num = s->max_mastering_luminance;
        metadata->max_luminance.den = luma_den;
        metadata->min_luminance.num = s->min_mastering_luminance;
        metadata->min_luminance.den = luma_den;
        metadata->has_luminance = 1;
        metadata->has_primaries = 1;

        av_log(s->avctx, AV_LOG_DEBUG, "Mastering Display Metadata:\n");
        av_log(s->avctx, AV_LOG_DEBUG,
               "r(%5.4f,%5.4f) g(%5.4f,%5.4f) b(%5.4f %5.4f) wp(%5.4f, %5.4f)\n",
               av_q2d(metadata->display_primaries[0][0]),
               av_q2d(metadata->display_primaries[0][1]),
               av_q2d(metadata->display_primaries[1][0]),
               av_q2d(metadata->display_primaries[1][1]),
               av_q2d(metadata->display_primaries[2][0]),
               av_q2d(metadata->display_primaries[2][1]),
               av_q2d(metadata->white_point[0]), av_q2d(metadata->white_point[1]));
        av_log(s->avctx, AV_LOG_DEBUG,
               "min_luminance=%f, max_luminance=%f\n",
               av_q2d(metadata->min_luminance), av_q2d(metadata->max_luminance));
    }

    if (s->a53_caption) {
        AVFrameSideData* sd = av_frame_new_side_data(out,
                                                     AV_FRAME_DATA_A53_CC,
                                                     s->a53_caption_size);
        if (sd)
            memcpy(sd->data, s->a53_caption, s->a53_caption_size);
        av_freep(&s->a53_caption);
        s->a53_caption_size = 0;
        s->avctx->properties |= FF_CODEC_PROPERTY_CLOSED_CAPTIONS;
    }

    return 0;
}

static int hevc_frame_start(HEVCContext *s)
{
    HEVCLocalContext *lc = s->HEVClc;
    int pic_size_in_ctb  = ((s->ps.sps->width  >> s->ps.sps->log2_min_cb_size) + 1) *
                           ((s->ps.sps->height >> s->ps.sps->log2_min_cb_size) + 1);
    int ret;

    memset(s->horizontal_bs, 0, s->bs_width * s->bs_height);
    memset(s->vertical_bs,   0, s->bs_width * s->bs_height);
    memset(s->cbf_luma,      0, s->ps.sps->min_tb_width * s->ps.sps->min_tb_height);
    memset(s->is_pcm,        0, (s->ps.sps->min_pu_width + 1) * (s->ps.sps->min_pu_height + 1));
    memset(s->tab_slice_address, -1, pic_size_in_ctb * sizeof(*s->tab_slice_address));

    s->is_decoded        = 0;
    s->first_nal_type    = s->nal_unit_type;

    s->no_rasl_output_flag = IS_IDR(s) || IS_BLA(s) || (s->nal_unit_type == HEVC_NAL_CRA_NUT && s->last_eos);

    if (s->ps.pps->tiles_enabled_flag)
        lc->end_of_tiles_x = s->ps.pps->column_width[0] << s->ps.sps->log2_ctb_size;

    ret = ff_hevc_set_new_ref(s, &s->frame, s->poc);
    if (ret < 0)
        goto fail;

    ret = ff_hevc_frame_rps(s);
    if (ret < 0) {
        av_log(s->avctx, AV_LOG_ERROR, "Error constructing the frame RPS.\n");
        goto fail;
    }

    s->ref->frame->key_frame = IS_IRAP(s);

    ret = set_side_data(s);
    if (ret < 0)
        goto fail;

    s->frame->pict_type = 3 - s->sh.slice_type;

    if (!IS_IRAP(s))
        ff_hevc_bump_frame(s);

    av_frame_unref(s->output_frame);
    ret = ff_hevc_output_frame(s, s->output_frame, 0);
    if (ret < 0)
        goto fail;

    if (!s->avctx->hwaccel)
        ff_thread_finish_setup(s->avctx);

    return 0;

fail:
    if (s->ref)
        ff_hevc_unref_frame(s, s->ref, ~0);
    s->ref = NULL;
    return ret;
}

static int decode_nal_unit(HEVCContext *s, const H2645NAL *nal)
{
    HEVCLocalContext *lc = s->HEVClc;
    GetBitContext *gb    = &lc->gb;
    int ctb_addr_ts, ret;

    *gb              = nal->gb;
    s->nal_unit_type = nal->type;
    s->temporal_id   = nal->temporal_id;

    switch (s->nal_unit_type) {
    case HEVC_NAL_VPS:
        ret = ff_hevc_decode_nal_vps(gb, s->avctx, &s->ps);
        if (ret < 0)
            goto fail;
        break;
    case HEVC_NAL_SPS:
        ret = ff_hevc_decode_nal_sps(gb, s->avctx, &s->ps,
                                     s->apply_defdispwin);
        if (ret < 0)
            goto fail;
        break;
    case HEVC_NAL_PPS:
        ret = ff_hevc_decode_nal_pps(gb, s->avctx, &s->ps);
        if (ret < 0)
            goto fail;
        break;
    case HEVC_NAL_SEI_PREFIX:
    case HEVC_NAL_SEI_SUFFIX:
        ret = ff_hevc_decode_nal_sei(s);
        if (ret < 0)
            goto fail;
        break;
    case HEVC_NAL_TRAIL_R:
    case HEVC_NAL_TRAIL_N:
    case HEVC_NAL_TSA_N:
    case HEVC_NAL_TSA_R:
    case HEVC_NAL_STSA_N:
    case HEVC_NAL_STSA_R:
    case HEVC_NAL_BLA_W_LP:
    case HEVC_NAL_BLA_W_RADL:
    case HEVC_NAL_BLA_N_LP:
    case HEVC_NAL_IDR_W_RADL:
    case HEVC_NAL_IDR_N_LP:
    case HEVC_NAL_CRA_NUT:
    case HEVC_NAL_RADL_N:
    case HEVC_NAL_RADL_R:
    case HEVC_NAL_RASL_N:
    case HEVC_NAL_RASL_R:
        ret = hls_slice_header(s);
        if (ret < 0)
            return ret;

        // The definition of _N unit types is "non-reference for other frames
        // with the same temporal_id" so they may/will be ref frames for pics
        // with a higher temporal_id.
        s->used_for_ref = s->ps.sps->max_sub_layers > s->temporal_id + 1 ||
            !(s->nal_unit_type == HEVC_NAL_TRAIL_N ||
                        s->nal_unit_type == HEVC_NAL_TSA_N   ||
                        s->nal_unit_type == HEVC_NAL_STSA_N  ||
                        s->nal_unit_type == HEVC_NAL_RADL_N  ||
                        s->nal_unit_type == HEVC_NAL_RASL_N);

#if DEBUG_DECODE_N
        {
            static int z = 0;
            if (IS_IDR(s)) {
                z = 1;
            }
            if (z != 0 && z++ > DEBUG_DECODE_N) {
                s->is_decoded = 0;
                break;
            }
        }
#endif
        if (!s->used_for_ref && s->avctx->skip_frame >= AVDISCARD_NONREF) {
            s->is_decoded = 0;
            break;
        }

        if (s->sh.first_slice_in_pic_flag) {
            if (s->max_ra == INT_MAX) {
                if (s->nal_unit_type == HEVC_NAL_CRA_NUT || IS_BLA(s)) {
                    s->max_ra = s->poc;
                } else {
                    if (IS_IDR(s))
                        s->max_ra = INT_MIN;
                }
            }

            if ((s->nal_unit_type == HEVC_NAL_RASL_R || s->nal_unit_type == HEVC_NAL_RASL_N) &&
                s->poc <= s->max_ra) {
                s->is_decoded = 0;
                break;
            } else {
                if (s->nal_unit_type == HEVC_NAL_RASL_R && s->poc > s->max_ra)
                    s->max_ra = INT_MIN;
            }

            ret = hevc_frame_start(s);
            if (ret < 0)
                return ret;
        } else if (!s->ref) {
            av_log(s->avctx, AV_LOG_ERROR, "First slice in a frame missing.\n");
            goto fail;
        }

        if (s->nal_unit_type != s->first_nal_type) {
            av_log(s->avctx, AV_LOG_ERROR,
                   "Non-matching NAL types of the VCL NALUs: %d %d\n",
                   s->first_nal_type, s->nal_unit_type);
            return AVERROR_INVALIDDATA;
        }

        if (!s->sh.dependent_slice_segment_flag &&
            s->sh.slice_type != HEVC_SLICE_I) {
            ret = ff_hevc_slice_rpl(s);
            if (ret < 0) {
                av_log(s->avctx, AV_LOG_WARNING,
                       "Error constructing the reference lists for the current slice.\n");
                goto fail;
            }
        }

        if (s->sh.first_slice_in_pic_flag && s->avctx->hwaccel) {
            ret = s->avctx->hwaccel->start_frame(s->avctx, NULL, 0);
            if (ret < 0)
                goto fail;
        }

        if (s->avctx->hwaccel) {
            ret = s->avctx->hwaccel->decode_slice(s->avctx, nal->raw_data, nal->raw_size);
            if (ret < 0)
                goto fail;
        } else {
            if (s->threads_number > 1 && s->sh.num_entry_point_offsets > 0)
                ctb_addr_ts = hls_slice_data_wpp(s, nal);
            else
                ctb_addr_ts = hls_slice_data(s);
            if (ctb_addr_ts >= (s->ps.sps->ctb_width * s->ps.sps->ctb_height)) {
                s->is_decoded = 1;
            }

            if (ctb_addr_ts < 0) {
                ret = ctb_addr_ts;
                goto fail;
            }
        }
        break;
    case HEVC_NAL_EOS_NUT:
    case HEVC_NAL_EOB_NUT:
        s->seq_decode = (s->seq_decode + 1) & 0xff;
        s->max_ra     = INT_MAX;
        break;
    case HEVC_NAL_AUD:
    case HEVC_NAL_FD_NUT:
        break;
    default:
        av_log(s->avctx, AV_LOG_INFO,
               "Skipping NAL unit %d\n", s->nal_unit_type);
    }

    return 0;
fail:
    if (s->avctx->err_recognition & AV_EF_EXPLODE)
        return ret;
    return 0;
}

static int decode_nal_units(HEVCContext *s, const uint8_t *buf, int length)
{
    int i, ret = 0;

    s->ref = NULL;
    s->last_eos = s->eos;
    s->eos = 0;

    /* split the input packet into NAL units, so we know the upper bound on the
     * number of slices in the frame */
    ret = ff_h2645_packet_split(&s->pkt, buf, length, s->avctx, s->is_nalff,
                                s->nal_length_size, s->avctx->codec_id, 1);
    if (ret < 0) {
        av_log(s->avctx, AV_LOG_ERROR,
               "Error splitting the input into NAL units.\n");
        return ret;
    }

    for (i = 0; i < s->pkt.nb_nals; i++) {
        if (s->pkt.nals[i].type == HEVC_NAL_EOB_NUT ||
            s->pkt.nals[i].type == HEVC_NAL_EOS_NUT)
            s->eos = 1;
    }

    /* decode the NAL units */
    for (i = 0; i < s->pkt.nb_nals; i++) {
        ret = decode_nal_unit(s, &s->pkt.nals[i]);
        if (ret < 0) {
            av_log(s->avctx, AV_LOG_WARNING,
                   "Error parsing NAL unit #%d.\n", i);
            goto fail;
        }
    }

fail:  // Also success path
    if (s->ref != NULL) {
        if (s->used_for_ref && s->threads_type == FF_THREAD_FRAME) {
#ifdef RPI
            rpi_flush_ref_frame_progress(s, &s->ref->tf, s->ps.sps->height);
#endif
            ff_hevc_progress_signal_all_done(s);
        }
#ifdef RPI
        // * Flush frame will become confused if we pass it something
        //   that doesn't have an expected number of planes (e.g. 400)
        //   So only flush if we are sure we can.
        else if (s->enable_rpi) {
            // Flush frame to real memory as we expect to be able to pass
            // it straight on to mmal
            flush_frame(s, s->frame);
        }
#endif
    }
    return ret;
}

static void print_md5(void *log_ctx, int level, uint8_t md5[16])
{
    int i;
    for (i = 0; i < 16; i++)
        av_log(log_ctx, level, "%02"PRIx8, md5[i]);
}

static int verify_md5(HEVCContext *s, AVFrame *frame)
{
    const AVPixFmtDescriptor *desc = av_pix_fmt_desc_get(frame->format);
    int pixel_shift;
    int i, j;

    if (!desc)
        return AVERROR(EINVAL);

    pixel_shift = desc->comp[0].depth > 8;

    av_log(s->avctx, AV_LOG_DEBUG, "Verifying checksum for frame with POC %d: ",
           s->poc);

    /* the checksums are LE, so we have to byteswap for >8bpp formats
     * on BE arches */
#if HAVE_BIGENDIAN
    if (pixel_shift && !s->checksum_buf) {
        av_fast_malloc(&s->checksum_buf, &s->checksum_buf_size,
                       FFMAX3(frame->linesize[0], frame->linesize[1],
                              frame->linesize[2]));
        if (!s->checksum_buf)
            return AVERROR(ENOMEM);
    }
#endif

    for (i = 0; frame->data[i]; i++) {
        int width  = s->avctx->coded_width;
        int height = s->avctx->coded_height;
        int w = (i == 1 || i == 2) ? (width  >> desc->log2_chroma_w) : width;
        int h = (i == 1 || i == 2) ? (height >> desc->log2_chroma_h) : height;
        uint8_t md5[16];

        av_md5_init(s->md5_ctx);
        for (j = 0; j < h; j++) {
            const uint8_t *src = frame->data[i] + j * frame->linesize[i];
#if HAVE_BIGENDIAN
            if (pixel_shift) {
                s->bdsp.bswap16_buf((uint16_t *) s->checksum_buf,
                                    (const uint16_t *) src, w);
                src = s->checksum_buf;
            }
#endif
            av_md5_update(s->md5_ctx, src, w << pixel_shift);
        }
        av_md5_final(s->md5_ctx, md5);

        if (!memcmp(md5, s->md5[i], 16)) {
            av_log   (s->avctx, AV_LOG_DEBUG, "plane %d - correct ", i);
            print_md5(s->avctx, AV_LOG_DEBUG, md5);
            av_log   (s->avctx, AV_LOG_DEBUG, "; ");
        } else {
            av_log   (s->avctx, AV_LOG_ERROR, "mismatching checksum of plane %d - ", i);
            print_md5(s->avctx, AV_LOG_ERROR, md5);
            av_log   (s->avctx, AV_LOG_ERROR, " != ");
            print_md5(s->avctx, AV_LOG_ERROR, s->md5[i]);
            av_log   (s->avctx, AV_LOG_ERROR, "\n");
            return AVERROR_INVALIDDATA;
        }
    }

    av_log(s->avctx, AV_LOG_DEBUG, "\n");

    return 0;
}

static int hevc_decode_extradata(HEVCContext *s, uint8_t *buf, int length, int first)
{
    AVCodecContext *avctx = s->avctx;
    GetByteContext gb;
    int ret, i;

    bytestream2_init(&gb, buf, length);

    if (length > 3 && (buf[0] || buf[1] || buf[2] > 1)) {
        /* It seems the extradata is encoded as hvcC format.
         * Temporarily, we support configurationVersion==0 until 14496-15 3rd
         * is finalized. When finalized, configurationVersion will be 1 and we
         * can recognize hvcC by checking if avctx->extradata[0]==1 or not. */
        int i, j, num_arrays, nal_len_size;

        s->is_nalff = 1;

        bytestream2_skip(&gb, 21);
        nal_len_size = (bytestream2_get_byte(&gb) & 3) + 1;
        num_arrays   = bytestream2_get_byte(&gb);

        /* nal units in the hvcC always have length coded with 2 bytes,
         * so put a fake nal_length_size = 2 while parsing them */
        s->nal_length_size = 2;

        /* Decode nal units from hvcC. */
        for (i = 0; i < num_arrays; i++) {
            int type = bytestream2_get_byte(&gb) & 0x3f;
            int cnt  = bytestream2_get_be16(&gb);

            for (j = 0; j < cnt; j++) {
                // +2 for the nal size field
                int nalsize = bytestream2_peek_be16(&gb) + 2;
                if (bytestream2_get_bytes_left(&gb) < nalsize) {
                    av_log(s->avctx, AV_LOG_ERROR,
                           "Invalid NAL unit size in extradata.\n");
                    return AVERROR_INVALIDDATA;
                }

                ret = decode_nal_units(s, gb.buffer, nalsize);
                if (ret < 0) {
                    av_log(avctx, AV_LOG_ERROR,
                           "Decoding nal unit %d %d from hvcC failed\n",
                           type, i);
                    return ret;
                }
                bytestream2_skip(&gb, nalsize);
            }
        }

        /* Now store right nal length size, that will be used to parse
         * all other nals */
        s->nal_length_size = nal_len_size;
    } else {
        s->is_nalff = 0;
        ret = decode_nal_units(s, buf, length);
        if (ret < 0)
            return ret;
    }

    /* export stream parameters from the first SPS */
    for (i = 0; i < FF_ARRAY_ELEMS(s->ps.sps_list); i++) {
        if (first && s->ps.sps_list[i]) {
            const HEVCSPS *sps = (const HEVCSPS*)s->ps.sps_list[i]->data;
            export_stream_params(s->avctx, &s->ps, sps);
            break;
        }
    }

    return 0;
}

static int hevc_decode_frame(AVCodecContext *avctx, void *data, int *got_output,
                             AVPacket *avpkt)
{
    int ret;
    int new_extradata_size;
    uint8_t *new_extradata;
    HEVCContext *s = avctx->priv_data;

    if (!avpkt->size) {
        ret = ff_hevc_output_frame(s, data, 1);
        if (ret < 0)
            return ret;

        *got_output = ret;
        return 0;
    }

    new_extradata = av_packet_get_side_data(avpkt, AV_PKT_DATA_NEW_EXTRADATA,
                                            &new_extradata_size);
    if (new_extradata && new_extradata_size > 0) {
        ret = hevc_decode_extradata(s, new_extradata, new_extradata_size, 0);
        if (ret < 0)
            return ret;
    }

    s->ref = NULL;
    ret    = decode_nal_units(s, avpkt->data, avpkt->size);
    if (ret < 0)
        return ret;

    if (avctx->hwaccel) {
        if (s->ref && (ret = avctx->hwaccel->end_frame(avctx)) < 0) {
            av_log(avctx, AV_LOG_ERROR,
                   "hardware accelerator failed to decode picture\n");
            ff_hevc_unref_frame(s, s->ref, ~0);
            return ret;
        }
    } else {
        /* verify the SEI checksum */
        if (avctx->err_recognition & AV_EF_CRCCHECK && s->is_decoded &&
            s->is_md5) {
            ret = verify_md5(s, s->ref->frame);
            if (ret < 0 && avctx->err_recognition & AV_EF_EXPLODE) {
                ff_hevc_unref_frame(s, s->ref, ~0);
                return ret;
            }
        }
    }
    s->is_md5 = 0;

    if (s->is_decoded) {
        av_log(avctx, AV_LOG_DEBUG, "Decoded frame with POC %d.\n", s->poc);
        s->is_decoded = 0;
    }

    if (s->output_frame->buf[0]) {
        av_frame_move_ref(data, s->output_frame);
        *got_output = 1;
    }

    return avpkt->size;
}

static int hevc_ref_frame(HEVCContext *s, HEVCFrame *dst, HEVCFrame *src)
{
    int ret;

    ret = ff_thread_ref_frame(&dst->tf, &src->tf);
    if (ret < 0)
        return ret;

    dst->tab_mvf_buf = av_buffer_ref(src->tab_mvf_buf);
    if (!dst->tab_mvf_buf)
        goto fail;
    dst->tab_mvf = src->tab_mvf;

    dst->rpl_tab_buf = av_buffer_ref(src->rpl_tab_buf);
    if (!dst->rpl_tab_buf)
        goto fail;
    dst->rpl_tab = src->rpl_tab;

    dst->rpl_buf = av_buffer_ref(src->rpl_buf);
    if (!dst->rpl_buf)
        goto fail;

    dst->poc        = src->poc;
    dst->ctb_count  = src->ctb_count;
    dst->window     = src->window;
    dst->flags      = src->flags;
    dst->sequence   = src->sequence;

    if (src->hwaccel_picture_private) {
        dst->hwaccel_priv_buf = av_buffer_ref(src->hwaccel_priv_buf);
        if (!dst->hwaccel_priv_buf)
            goto fail;
        dst->hwaccel_picture_private = dst->hwaccel_priv_buf->data;
    }

    return 0;
fail:
    ff_hevc_unref_frame(s, dst, ~0);
    return AVERROR(ENOMEM);
}

#ifdef RPI
static av_cold void hevc_init_worker(HEVCContext * const s)
{
    int err;

    memset(s->jobs, 0, sizeof(s->jobs));

    for (unsigned int job = 0; job < RPI_MAX_JOBS; job++) {
        HEVCRpiJob * const jb = s->jobs + job;

        sem_init(&jb->sem_in, 0, 0);
        sem_init(&jb->sem_out, 0, 0);
        ff_hevc_rpi_progress_init_wait(&jb->progress_wait);

        jb->intra.n = 0;
        jb->intra.cmds = av_mallocz(sizeof(HEVCPredCmd) * RPI_MAX_PRED_CMDS);

        // ** Sizeof the union structure might be overkill but at the moment it
        //    is correct (it certainly isn't going to be too small)

        rpi_inter_pred_alloc(&jb->chroma_ip,
                             QPU_N_MAX, QPU_N_GRP,
                             QPU_C_COMMANDS * sizeof(qpu_mc_pred_c_t),
                             QPU_C_CMD_PER_CTU_MAX * sizeof(qpu_mc_pred_c_t));
        rpi_inter_pred_alloc(&jb->luma_ip,
                             QPU_N_MAX,  QPU_N_GRP,
                             QPU_Y_COMMANDS * sizeof(qpu_mc_pred_y_t),
                             QPU_Y_CMD_PER_CTU_MAX * sizeof(qpu_mc_pred_y_t));

        jb->deblk.n = 0;
        jb->deblk.blks = av_malloc(sizeof(jb->deblk.blks[0]) * RPI_MAX_DEBLOCK_CMDS);
    }
    s->pass0_job = 0;
    s->pass1_job = 0;
    s->jb0 = s->jobs + 0;
    s->jb1 = s->jobs + 0;

    err = pthread_create(&s->worker_thread, NULL, worker_start, s);
    if (err) {
        printf("Failed to create worker thread\n");
        exit(-1);
    }
}

static void rpi_free_inter_pred(HEVCRpiInterPredEnv * const ipe)
{
    av_freep(&ipe->q);
    gpu_free(&ipe->gptr);
}

static av_cold void hevc_exit_worker(HEVCContext *s)
{
    void *res;
    unsigned int i;

    for(i = 0; i < RPI_MAX_JOBS; i++)
        s->jobs[i].terminate = 1;
    for(i = 0; i < RPI_MAX_JOBS; i++)
        sem_post(&s->jobs[i].sem_in);
    pthread_join(s->worker_thread, &res);

    for(i = 0; i < RPI_MAX_JOBS; i++)
    {
        HEVCRpiJob * const jb = s->jobs + i;

        sem_destroy(&jb->sem_in);
        sem_destroy(&jb->sem_out);
        ff_hevc_rpi_progress_kill_wait(&jb->progress_wait);
        av_freep(&jb->intra.cmds);
        av_freep(&jb->deblk.blks);
        rpi_free_inter_pred(&jb->chroma_ip);
        rpi_free_inter_pred(&jb->luma_ip);
    }
}

#endif

static av_cold int hevc_decode_free(AVCodecContext *avctx)
{
    HEVCContext       *s = avctx->priv_data;
    int i;

    pic_arrays_free(s);

    av_freep(&s->md5_ctx);

    av_freep(&s->cabac_state);

#ifdef RPI

    hevc_exit_worker(s);
    vpu_qpu_term();
    for (i = 0; i != 2; ++i) {
        ff_hevc_rpi_progress_kill_state(s->progress_states + i);
    }

    av_rpi_zc_uninit(avctx);
#endif

    av_freep(&s->sao_pixel_buffer_h[0]);  // [1] & [2] allocated with [0]
    av_freep(&s->sao_pixel_buffer_v[0]);
    av_frame_free(&s->output_frame);

    for (i = 0; i < FF_ARRAY_ELEMS(s->DPB); i++) {
        ff_hevc_unref_frame(s, &s->DPB[i], ~0);
        av_frame_free(&s->DPB[i].frame);
    }

    for (i = 0; i < FF_ARRAY_ELEMS(s->ps.vps_list); i++)
        av_buffer_unref(&s->ps.vps_list[i]);
    for (i = 0; i < FF_ARRAY_ELEMS(s->ps.sps_list); i++)
        av_buffer_unref(&s->ps.sps_list[i]);
    for (i = 0; i < FF_ARRAY_ELEMS(s->ps.pps_list); i++)
        av_buffer_unref(&s->ps.pps_list[i]);
    s->ps.sps = NULL;
    s->ps.pps = NULL;
    s->ps.vps = NULL;

    av_freep(&s->sh.entry_point_offset);
    av_freep(&s->sh.offset);
    av_freep(&s->sh.size);

    for (i = 1; i < s->threads_number; i++) {
        HEVCLocalContext *lc = s->HEVClcList[i];
        if (lc) {
            av_freep(&s->HEVClcList[i]);
            av_freep(&s->sList[i]);
        }
    }
    if (s->HEVClc == s->HEVClcList[0])
        s->HEVClc = NULL;
    av_freep(&s->HEVClcList[0]);

    ff_h2645_packet_uninit(&s->pkt);

    return 0;
}


static av_cold int hevc_init_context(AVCodecContext *avctx)
{
    HEVCContext *s = avctx->priv_data;
    int i;

    s->avctx = avctx;

    s->HEVClc = av_mallocz(sizeof(HEVCLocalContext));
    if (!s->HEVClc)
        goto fail;
    s->HEVClcList[0] = s->HEVClc;
    s->sList[0] = s;

#ifdef RPI
    // Whilst FFmpegs init fn is only called once the close fn is called as
    // many times as we have threads (init_thread_copy is called for the
    // threads).  So to match init & term put the init here where it will be
    // called by both init & copy
    av_rpi_zc_init(avctx);

    if (vpu_qpu_init() != 0)
        goto fail;

#if RPI_INTER
#if RPI_QPU_EMU_Y || RPI_QPU_EMU_C
    {
        static const uint32_t dframe[1] = {0x80808080};
        s->qpu_dummy_frame_emu = (const uint8_t *)dframe;
    }
#endif
#if !RPI_QPU_EMU_Y || !RPI_QPU_EMU_C
    s->qpu_dummy_frame_qpu = qpu_fn(mc_start);  // Use our code as a dummy frame
#endif
#endif
    //gpu_malloc_uncached(2048*64,&s->dummy);

    s->enable_rpi = 0;

    for (i = 0; i != 2; ++i) {
        ff_hevc_rpi_progress_init_state(s->progress_states + i);
    }
    hevc_init_worker(s);
#endif

    s->cabac_state = av_malloc(HEVC_CONTEXTS);
    if (!s->cabac_state)
        goto fail;

    s->output_frame = av_frame_alloc();
    if (!s->output_frame)
        goto fail;

    for (i = 0; i < FF_ARRAY_ELEMS(s->DPB); i++) {
        s->DPB[i].frame = av_frame_alloc();
        if (!s->DPB[i].frame)
            goto fail;
        s->DPB[i].tf.f = s->DPB[i].frame;
        s->DPB[i].dpb_no = i;
    }

    s->max_ra = INT_MAX;

    s->md5_ctx = av_md5_alloc();
    if (!s->md5_ctx)
        goto fail;

    ff_bswapdsp_init(&s->bdsp);

    s->context_initialized = 1;
    s->eos = 0;

    ff_hevc_reset_sei(s);

    return 0;

fail:
    hevc_decode_free(avctx);
    return AVERROR(ENOMEM);
}

static int hevc_update_thread_context(AVCodecContext *dst,
                                      const AVCodecContext *src)
{
    HEVCContext *s  = dst->priv_data;
    HEVCContext *s0 = src->priv_data;
    int i, ret;

    if (!s->context_initialized) {
        ret = hevc_init_context(dst);
        if (ret < 0)
            return ret;
    }

    for (i = 0; i < FF_ARRAY_ELEMS(s->DPB); i++) {
        ff_hevc_unref_frame(s, &s->DPB[i], ~0);
        if (s0->DPB[i].frame->buf[0]) {
            ret = hevc_ref_frame(s, &s->DPB[i], &s0->DPB[i]);
            if (ret < 0)
                return ret;
        }
    }

    if (s->ps.sps != s0->ps.sps)
        s->ps.sps = NULL;
    for (i = 0; i < FF_ARRAY_ELEMS(s->ps.vps_list); i++) {
        av_buffer_unref(&s->ps.vps_list[i]);
        if (s0->ps.vps_list[i]) {
            s->ps.vps_list[i] = av_buffer_ref(s0->ps.vps_list[i]);
            if (!s->ps.vps_list[i])
                return AVERROR(ENOMEM);
        }
    }

    for (i = 0; i < FF_ARRAY_ELEMS(s->ps.sps_list); i++) {
        av_buffer_unref(&s->ps.sps_list[i]);
        if (s0->ps.sps_list[i]) {
            s->ps.sps_list[i] = av_buffer_ref(s0->ps.sps_list[i]);
            if (!s->ps.sps_list[i])
                return AVERROR(ENOMEM);
        }
    }

    for (i = 0; i < FF_ARRAY_ELEMS(s->ps.pps_list); i++) {
        av_buffer_unref(&s->ps.pps_list[i]);
        if (s0->ps.pps_list[i]) {
            s->ps.pps_list[i] = av_buffer_ref(s0->ps.pps_list[i]);
            if (!s->ps.pps_list[i])
                return AVERROR(ENOMEM);
        }
    }

    if (s->ps.sps != s0->ps.sps)
        if ((ret = set_sps(s, s0->ps.sps, src->pix_fmt)) < 0)
            return ret;

    s->seq_decode = s0->seq_decode;
    s->seq_output = s0->seq_output;
    s->pocTid0    = s0->pocTid0;
    s->max_ra     = s0->max_ra;
    s->eos        = s0->eos;
    s->no_rasl_output_flag = s0->no_rasl_output_flag;

    s->is_nalff        = s0->is_nalff;
    s->nal_length_size = s0->nal_length_size;

    s->threads_number      = s0->threads_number;
    s->threads_type        = s0->threads_type;

    if (s0->eos) {
        s->seq_decode = (s->seq_decode + 1) & 0xff;
        s->max_ra = INT_MAX;
    }

    return 0;
}

static av_cold int hevc_decode_init(AVCodecContext *avctx)
{
    HEVCContext *s = avctx->priv_data;
    int ret;

    avctx->internal->allocate_progress = 1;

    ret = hevc_init_context(avctx);
    if (ret < 0)
        return ret;

    s->enable_parallel_tiles = 0;
    s->picture_struct = 0;
    s->eos = 1;

    atomic_init(&s->wpp_err, 0);

    if(avctx->active_thread_type & FF_THREAD_SLICE)
        s->threads_number = avctx->thread_count;
    else
        s->threads_number = 1;

    if (avctx->extradata_size > 0 && avctx->extradata) {
        ret = hevc_decode_extradata(s, avctx->extradata, avctx->extradata_size, 1);
        if (ret < 0) {
            hevc_decode_free(avctx);
            return ret;
        }
    }

    if((avctx->active_thread_type & FF_THREAD_FRAME) && avctx->thread_count > 1)
        s->threads_type = FF_THREAD_FRAME;
    else
        s->threads_type = FF_THREAD_SLICE;

    return 0;
}

static av_cold int hevc_init_thread_copy(AVCodecContext *avctx)
{
    HEVCContext *s = avctx->priv_data;
    int ret;

    memset(s, 0, sizeof(*s));

    ret = hevc_init_context(avctx);
    if (ret < 0)
        return ret;

    return 0;
}

static void hevc_decode_flush(AVCodecContext *avctx)
{
    HEVCContext *s = avctx->priv_data;
    ff_hevc_flush_dpb(s);
    s->max_ra = INT_MAX;
    s->eos = 1;
}

#define OFFSET(x) offsetof(HEVCContext, x)
#define PAR (AV_OPT_FLAG_DECODING_PARAM | AV_OPT_FLAG_VIDEO_PARAM)

static const AVOption options[] = {
    { "apply_defdispwin", "Apply default display window from VUI", OFFSET(apply_defdispwin),
        AV_OPT_TYPE_BOOL, {.i64 = 0}, 0, 1, PAR },
    { "strict-displaywin", "stricly apply default display window size", OFFSET(apply_defdispwin),
        AV_OPT_TYPE_BOOL, {.i64 = 0}, 0, 1, PAR },
    { NULL },
};

static const AVClass hevc_decoder_class = {
    .class_name = "HEVC decoder",
    .item_name  = av_default_item_name,
    .option     = options,
    .version    = LIBAVUTIL_VERSION_INT,
};

AVCodec ff_hevc_decoder = {
    .name                  = "hevc",
    .long_name             = NULL_IF_CONFIG_SMALL("HEVC (High Efficiency Video Coding)"),
    .type                  = AVMEDIA_TYPE_VIDEO,
    .id                    = AV_CODEC_ID_HEVC,
    .priv_data_size        = sizeof(HEVCContext),
    .priv_class            = &hevc_decoder_class,
    .init                  = hevc_decode_init,
    .close                 = hevc_decode_free,
    .decode                = hevc_decode_frame,
    .flush                 = hevc_decode_flush,
    .update_thread_context = hevc_update_thread_context,
    .init_thread_copy      = hevc_init_thread_copy,
    .capabilities          = AV_CODEC_CAP_DR1 | AV_CODEC_CAP_DELAY |
//                             0,
//                             AV_CODEC_CAP_FRAME_THREADS,
                             AV_CODEC_CAP_SLICE_THREADS | AV_CODEC_CAP_FRAME_THREADS,
    .caps_internal         = FF_CODEC_CAP_INIT_THREADSAFE,
    .profiles              = NULL_IF_CONFIG_SMALL(ff_hevc_profiles),
};<|MERGE_RESOLUTION|>--- conflicted
+++ resolved
@@ -561,7 +561,6 @@
     return AVERROR(ENOMEM);
 }
 
-<<<<<<< HEAD
 static void default_pred_weight_table(HEVCContext * const s)
 {
   unsigned int i;
@@ -585,10 +584,7 @@
   }
 }
 
-static void pred_weight_table(HEVCContext *s, GetBitContext *gb)
-=======
 static int pred_weight_table(HEVCContext *s, GetBitContext *gb)
->>>>>>> e3a1c049
 {
     int i = 0;
     int j = 0;
