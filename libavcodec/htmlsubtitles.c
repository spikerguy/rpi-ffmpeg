/*
 * Copyright (c) 2010  Aurelien Jacobs <aurel@gnuage.org>
 * Copyright (c) 2017  Clément Bœsch <u@pkh.me>
 *
 * This file is part of FFmpeg.
 *
 * FFmpeg is free software; you can redistribute it and/or
 * modify it under the terms of the GNU Lesser General Public
 * License as published by the Free Software Foundation; either
 * version 2.1 of the License, or (at your option) any later version.
 *
 * FFmpeg is distributed in the hope that it will be useful,
 * but WITHOUT ANY WARRANTY; without even the implied warranty of
 * MERCHANTABILITY or FITNESS FOR A PARTICULAR PURPOSE.  See the GNU
 * Lesser General Public License for more details.
 *
 * You should have received a copy of the GNU Lesser General Public
 * License along with FFmpeg; if not, write to the Free Software
 * Foundation, Inc., 51 Franklin Street, Fifth Floor, Boston, MA 02110-1301 USA
 */

#include "libavutil/avassert.h"
#include "libavutil/avstring.h"
#include "libavutil/common.h"
#include "libavutil/parseutils.h"
#include "htmlsubtitles.h"

static int html_color_parse(void *log_ctx, const char *str)
{
    uint8_t rgba[4];
    int nb_sharps = 0;
    while (str[nb_sharps] == '#')
        nb_sharps++;
    str += FFMAX(0, nb_sharps - 1);
    if (av_parse_color(rgba, str, strcspn(str, "\" >"), log_ctx) < 0)
        return -1;
    return rgba[0] | rgba[1] << 8 | rgba[2] << 16;
}

static void rstrip_spaces_buf(AVBPrint *buf)
{
    if (av_bprint_is_complete(buf))
        while (buf->len > 0 && buf->str[buf->len - 1] == ' ')
            buf->str[--buf->len] = 0;
<<<<<<< HEAD
}

int ff_htmlmarkup_to_ass(void *log_ctx, AVBPrint *dst, const char *in)
{
    char *param, buffer[128], tmp[128];
    int len, tag_close, sptr = 1, line_start = 1, an = 0, end = 0;
    SrtStack stack[16];
    int closing_brace_missing = 0;
=======
}

/* skip all {\xxx} substrings except for {\an%d}
   and all microdvd like styles such as {Y:xxx} */
static void handle_open_brace(AVBPrint *dst, const char **inp, int *an, int *closing_brace_missing)
{
    int len = 0;
    const char *in = *inp;

    *an += sscanf(in, "{\\an%*1u}%n", &len) >= 0 && len > 0;

    if (!*closing_brace_missing) {
        if (   (*an != 1 && in[1] == '\\')
            || (in[1] && strchr("CcFfoPSsYy", in[1]) && in[2] == ':')) {
            char *bracep = strchr(in+2, '}');
            if (bracep) {
                *inp = bracep;
                return;
            } else
                *closing_brace_missing = 1;
        }
    }

    av_bprint_chars(dst, *in, 1);
}

struct font_tag {
    char face[128];
    int size;
    uint32_t color;
};

/*
 * The general politic of the convert is to mask unsupported tags or formatting
 * errors (but still alert the user/subtitles writer with an error/warning)
 * without dropping any actual text content for the final user.
 */
int ff_htmlmarkup_to_ass(void *log_ctx, AVBPrint *dst, const char *in)
{
    char *param, buffer[128];
    int len, tag_close, sptr = 0, line_start = 1, an = 0, end = 0;
    int closing_brace_missing = 0;
    int i, likely_a_tag;

    /*
     * state stack is only present for fonts since they are the only tags where
     * the state is not binary. Here is a typical use case:
     *
     *   <font color="red" size=10>
     *     red 10
     *     <font size=50> RED AND BIG </font>
     *     red 10 again
     *   </font>
     *
     * On the other hand, using the state system for all the tags should be
     * avoided because it breaks wrongly nested tags such as:
     *
     *   <b> foo <i> bar </b> bla </i>
     *
     * We don't want to break here; instead, we will treat all these tags as
     * binary state markers. Basically, "<b>" will activate bold, and "</b>"
     * will deactivate it, whatever the current state.
     *
     * This will also prevents cases where we have a random closing tag
     * remaining after the opening one was dropped. Yes, this happens and we
     * still don't want to print a "</b>" at the end of the dialog event.
     */
    struct font_tag stack[16];
>>>>>>> 01e291a5

    memset(&stack[0], 0, sizeof(stack[0]));

    for (; !end && *in; in++) {
        switch (*in) {
        case '\r':
            break;
        case '\n':
            if (line_start) {
                end = 1;
                break;
            }
            rstrip_spaces_buf(dst);
            av_bprintf(dst, "\\N");
            line_start = 1;
            break;
        case ' ':
            if (!line_start)
                av_bprint_chars(dst, *in, 1);
            break;
<<<<<<< HEAD
        case '{':    /* skip all {\xxx} substrings except for {\an%d}
                        and all microdvd like styles such as {Y:xxx} */
            len = 0;
            an += sscanf(in, "{\\an%*1u}%n", &len) >= 0 && len > 0;

            if (!closing_brace_missing) {
                if (   (an != 1 && in[1] == '\\')
                    || (in[1] && strchr("CcFfoPSsYy", in[1]) && in[2] == ':')) {
                    char *bracep = strchr(in+2, '}');
                    if (bracep) {
                        in = bracep;
                        break;
                    } else
                        closing_brace_missing = 1;
                }
            }

            av_bprint_chars(dst, *in, 1);
=======
        case '{':
            handle_open_brace(dst, &in, &an, &closing_brace_missing);
>>>>>>> 01e291a5
            break;
        case '<':
            /*
             * "<<" are likely latin guillemets in ASCII or some kind of random
             * style effect; see sub/badsyntax.srt in the FATE samples
             * directory for real test cases.
             */

            likely_a_tag = 1;
            for (i = 0; in[1] == '<'; i++) {
                av_bprint_chars(dst, '<', 1);
                likely_a_tag = 0;
                in++;
            }

            tag_close = in[1] == '/';
            if (tag_close)
                likely_a_tag = 1;

            av_assert0(in[0] == '<');

            len = 0;

            if (sscanf(in+tag_close+1, "%127[^<>]>%n", buffer, &len) >= 1 && len > 0) {
                const int skip = len + tag_close;
                const char *tagname = buffer;
                while (*tagname == ' ') {
                    likely_a_tag = 0;
                    tagname++;
                }
                if ((param = strchr(tagname, ' ')))
                    *param++ = 0;

                /* Check if this is likely a tag */
#define LIKELY_A_TAG_CHAR(x) (((x) >= '0' && (x) <= '9') || \
                              ((x) >= 'a' && (x) <= 'z') || \
                              ((x) >= 'A' && (x) <= 'Z') || \
                               (x) == '_' || (x) == '/')
                for (i = 0; tagname[i]; i++) {
                    if (!LIKELY_A_TAG_CHAR(tagname[i])) {
                        likely_a_tag = 0;
                        break;
                    }
                }

                if (!av_strcasecmp(tagname, "font")) {
                    if (tag_close && sptr > 0) {
                        struct font_tag *cur_tag  = &stack[sptr--];
                        struct font_tag *last_tag = &stack[sptr];

                        if (cur_tag->size) {
                            if (!last_tag->size)
                                av_bprintf(dst, "{\\fs}");
                            else if (last_tag->size != cur_tag->size)
                                av_bprintf(dst, "{\\fs%d}", last_tag->size);
                        }

                        if (cur_tag->color & 0xff000000) {
                            if (!(last_tag->color & 0xff000000))
                                av_bprintf(dst, "{\\c}");
                            else if (last_tag->color != cur_tag->color)
                                av_bprintf(dst, "{\\c&H%"PRIX32"&}", last_tag->color & 0xffffff);
                        }

                        if (cur_tag->face[0]) {
                            if (!last_tag->face[0])
                                av_bprintf(dst, "{\\fn}");
                            else if (strcmp(last_tag->face, cur_tag->face))
                                av_bprintf(dst, "{\\fn%s}", last_tag->face);
                        }
                    } else if (!tag_close && sptr < FF_ARRAY_ELEMS(stack) - 1) {
                        struct font_tag *new_tag = &stack[sptr + 1];

                        *new_tag = stack[sptr++];

                        while (param) {
                            if (!av_strncasecmp(param, "size=", 5)) {
                                param += 5 + (param[5] == '"');
                                if (sscanf(param, "%u", &new_tag->size) == 1)
                                    av_bprintf(dst, "{\\fs%u}", new_tag->size);
                            } else if (!av_strncasecmp(param, "color=", 6)) {
                                int color;
                                param += 6 + (param[6] == '"');
                                color = html_color_parse(log_ctx, param);
                                if (color >= 0) {
                                    new_tag->color = 0xff000000 | color;
                                    av_bprintf(dst, "{\\c&H%"PRIX32"&}", new_tag->color & 0xffffff);
                                }
                            } else if (!av_strncasecmp(param, "face=", 5)) {
                                param += 5 + (param[5] == '"');
                                len = strcspn(param,
                                              param[-1] == '"' ? "\"" :" ");
                                av_strlcpy(new_tag->face, param,
                                           FFMIN(sizeof(new_tag->face), len+1));
                                param += len;
                                av_bprintf(dst, "{\\fn%s}", new_tag->face);
                            }
                            if ((param = strchr(param, ' ')))
                                param++;
                        }
                    }
                    in += skip;
                } else if (tagname[0] && !tagname[1] && strchr("bisu", av_tolower(tagname[0]))) {
                    av_bprintf(dst, "{\\%c%d}", (char)av_tolower(tagname[0]), !tag_close);
                    in += skip;
                } else if (!av_strncasecmp(tagname, "br", 2) &&
                           (!tagname[2] || (tagname[2] == '/' && !tagname[3]))) {
                    av_bprintf(dst, "\\N");
                    in += skip;
                } else if (likely_a_tag) {
                    if (!tag_close) // warn only once
                        av_log(log_ctx, AV_LOG_WARNING, "Unrecognized tag %s\n", tagname);
                    in += skip;
                } else {
                    av_bprint_chars(dst, '<', 1);
                }
            } else {
                av_bprint_chars(dst, *in, 1);
            }
            break;
        default:
            av_bprint_chars(dst, *in, 1);
            break;
        }
        if (*in != ' ' && *in != '\r' && *in != '\n')
            line_start = 0;
    }

    if (!av_bprint_is_complete(dst))
        return AVERROR(ENOMEM);

    while (dst->len >= 2 && !strncmp(&dst->str[dst->len - 2], "\\N", 2))
        dst->len -= 2;
    dst->str[dst->len] = 0;
    rstrip_spaces_buf(dst);

    return 0;
}<|MERGE_RESOLUTION|>--- conflicted
+++ resolved
@@ -42,16 +42,6 @@
     if (av_bprint_is_complete(buf))
         while (buf->len > 0 && buf->str[buf->len - 1] == ' ')
             buf->str[--buf->len] = 0;
-<<<<<<< HEAD
-}
-
-int ff_htmlmarkup_to_ass(void *log_ctx, AVBPrint *dst, const char *in)
-{
-    char *param, buffer[128], tmp[128];
-    int len, tag_close, sptr = 1, line_start = 1, an = 0, end = 0;
-    SrtStack stack[16];
-    int closing_brace_missing = 0;
-=======
 }
 
 /* skip all {\xxx} substrings except for {\an%d}
@@ -120,7 +110,6 @@
      * still don't want to print a "</b>" at the end of the dialog event.
      */
     struct font_tag stack[16];
->>>>>>> 01e291a5
 
     memset(&stack[0], 0, sizeof(stack[0]));
 
@@ -141,29 +130,8 @@
             if (!line_start)
                 av_bprint_chars(dst, *in, 1);
             break;
-<<<<<<< HEAD
-        case '{':    /* skip all {\xxx} substrings except for {\an%d}
-                        and all microdvd like styles such as {Y:xxx} */
-            len = 0;
-            an += sscanf(in, "{\\an%*1u}%n", &len) >= 0 && len > 0;
-
-            if (!closing_brace_missing) {
-                if (   (an != 1 && in[1] == '\\')
-                    || (in[1] && strchr("CcFfoPSsYy", in[1]) && in[2] == ':')) {
-                    char *bracep = strchr(in+2, '}');
-                    if (bracep) {
-                        in = bracep;
-                        break;
-                    } else
-                        closing_brace_missing = 1;
-                }
-            }
-
-            av_bprint_chars(dst, *in, 1);
-=======
         case '{':
             handle_open_brace(dst, &in, &an, &closing_brace_missing);
->>>>>>> 01e291a5
             break;
         case '<':
             /*
