/*
 * HEVC CABAC decoding
 *
 * Copyright (C) 2012 - 2013 Guillaume Martres
 * Copyright (C) 2012 - 2013 Gildas Cocherel
 *
 * This file is part of FFmpeg.
 *
 * FFmpeg is free software; you can redistribute it and/or
 * modify it under the terms of the GNU Lesser General Public
 * License as published by the Free Software Foundation; either
 * version 2.1 of the License, or (at your option) any later version.
 *
 * FFmpeg is distributed in the hope that it will be useful,
 * but WITHOUT ANY WARRANTY; without even the implied warranty of
 * MERCHANTABILITY or FITNESS FOR A PARTICULAR PURPOSE.  See the GNU
 * Lesser General Public License for more details.
 *
 * You should have received a copy of the GNU Lesser General Public
 * License along with FFmpeg; if not, write to the Free Software
 * Foundation, Inc., 51 Franklin Street, Fifth Floor, Boston, MA 02110-1301 USA
 */

#define UNCHECKED_BITSTREAM_READER 1

#include "libavutil/attributes.h"
#include "libavutil/common.h"

#include "hevc.h"
#include "cabac_functions.h"

// BY22 is probably faster than simple bypass if the processor has
// either a fast 32-bit divide or a fast 32x32->64[63:32] instruction
// x86 has fast int divide
// Arm doesn't have divide or general fast 64 bit, but does have the multiply
// * Beware: ARCH_xxx isn't set if configure --disable-asm is used
#define USE_BY22 (HAVE_FAST_64BIT || ARCH_ARM || ARCH_X86)
// Use native divide if we have a fast one - otherwise use mpy 1/x
// x86 has a fast integer divide - arm doesn't - unsure about other
// architectures
#define USE_BY22_DIV  ARCH_X86

// Special case blocks with a single significant ceoff
// Decreases the complexity of the code for a common case but increases the
// code size.
#define USE_N_END_1 1

#if ARCH_ARM
#include "arm/hevc_cabac.h"
#endif

#define CABAC_MAX_BIN 31


#if USE_BY22 && !USE_BY22_DIV
#define I(x) (uint32_t)((0x10000000000ULL / (uint64_t)(x)) + 1ULL)

static const uint32_t cabac_by22_inv_range[256] = {
                                                    0,      I(257), I(258), I(259),
    I(260), I(261), I(262), I(263), I(264), I(265), I(266), I(267), I(268), I(269),
    I(270), I(271), I(272), I(273), I(274), I(275), I(276), I(277), I(278), I(279),
    I(280), I(281), I(282), I(283), I(284), I(285), I(286), I(287), I(288), I(289),
    I(290), I(291), I(292), I(293), I(294), I(295), I(296), I(297), I(298), I(299),
    I(300), I(301), I(302), I(303), I(304), I(305), I(306), I(307), I(308), I(309),
    I(310), I(311), I(312), I(313), I(314), I(315), I(316), I(317), I(318), I(319),
    I(320), I(321), I(322), I(323), I(324), I(325), I(326), I(327), I(328), I(329),
    I(330), I(331), I(332), I(333), I(334), I(335), I(336), I(337), I(338), I(339),
    I(340), I(341), I(342), I(343), I(344), I(345), I(346), I(347), I(348), I(349),
    I(350), I(351), I(352), I(353), I(354), I(355), I(356), I(357), I(358), I(359),
    I(360), I(361), I(362), I(363), I(364), I(365), I(366), I(367), I(368), I(369),
    I(370), I(371), I(372), I(373), I(374), I(375), I(376), I(377), I(378), I(379),
    I(380), I(381), I(382), I(383), I(384), I(385), I(386), I(387), I(388), I(389),
    I(390), I(391), I(392), I(393), I(394), I(395), I(396), I(397), I(398), I(399),
    I(400), I(401), I(402), I(403), I(404), I(405), I(406), I(407), I(408), I(409),
    I(410), I(411), I(412), I(413), I(414), I(415), I(416), I(417), I(418), I(419),
    I(420), I(421), I(422), I(423), I(424), I(425), I(426), I(427), I(428), I(429),
    I(430), I(431), I(432), I(433), I(434), I(435), I(436), I(437), I(438), I(439),
    I(440), I(441), I(442), I(443), I(444), I(445), I(446), I(447), I(448), I(449),
    I(450), I(451), I(452), I(453), I(454), I(455), I(456), I(457), I(458), I(459),
    I(460), I(461), I(462), I(463), I(464), I(465), I(466), I(467), I(468), I(469),
    I(470), I(471), I(472), I(473), I(474), I(475), I(476), I(477), I(478), I(479),
    I(480), I(481), I(482), I(483), I(484), I(485), I(486), I(487), I(488), I(489),
    I(490), I(491), I(492), I(493), I(494), I(495), I(496), I(497), I(498), I(499),
    I(500), I(501), I(502), I(503), I(504), I(505), I(506), I(507), I(508), I(509),
    I(510), I(511)
};
#undef I
#endif  // USE_BY22

/**
 * number of bin by SyntaxElement.
 */
av_unused static const int8_t num_bins_in_se[] = {
     1, // sao_merge_flag
     1, // sao_type_idx
     0, // sao_eo_class
     0, // sao_band_position
     0, // sao_offset_abs
     0, // sao_offset_sign
     0, // end_of_slice_flag
     3, // split_coding_unit_flag
     1, // cu_transquant_bypass_flag
     3, // skip_flag
     3, // cu_qp_delta
     1, // pred_mode
     4, // part_mode
     0, // pcm_flag
     1, // prev_intra_luma_pred_mode
     0, // mpm_idx
     0, // rem_intra_luma_pred_mode
     2, // intra_chroma_pred_mode
     1, // merge_flag
     1, // merge_idx
     5, // inter_pred_idc
     2, // ref_idx_l0
     2, // ref_idx_l1
     2, // abs_mvd_greater0_flag
     2, // abs_mvd_greater1_flag
     0, // abs_mvd_minus2
     0, // mvd_sign_flag
     1, // mvp_lx_flag
     1, // no_residual_data_flag
     3, // split_transform_flag
     2, // cbf_luma
     4, // cbf_cb, cbf_cr
     2, // transform_skip_flag[][]
     2, // explicit_rdpcm_flag[][]
     2, // explicit_rdpcm_dir_flag[][]
    18, // last_significant_coeff_x_prefix
    18, // last_significant_coeff_y_prefix
     0, // last_significant_coeff_x_suffix
     0, // last_significant_coeff_y_suffix
     4, // significant_coeff_group_flag
    44, // significant_coeff_flag
    24, // coeff_abs_level_greater1_flag
     6, // coeff_abs_level_greater2_flag
     0, // coeff_abs_level_remaining
     0, // coeff_sign_flag
     8, // log2_res_scale_abs
     2, // res_scale_sign_flag
     1, // cu_chroma_qp_offset_flag
     1, // cu_chroma_qp_offset_idx
};

/**
 * Offset to ctxIdx 0 in init_values and states, indexed by SyntaxElement.
 */
static const int elem_offset[sizeof(num_bins_in_se)] = {
    0, // sao_merge_flag
    1, // sao_type_idx
    2, // sao_eo_class
    2, // sao_band_position
    2, // sao_offset_abs
    2, // sao_offset_sign
    2, // end_of_slice_flag
    2, // split_coding_unit_flag
    5, // cu_transquant_bypass_flag
    6, // skip_flag
    9, // cu_qp_delta
    12, // pred_mode
    13, // part_mode
    17, // pcm_flag
    17, // prev_intra_luma_pred_mode
    18, // mpm_idx
    18, // rem_intra_luma_pred_mode
    18, // intra_chroma_pred_mode
    20, // merge_flag
    21, // merge_idx
    22, // inter_pred_idc
    27, // ref_idx_l0
    29, // ref_idx_l1
    31, // abs_mvd_greater0_flag
    33, // abs_mvd_greater1_flag
    35, // abs_mvd_minus2
    35, // mvd_sign_flag
    35, // mvp_lx_flag
    36, // no_residual_data_flag
    37, // split_transform_flag
    40, // cbf_luma
    42, // cbf_cb, cbf_cr
    46, // transform_skip_flag[][]
    48, // explicit_rdpcm_flag[][]
    50, // explicit_rdpcm_dir_flag[][]
    52, // last_significant_coeff_x_prefix
    70, // last_significant_coeff_y_prefix
    88, // last_significant_coeff_x_suffix
    88, // last_significant_coeff_y_suffix
    88, // significant_coeff_group_flag
    92, // significant_coeff_flag
    136, // coeff_abs_level_greater1_flag
    160, // coeff_abs_level_greater2_flag
    166, // coeff_abs_level_remaining
    166, // coeff_sign_flag
    166, // log2_res_scale_abs
    174, // res_scale_sign_flag
    176, // cu_chroma_qp_offset_flag
    177, // cu_chroma_qp_offset_idx
};

#define CNU 154
/**
 * Indexed by init_type
 */
static const uint8_t init_values[3][HEVC_CONTEXTS] = {
    { // sao_merge_flag
      153,
      // sao_type_idx
      200,
      // split_coding_unit_flag
      139, 141, 157,
      // cu_transquant_bypass_flag
      154,
      // skip_flag
      CNU, CNU, CNU,
      // cu_qp_delta
      154, 154, 154,
      // pred_mode
      CNU,
      // part_mode
      184, CNU, CNU, CNU,
      // prev_intra_luma_pred_mode
      184,
      // intra_chroma_pred_mode
      63, 139,
      // merge_flag
      CNU,
      // merge_idx
      CNU,
      // inter_pred_idc
      CNU, CNU, CNU, CNU, CNU,
      // ref_idx_l0
      CNU, CNU,
      // ref_idx_l1
      CNU, CNU,
      // abs_mvd_greater1_flag
      CNU, CNU,
      // abs_mvd_greater1_flag
      CNU, CNU,
      // mvp_lx_flag
      CNU,
      // no_residual_data_flag
      CNU,
      // split_transform_flag
      153, 138, 138,
      // cbf_luma
      111, 141,
      // cbf_cb, cbf_cr
      94, 138, 182, 154,
      // transform_skip_flag
      139, 139,
      // explicit_rdpcm_flag
      139, 139,
      // explicit_rdpcm_dir_flag
      139, 139,
      // last_significant_coeff_x_prefix
      110, 110, 124, 125, 140, 153, 125, 127, 140, 109, 111, 143, 127, 111,
       79, 108, 123,  63,
      // last_significant_coeff_y_prefix
      110, 110, 124, 125, 140, 153, 125, 127, 140, 109, 111, 143, 127, 111,
       79, 108, 123,  63,
      // significant_coeff_group_flag
      91, 171, 134, 141,
      // significant_coeff_flag
      111, 111, 125, 110, 110,  94, 124, 108, 124, 107, 125, 141, 179, 153,
      125, 107, 125, 141, 179, 153, 125, 107, 125, 141, 179, 153, 125, 140,
      139, 182, 182, 152, 136, 152, 136, 153, 136, 139, 111, 136, 139, 111,
      141, 111,
      // coeff_abs_level_greater1_flag
      140,  92, 137, 138, 140, 152, 138, 139, 153,  74, 149,  92, 139, 107,
      122, 152, 140, 179, 166, 182, 140, 227, 122, 197,
      // coeff_abs_level_greater2_flag
      138, 153, 136, 167, 152, 152,
      // log2_res_scale_abs
      154, 154, 154, 154, 154, 154, 154, 154,
      // res_scale_sign_flag
      154, 154,
      // cu_chroma_qp_offset_flag
      154,
      // cu_chroma_qp_offset_idx
      154,
    },
    { // sao_merge_flag
      153,
      // sao_type_idx
      185,
      // split_coding_unit_flag
      107, 139, 126,
      // cu_transquant_bypass_flag
      154,
      // skip_flag
      197, 185, 201,
      // cu_qp_delta
      154, 154, 154,
      // pred_mode
      149,
      // part_mode
      154, 139, 154, 154,
      // prev_intra_luma_pred_mode
      154,
      // intra_chroma_pred_mode
      152, 139,
      // merge_flag
      110,
      // merge_idx
      122,
      // inter_pred_idc
      95, 79, 63, 31, 31,
      // ref_idx_l0
      153, 153,
      // ref_idx_l1
      153, 153,
      // abs_mvd_greater1_flag
      140, 198,
      // abs_mvd_greater1_flag
      140, 198,
      // mvp_lx_flag
      168,
      // no_residual_data_flag
      79,
      // split_transform_flag
      124, 138, 94,
      // cbf_luma
      153, 111,
      // cbf_cb, cbf_cr
      149, 107, 167, 154,
      // transform_skip_flag
      139, 139,
      // explicit_rdpcm_flag
      139, 139,
      // explicit_rdpcm_dir_flag
      139, 139,
      // last_significant_coeff_x_prefix
      125, 110,  94, 110,  95,  79, 125, 111, 110,  78, 110, 111, 111,  95,
       94, 108, 123, 108,
      // last_significant_coeff_y_prefix
      125, 110,  94, 110,  95,  79, 125, 111, 110,  78, 110, 111, 111,  95,
       94, 108, 123, 108,
      // significant_coeff_group_flag
      121, 140, 61, 154,
      // significant_coeff_flag
      155, 154, 139, 153, 139, 123, 123,  63, 153, 166, 183, 140, 136, 153,
      154, 166, 183, 140, 136, 153, 154, 166, 183, 140, 136, 153, 154, 170,
      153, 123, 123, 107, 121, 107, 121, 167, 151, 183, 140, 151, 183, 140,
      140, 140,
      // coeff_abs_level_greater1_flag
      154, 196, 196, 167, 154, 152, 167, 182, 182, 134, 149, 136, 153, 121,
      136, 137, 169, 194, 166, 167, 154, 167, 137, 182,
      // coeff_abs_level_greater2_flag
      107, 167, 91, 122, 107, 167,
      // log2_res_scale_abs
      154, 154, 154, 154, 154, 154, 154, 154,
      // res_scale_sign_flag
      154, 154,
      // cu_chroma_qp_offset_flag
      154,
      // cu_chroma_qp_offset_idx
      154,
    },
    { // sao_merge_flag
      153,
      // sao_type_idx
      160,
      // split_coding_unit_flag
      107, 139, 126,
      // cu_transquant_bypass_flag
      154,
      // skip_flag
      197, 185, 201,
      // cu_qp_delta
      154, 154, 154,
      // pred_mode
      134,
      // part_mode
      154, 139, 154, 154,
      // prev_intra_luma_pred_mode
      183,
      // intra_chroma_pred_mode
      152, 139,
      // merge_flag
      154,
      // merge_idx
      137,
      // inter_pred_idc
      95, 79, 63, 31, 31,
      // ref_idx_l0
      153, 153,
      // ref_idx_l1
      153, 153,
      // abs_mvd_greater1_flag
      169, 198,
      // abs_mvd_greater1_flag
      169, 198,
      // mvp_lx_flag
      168,
      // no_residual_data_flag
      79,
      // split_transform_flag
      224, 167, 122,
      // cbf_luma
      153, 111,
      // cbf_cb, cbf_cr
      149, 92, 167, 154,
      // transform_skip_flag
      139, 139,
      // explicit_rdpcm_flag
      139, 139,
      // explicit_rdpcm_dir_flag
      139, 139,
      // last_significant_coeff_x_prefix
      125, 110, 124, 110,  95,  94, 125, 111, 111,  79, 125, 126, 111, 111,
       79, 108, 123,  93,
      // last_significant_coeff_y_prefix
      125, 110, 124, 110,  95,  94, 125, 111, 111,  79, 125, 126, 111, 111,
       79, 108, 123,  93,
      // significant_coeff_group_flag
      121, 140, 61, 154,
      // significant_coeff_flag
      170, 154, 139, 153, 139, 123, 123,  63, 124, 166, 183, 140, 136, 153,
      154, 166, 183, 140, 136, 153, 154, 166, 183, 140, 136, 153, 154, 170,
      153, 138, 138, 122, 121, 122, 121, 167, 151, 183, 140, 151, 183, 140,
      140, 140,
      // coeff_abs_level_greater1_flag
      154, 196, 167, 167, 154, 152, 167, 182, 182, 134, 149, 136, 153, 121,
      136, 122, 169, 208, 166, 167, 154, 152, 167, 182,
      // coeff_abs_level_greater2_flag
      107, 167, 91, 107, 107, 167,
      // log2_res_scale_abs
      154, 154, 154, 154, 154, 154, 154, 154,
      // res_scale_sign_flag
      154, 154,
      // cu_chroma_qp_offset_flag
      154,
      // cu_chroma_qp_offset_idx
      154,
    },
};

static const uint8_t scan_1x1[1] = {
    0,
};

static const uint8_t horiz_scan2x2_x[4] = {
    0, 1, 0, 1,
};

static const uint8_t horiz_scan2x2_y[4] = {
    0, 0, 1, 1
};

static const uint8_t horiz_scan4x4_x[16] = {
    0, 1, 2, 3,
    0, 1, 2, 3,
    0, 1, 2, 3,
    0, 1, 2, 3,
};

static const uint8_t horiz_scan4x4_y[16] = {
    0, 0, 0, 0,
    1, 1, 1, 1,
    2, 2, 2, 2,
    3, 3, 3, 3,
};

static const uint8_t horiz_scan8x8_inv[8][8] = {
    {  0,  1,  2,  3, 16, 17, 18, 19, },
    {  4,  5,  6,  7, 20, 21, 22, 23, },
    {  8,  9, 10, 11, 24, 25, 26, 27, },
    { 12, 13, 14, 15, 28, 29, 30, 31, },
    { 32, 33, 34, 35, 48, 49, 50, 51, },
    { 36, 37, 38, 39, 52, 53, 54, 55, },
    { 40, 41, 42, 43, 56, 57, 58, 59, },
    { 44, 45, 46, 47, 60, 61, 62, 63, },
};

static const uint8_t diag_scan2x2_x[4] = {
    0, 0, 1, 1,
};

static const uint8_t diag_scan2x2_y[4] = {
    0, 1, 0, 1,
};

static const uint8_t diag_scan2x2_inv[2][2] = {
    { 0, 2, },
    { 1, 3, },
};

static const uint8_t diag_scan4x4_inv[4][4] = {
    { 0,  2,  5,  9, },
    { 1,  4,  8, 12, },
    { 3,  7, 11, 14, },
    { 6, 10, 13, 15, },
};

static const uint8_t diag_scan8x8_inv[8][8] = {
    {  0,  2,  5,  9, 14, 20, 27, 35, },
    {  1,  4,  8, 13, 19, 26, 34, 42, },
    {  3,  7, 12, 18, 25, 33, 41, 48, },
    {  6, 11, 17, 24, 32, 40, 47, 53, },
    { 10, 16, 23, 31, 39, 46, 52, 57, },
    { 15, 22, 30, 38, 45, 51, 56, 60, },
    { 21, 29, 37, 44, 50, 55, 59, 62, },
    { 28, 36, 43, 49, 54, 58, 61, 63, },
};


typedef struct
{
    uint16_t coeff;
    uint16_t scale;
} xy_off_t;

#define XYT_C(x,y,t) ((x) + ((y) << (t)))
#define SCALE_TRAFO(t) ((t) > 3 ? 3 : (t))
#define SCALE_SHR(t) ((t) - SCALE_TRAFO(t))
#define XYT_S(x,y,t) (((x) >> SCALE_SHR(t)) + (((y) >> SCALE_SHR(t)) << SCALE_TRAFO(t)))

#define XYT(x,y,t) {XYT_C(x,y,t), XYT_S(x,y,t)}

#define OFF_DIAG(t) {\
    XYT(0,0,t), XYT(0,1,t), XYT(1,0,t), XYT(0,2,t),\
    XYT(1,1,t), XYT(2,0,t), XYT(0,3,t), XYT(1,2,t),\
    XYT(2,1,t), XYT(3,0,t), XYT(1,3,t), XYT(2,2,t),\
    XYT(3,1,t), XYT(2,3,t), XYT(3,2,t), XYT(3,3,t)\
}

#define OFF_HORIZ(t) {\
    XYT(0,0,t), XYT(1,0,t), XYT(2,0,t), XYT(3,0,t),\
    XYT(0,1,t), XYT(1,1,t), XYT(2,1,t), XYT(3,1,t),\
    XYT(0,2,t), XYT(1,2,t), XYT(2,2,t), XYT(3,2,t),\
    XYT(0,3,t), XYT(1,3,t), XYT(2,3,t), XYT(3,3,t)\
}

#define OFF_VERT(t) {\
    XYT(0,0,t), XYT(0,1,t), XYT(0,2,t), XYT(0,3,t),\
    XYT(1,0,t), XYT(1,1,t), XYT(1,2,t), XYT(1,3,t),\
    XYT(2,0,t), XYT(2,1,t), XYT(2,2,t), XYT(2,3,t),\
    XYT(3,0,t), XYT(3,1,t), XYT(3,2,t), XYT(3,3,t)\
}

static const xy_off_t off_xys[3][4][16] =
{
    {OFF_DIAG(2), OFF_DIAG(3), OFF_DIAG(4), OFF_DIAG(5)},
    {OFF_HORIZ(2), OFF_HORIZ(3), OFF_HORIZ(4), OFF_HORIZ(5)},
    {OFF_VERT(2), OFF_VERT(3), OFF_VERT(4), OFF_VERT(5)}
};


// Helper fns
#ifndef hevc_mem_bits32
static av_always_inline uint32_t hevc_mem_bits32(const void * buf, const unsigned int offset)
{
    return AV_RB32((const uint8_t *)buf + (offset >> 3)) << (offset & 7);
}
#endif

#if AV_GCC_VERSION_AT_LEAST(3,4) && !defined(hevc_clz32)
#define hevc_clz32 hevc_clz32_builtin
static av_always_inline unsigned int hevc_clz32_builtin(const uint32_t x)
{
    // __builtin_clz says it works on ints - so adjust if int is >32 bits long
    return __builtin_clz(x) - (sizeof(int) * 8 - 32);
}
#endif

// It is unlikely that we will ever need this but include for completeness
#ifndef hevc_clz32
static inline unsigned int hevc_clz32(unsigned int x)
{
    unsigned int n = 1;
    if ((x & 0xffff0000) == 0) {
        n += 16;
        x <<= 16;
    }
    if ((x & 0xff000000) == 0) {
        n += 8;
        x <<= 8;
    }
    if ((x & 0xf0000000) == 0) {
        n += 4;
        x <<= 4;
    }
    if ((x & 0xc0000000) == 0) {
        n += 2;
        x <<= 2;
    }
    return n - ((x >> 31) & 1);
}
#endif


#if !USE_BY22
// If no by22 then _by22 functions will revert to normal and so _peek/_flush
// will no longer be called but the setup calls will still exist and we want
// to null them out
#define bypass_start(s)
#define bypass_finish(s)
#else
// Use BY22 for residual bypass block

#define bypass_start(s) get_cabac_by22_start(&s->HEVClc->cc)
#define bypass_finish(s) get_cabac_by22_finish(&s->HEVClc->cc)

// BY22 notes that bypass is simply a divide into the bitstream and so we
// can peek out large quantities of bits at one and treat the result as if
// it was VLC.  In many cases this will lead to O(1) processing rather than
// O(n) though the setup and teardown is sufficiently expensive that it is
// only worth using if we expect to be dealing with more than a few bits
// The definition of "a few bits" will vary from platform to platform but
// tests on ARM show that it probably isn't worth it for a single coded
// residual, but is for >1 - this is probaly reinforced that if there are
// more residuals then they are likely to be bigger and this will make the
// O(1) nature of the code more worthwhile.


#if !USE_BY22_DIV
// * 1/x @ 32 bits gets us 22 bits of accuracy
#define CABAC_BY22_PEEK_BITS  22
#else
// A real 32-bit divide gets us another bit
// If we have a 64 bit int & a unit time divider then we should get a lot
// of bits (55)  but that is untested and it is unclear if it would give
// us a large advantage
#define CABAC_BY22_PEEK_BITS  23
#endif

// Bypass block start
// Must be called before _by22_peek is used as it sets the CABAC environment
// into the correct state.  _by22_finish must be called to return to 'normal'
// (i.e. non-bypass) cabac decoding
static inline void get_cabac_by22_start(CABACContext * const c)
{
    const unsigned int bits = __builtin_ctz(c->low);
    const uint32_t m = hevc_mem_bits32(c->bytestream, 0);
    uint32_t x = (c->low << (22 - CABAC_BITS)) ^ ((m ^ 0x80000000U) >> (9 + CABAC_BITS - bits));
#if !USE_BY22_DIV
    const uint32_t inv = cabac_by22_inv_range[c->range & 0xff];
#endif

    c->bytestream -= (CABAC_BITS / 8);
    c->by22.bits = bits;
#if !USE_BY22_DIV
    c->by22.range = c->range;
    c->range = inv;
#endif
    c->low = x;
}

// Bypass block finish
// Must be called at the end of the bypass block to return to normal operation
static inline void get_cabac_by22_finish(CABACContext * const c)
{
    unsigned int used = c->by22.bits;
    unsigned int bytes_used = (used / CABAC_BITS) * (CABAC_BITS / 8);
    unsigned int bits_used = used & (CABAC_BITS == 16 ? 15 : 7);

    c->bytestream += bytes_used + (CABAC_BITS / 8);
    c->low = (((uint32_t)c->low >> (22 - CABAC_BITS + bits_used)) | 1) << bits_used;
#if !USE_BY22_DIV
    c->range = c->by22.range;
#endif
}

// Peek bypass bits
// _by22_start must be called before _by22_peek is called and _by22_flush
// must be called afterwards to flush any used bits
// The actual number of valid bits returned is
// min(<coded bypass block length>, CABAC_BY22_PEEK_BITS). CABAC_BY22_PEEK_BITS
// will be at least 22 which should be long enough for any prefix or suffix
// though probably not long enough for the worst case combination
#ifndef get_cabac_by22_peek
static inline uint32_t get_cabac_by22_peek(const CABACContext * const c)
{
#if USE_BY22_DIV
    return ((unsigned int)c->low / (unsigned int)c->range) << 9;
#else
    uint32_t x = c->low & ~1U;
    const uint32_t inv = c->range;

    if (inv != 0)
        x = (uint32_t)(((uint64_t)x * (uint64_t)inv) >> 32);

    return x << 1;
#endif
}
#endif

// Flush bypass bits peeked by _by22_peek
// Flush n bypass bits. n must be >= 1 to guarantee correct operation
// val is an unmodified copy of whatever _by22_peek returned
#ifndef get_cabac_by22_flush
static inline void get_cabac_by22_flush(CABACContext * c, const unsigned int n, const uint32_t val)
{
    // Subtract the bits used & reshift up to the top of the word
#if USE_BY22_DIV
    const uint32_t low = (((unsigned int)c->low << n) - (((val >> (32 - n)) * (unsigned int)c->range) << 23));
#else
    const uint32_t low = (((uint32_t)c->low << n) - (((val >> (32 - n)) * c->by22.range) << 23));
#endif

    // and refill lower bits
    // We will probably OR over some existing bits but that doesn't matter
    c->by22.bits += n;
    c->low = low | (hevc_mem_bits32(c->bytestream, c->by22.bits) >> 9);
}
#endif

#endif  // USE_BY22


void ff_hevc_save_states(HEVCContext *s, int ctb_addr_ts)
{
    if (s->ps.pps->entropy_coding_sync_enabled_flag &&
        (ctb_addr_ts % s->ps.sps->ctb_width == 2 ||
         (s->ps.sps->ctb_width == 2 &&
          ctb_addr_ts % s->ps.sps->ctb_width == 0))) {
        memcpy(s->cabac_state, s->HEVClc->cabac_state, HEVC_CONTEXTS);
    }
}

static void load_states(HEVCContext *s)
{
    memcpy(s->HEVClc->cabac_state, s->cabac_state, HEVC_CONTEXTS);
}

static void cabac_reinit(HEVCLocalContext *lc)
{
    skip_bytes(&lc->cc, 0);
}

static void cabac_init_decoder(HEVCContext *s)
{
    GetBitContext *gb = &s->HEVClc->gb;
    skip_bits(gb, 1);
    align_get_bits(gb);
    ff_init_cabac_decoder(&s->HEVClc->cc,
                          gb->buffer + get_bits_count(gb) / 8,
                          (get_bits_left(gb) + 7) / 8);
}

static void cabac_init_state(HEVCContext *s)
{
    int init_type = 2 - s->sh.slice_type;
    int i;

    if (s->sh.cabac_init_flag && s->sh.slice_type != I_SLICE)
        init_type ^= 3;

    for (i = 0; i < HEVC_CONTEXTS; i++) {
        int init_value = init_values[init_type][i];
        int m = (init_value >> 4) * 5 - 45;
        int n = ((init_value & 15) << 3) - 16;
        int pre = 2 * (((m * av_clip(s->sh.slice_qp, 0, 51)) >> 4) + n) - 127;

        pre ^= pre >> 31;
        if (pre > 124)
            pre = 124 + (pre & 1);
        s->HEVClc->cabac_state[i] = pre;
    }

    for (i = 0; i < 4; i++)
        s->HEVClc->stat_coeff[i] = 0;
}

void ff_hevc_cabac_init(HEVCContext *s, int ctb_addr_ts)
{
    if (ctb_addr_ts == s->ps.pps->ctb_addr_rs_to_ts[s->sh.slice_ctb_addr_rs]) {
        cabac_init_decoder(s);
        if (s->sh.dependent_slice_segment_flag == 0 ||
            (s->ps.pps->tiles_enabled_flag &&
             s->ps.pps->tile_id[ctb_addr_ts] != s->ps.pps->tile_id[ctb_addr_ts - 1]))
            cabac_init_state(s);

        if (!s->sh.first_slice_in_pic_flag &&
            s->ps.pps->entropy_coding_sync_enabled_flag) {
            if (ctb_addr_ts % s->ps.sps->ctb_width == 0) {
                if (s->ps.sps->ctb_width == 1)
                    cabac_init_state(s);
                else if (s->sh.dependent_slice_segment_flag == 1)
                    load_states(s);
            }
        }
    } else {
        if (s->ps.pps->tiles_enabled_flag &&
            s->ps.pps->tile_id[ctb_addr_ts] != s->ps.pps->tile_id[ctb_addr_ts - 1]) {
            if (s->threads_number == 1)
                cabac_reinit(s->HEVClc);
            else
                cabac_init_decoder(s);
            cabac_init_state(s);
        }
        if (s->ps.pps->entropy_coding_sync_enabled_flag) {
            if (ctb_addr_ts % s->ps.sps->ctb_width == 0) {
                get_cabac_terminate(&s->HEVClc->cc);
                if (s->threads_number == 1)
                    cabac_reinit(s->HEVClc);
                else
                    cabac_init_decoder(s);

                if (s->ps.sps->ctb_width == 1)
                    cabac_init_state(s);
                else
                    load_states(s);
            }
        }
    }
}

#define GET_CABAC(ctx) get_cabac(&s->HEVClc->cc, &s->HEVClc->cabac_state[ctx])

int ff_hevc_sao_merge_flag_decode(HEVCContext *s)
{
    return GET_CABAC(elem_offset[SAO_MERGE_FLAG]);
}

int ff_hevc_sao_type_idx_decode(HEVCContext *s)
{
    if (!GET_CABAC(elem_offset[SAO_TYPE_IDX]))
        return 0;

    if (!get_cabac_bypass(&s->HEVClc->cc))
        return SAO_BAND;
    return SAO_EDGE;
}

int ff_hevc_sao_band_position_decode(HEVCContext *s)
{
    int i;
    int value = get_cabac_bypass(&s->HEVClc->cc);

    for (i = 0; i < 4; i++)
        value = (value << 1) | get_cabac_bypass(&s->HEVClc->cc);
    return value;
}

int ff_hevc_sao_offset_abs_decode(HEVCContext *s)
{
    int i = 0;
    int length = (1 << (FFMIN(s->ps.sps->bit_depth, 10) - 5)) - 1;

    while (i < length && get_cabac_bypass(&s->HEVClc->cc))
        i++;
    return i;
}

int ff_hevc_sao_offset_sign_decode(HEVCContext *s)
{
    return get_cabac_bypass(&s->HEVClc->cc);
}

int ff_hevc_sao_eo_class_decode(HEVCContext *s)
{
    int ret = get_cabac_bypass(&s->HEVClc->cc) << 1;
    ret    |= get_cabac_bypass(&s->HEVClc->cc);
    return ret;
}

int ff_hevc_end_of_slice_flag_decode(HEVCContext *s)
{
    return get_cabac_terminate(&s->HEVClc->cc);
}

int ff_hevc_cu_transquant_bypass_flag_decode(HEVCContext *s)
{
    return GET_CABAC(elem_offset[CU_TRANSQUANT_BYPASS_FLAG]);
}

int ff_hevc_skip_flag_decode(HEVCContext *s, int x0, int y0, int x_cb, int y_cb)
{
    int min_cb_width = s->ps.sps->min_cb_width;
    int inc = 0;
    int x0b = av_mod_uintp2(x0, s->ps.sps->log2_ctb_size);
    int y0b = av_mod_uintp2(y0, s->ps.sps->log2_ctb_size);

    if (s->HEVClc->ctb_left_flag || x0b)
        inc = !!SAMPLE_CTB(s->skip_flag, x_cb - 1, y_cb);
    if (s->HEVClc->ctb_up_flag || y0b)
        inc += !!SAMPLE_CTB(s->skip_flag, x_cb, y_cb - 1);

    return GET_CABAC(elem_offset[SKIP_FLAG] + inc);
}

int ff_hevc_cu_qp_delta_abs(HEVCContext *s)
{
    int prefix_val = 0;
    int suffix_val = 0;
    int inc = 0;

    while (prefix_val < 5 && GET_CABAC(elem_offset[CU_QP_DELTA] + inc)) {
        prefix_val++;
        inc = 1;
    }
    if (prefix_val >= 5) {
        int k = 0;
        while (k < CABAC_MAX_BIN && get_cabac_bypass(&s->HEVClc->cc)) {
            suffix_val += 1 << k;
            k++;
        }
        if (k == CABAC_MAX_BIN)
            av_log(s->avctx, AV_LOG_ERROR, "CABAC_MAX_BIN : %d\n", k);

        while (k--)
            suffix_val += get_cabac_bypass(&s->HEVClc->cc) << k;
    }
    return prefix_val + suffix_val;
}

int ff_hevc_cu_qp_delta_sign_flag(HEVCContext *s)
{
    return get_cabac_bypass(&s->HEVClc->cc);
}

int ff_hevc_cu_chroma_qp_offset_flag(HEVCContext *s)
{
    return GET_CABAC(elem_offset[CU_CHROMA_QP_OFFSET_FLAG]);
}

int ff_hevc_cu_chroma_qp_offset_idx(HEVCContext *s)
{
    int c_max= FFMAX(5, s->ps.pps->chroma_qp_offset_list_len_minus1);
    int i = 0;

    while (i < c_max && GET_CABAC(elem_offset[CU_CHROMA_QP_OFFSET_IDX]))
        i++;

    return i;
}

int ff_hevc_pred_mode_decode(HEVCContext *s)
{
    return GET_CABAC(elem_offset[PRED_MODE_FLAG]);
}

int ff_hevc_split_coding_unit_flag_decode(HEVCContext *s, int ct_depth, int x0, int y0)
{
    int inc = 0, depth_left = 0, depth_top = 0;
    int x0b  = av_mod_uintp2(x0, s->ps.sps->log2_ctb_size);
    int y0b  = av_mod_uintp2(y0, s->ps.sps->log2_ctb_size);
    int x_cb = x0 >> s->ps.sps->log2_min_cb_size;
    int y_cb = y0 >> s->ps.sps->log2_min_cb_size;

    if (s->HEVClc->ctb_left_flag || x0b)
        depth_left = s->tab_ct_depth[(y_cb) * s->ps.sps->min_cb_width + x_cb - 1];
    if (s->HEVClc->ctb_up_flag || y0b)
        depth_top = s->tab_ct_depth[(y_cb - 1) * s->ps.sps->min_cb_width + x_cb];

    inc += (depth_left > ct_depth);
    inc += (depth_top  > ct_depth);

    return GET_CABAC(elem_offset[SPLIT_CODING_UNIT_FLAG] + inc);
}

int ff_hevc_part_mode_decode(HEVCContext *s, int log2_cb_size)
{
    if (GET_CABAC(elem_offset[PART_MODE])) // 1
        return PART_2Nx2N;
    if (log2_cb_size == s->ps.sps->log2_min_cb_size) {
        if (s->HEVClc->cu.pred_mode == MODE_INTRA) // 0
            return PART_NxN;
        if (GET_CABAC(elem_offset[PART_MODE] + 1)) // 01
            return PART_2NxN;
        if (log2_cb_size == 3) // 00
            return PART_Nx2N;
        if (GET_CABAC(elem_offset[PART_MODE] + 2)) // 001
            return PART_Nx2N;
        return PART_NxN; // 000
    }

    if (!s->ps.sps->amp_enabled_flag) {
        if (GET_CABAC(elem_offset[PART_MODE] + 1)) // 01
            return PART_2NxN;
        return PART_Nx2N;
    }

    if (GET_CABAC(elem_offset[PART_MODE] + 1)) { // 01X, 01XX
        if (GET_CABAC(elem_offset[PART_MODE] + 3)) // 011
            return PART_2NxN;
        if (get_cabac_bypass(&s->HEVClc->cc)) // 0101
            return PART_2NxnD;
        return PART_2NxnU; // 0100
    }

    if (GET_CABAC(elem_offset[PART_MODE] + 3)) // 001
        return PART_Nx2N;
    if (get_cabac_bypass(&s->HEVClc->cc)) // 0001
        return PART_nRx2N;
    return PART_nLx2N;  // 0000
}

int ff_hevc_pcm_flag_decode(HEVCContext *s)
{
    return get_cabac_terminate(&s->HEVClc->cc);
}

int ff_hevc_prev_intra_luma_pred_flag_decode(HEVCContext *s)
{
    return GET_CABAC(elem_offset[PREV_INTRA_LUMA_PRED_FLAG]);
}

int ff_hevc_mpm_idx_decode(HEVCContext *s)
{
    int i = 0;
    while (i < 2 && get_cabac_bypass(&s->HEVClc->cc))
        i++;
    return i;
}

int ff_hevc_rem_intra_luma_pred_mode_decode(HEVCContext *s)
{
    int i;
    int value = get_cabac_bypass(&s->HEVClc->cc);

    for (i = 0; i < 4; i++)
        value = (value << 1) | get_cabac_bypass(&s->HEVClc->cc);
    return value;
}

int ff_hevc_intra_chroma_pred_mode_decode(HEVCContext *s)
{
    int ret;
    if (!GET_CABAC(elem_offset[INTRA_CHROMA_PRED_MODE]))
        return 4;

    ret  = get_cabac_bypass(&s->HEVClc->cc) << 1;
    ret |= get_cabac_bypass(&s->HEVClc->cc);
    return ret;
}

int ff_hevc_merge_idx_decode(HEVCContext *s)
{
    int i = GET_CABAC(elem_offset[MERGE_IDX]);

    if (i != 0) {
        while (i < s->sh.max_num_merge_cand-1 && get_cabac_bypass(&s->HEVClc->cc))
            i++;
    }
    return i;
}

int ff_hevc_merge_flag_decode(HEVCContext *s)
{
    return GET_CABAC(elem_offset[MERGE_FLAG]);
}

int ff_hevc_inter_pred_idc_decode(HEVCContext *s, int nPbW, int nPbH)
{
    if (nPbW + nPbH == 12)
        return GET_CABAC(elem_offset[INTER_PRED_IDC] + 4);
    if (GET_CABAC(elem_offset[INTER_PRED_IDC] + s->HEVClc->ct_depth))
        return PRED_BI;

    return GET_CABAC(elem_offset[INTER_PRED_IDC] + 4);
}

int ff_hevc_ref_idx_lx_decode(HEVCContext *s, int num_ref_idx_lx)
{
    int i = 0;
    int max = num_ref_idx_lx - 1;
    int max_ctx = FFMIN(max, 2);

    while (i < max_ctx && GET_CABAC(elem_offset[REF_IDX_L0] + i))
        i++;
    if (i == 2) {
        while (i < max && get_cabac_bypass(&s->HEVClc->cc))
            i++;
    }

    return i;
}

int ff_hevc_mvp_lx_flag_decode(HEVCContext *s)
{
    return GET_CABAC(elem_offset[MVP_LX_FLAG]);
}

int ff_hevc_no_residual_syntax_flag_decode(HEVCContext *s)
{
    return GET_CABAC(elem_offset[NO_RESIDUAL_DATA_FLAG]);
}

static av_always_inline int abs_mvd_greater0_flag_decode(HEVCContext *s)
{
    return GET_CABAC(elem_offset[ABS_MVD_GREATER0_FLAG]);
}

static av_always_inline int abs_mvd_greater1_flag_decode(HEVCContext *s)
{
    return GET_CABAC(elem_offset[ABS_MVD_GREATER1_FLAG] + 1);
}

static av_always_inline int mvd_decode(HEVCContext *s)
{
    int ret = 2;
    int k = 1;

    while (k < CABAC_MAX_BIN && get_cabac_bypass(&s->HEVClc->cc)) {
        ret += 1U << k;
        k++;
    }
    if (k == CABAC_MAX_BIN) {
        av_log(s->avctx, AV_LOG_ERROR, "CABAC_MAX_BIN : %d\n", k);
        return 0;
    }
    while (k--)
        ret += get_cabac_bypass(&s->HEVClc->cc) << k;
    return get_cabac_bypass_sign(&s->HEVClc->cc, -ret);
}

static av_always_inline int mvd_sign_flag_decode(HEVCContext *s)
{
    return get_cabac_bypass_sign(&s->HEVClc->cc, -1);
}

int ff_hevc_split_transform_flag_decode(HEVCContext *s, int log2_trafo_size)
{
    return GET_CABAC(elem_offset[SPLIT_TRANSFORM_FLAG] + 5 - log2_trafo_size);
}

int ff_hevc_cbf_cb_cr_decode(HEVCContext *s, int trafo_depth)
{
    return GET_CABAC(elem_offset[CBF_CB_CR] + trafo_depth);
}

int ff_hevc_cbf_luma_decode(HEVCContext *s, int trafo_depth)
{
    return GET_CABAC(elem_offset[CBF_LUMA] + !trafo_depth);
}

static int hevc_transform_skip_flag_decode(HEVCContext *s, int c_idx_nz)
{
    return GET_CABAC(elem_offset[TRANSFORM_SKIP_FLAG] + c_idx_nz);
}

static int explicit_rdpcm_flag_decode(HEVCContext *s, int c_idx_nz)
{
    return GET_CABAC(elem_offset[EXPLICIT_RDPCM_FLAG] + c_idx_nz);
}

static int explicit_rdpcm_dir_flag_decode(HEVCContext *s, int c_idx_nz)
{
    return GET_CABAC(elem_offset[EXPLICIT_RDPCM_DIR_FLAG] + c_idx_nz);
}

int ff_hevc_log2_res_scale_abs(HEVCContext *s, int idx) {
    int i =0;

    while (i < 4 && GET_CABAC(elem_offset[LOG2_RES_SCALE_ABS] + 4 * idx + i))
        i++;

    return i;
}

int ff_hevc_res_scale_sign_flag(HEVCContext *s, int idx) {
    return GET_CABAC(elem_offset[RES_SCALE_SIGN_FLAG] + idx);
}

static av_always_inline void last_significant_coeff_xy_prefix_decode(HEVCContext *s, int c_idx_nz,
                                                   int log2_size, int *last_scx_prefix, int *last_scy_prefix)
{
    int i = 0;
    int max = (log2_size << 1) - 1;
    int ctx_offset, ctx_shift;

    if (!c_idx_nz) {
        ctx_offset = 3 * (log2_size - 2)  + ((log2_size - 1) >> 2);
        ctx_shift = (log2_size + 1) >> 2;
    } else {
        ctx_offset = 15;
        ctx_shift = log2_size - 2;
    }
    while (i < max &&
           GET_CABAC(elem_offset[LAST_SIGNIFICANT_COEFF_X_PREFIX] + (i >> ctx_shift) + ctx_offset))
        i++;
    *last_scx_prefix = i;

    i = 0;
    while (i < max &&
           GET_CABAC(elem_offset[LAST_SIGNIFICANT_COEFF_Y_PREFIX] + (i >> ctx_shift) + ctx_offset))
        i++;
    *last_scy_prefix = i;
}

static av_always_inline int last_significant_coeff_suffix_decode(HEVCContext *s,
                                                 int last_significant_coeff_prefix)
{
    int i;
    int length = (last_significant_coeff_prefix >> 1) - 1;
    int value = get_cabac_bypass(&s->HEVClc->cc);

    for (i = 1; i < length; i++)
        value = (value << 1) | get_cabac_bypass(&s->HEVClc->cc);
    return value;
}

static av_always_inline int significant_coeff_group_flag_decode(HEVCContext *s, int c_idx_nz, int ctx_cg)
{
    int inc;

    inc = (ctx_cg != 0) + (c_idx_nz << 1);

    return GET_CABAC(elem_offset[SIGNIFICANT_COEFF_GROUP_FLAG] + inc);
}

static av_always_inline int significant_coeff_flag_decode_0(HEVCContext *s, int offset)
{
    return GET_CABAC(elem_offset[SIGNIFICANT_COEFF_FLAG] + offset);
}

static av_always_inline int coeff_abs_level_greater1_flag_decode(HEVCContext *s, int c_idx, int inc)
{

    if (c_idx > 0)
        inc += 16;

    return GET_CABAC(elem_offset[COEFF_ABS_LEVEL_GREATER1_FLAG] + inc);
}

static av_always_inline int coeff_abs_level_greater2_flag_decode(HEVCContext *s, int c_idx, int inc)
{
    if (c_idx > 0)
        inc += 4;

    return GET_CABAC(elem_offset[COEFF_ABS_LEVEL_GREATER2_FLAG] + inc);
}


#if !USE_BY22
#define coeff_abs_level_remaining_decode_bypass(s,r) coeff_abs_level_remaining_decode(s, r)
#endif


#ifndef coeff_abs_level_remaining_decode_bypass
static int coeff_abs_level_remaining_decode_bypass(HEVCContext * const s, const unsigned int rice_param)
{
    CABACContext * const c = &s->HEVClc->cc;
    uint32_t y;
    unsigned int prefix;
    unsigned int last_coeff_abs_level_remaining;
    unsigned int n;

    y = get_cabac_by22_peek(c);
    prefix = hevc_clz32(~y);
    // y << prefix will always have top bit 0

    if (prefix < 3) {
        const unsigned int suffix = (y << prefix) >> (31 - rice_param);
        last_coeff_abs_level_remaining = (prefix << rice_param) + suffix;
        n = prefix + 1 + rice_param;
    }
    else if (prefix * 2 + rice_param <= CABAC_BY22_PEEK_BITS + 2)
    {
        const uint32_t suffix = ((y << prefix) | 0x80000000) >> (34 - (prefix + rice_param));

        last_coeff_abs_level_remaining = (2 << rice_param) + suffix;
        n = prefix * 2 + rice_param - 2;
    }
    else {
        unsigned int suffix;

        get_cabac_by22_flush(c, prefix, y);
        y = get_cabac_by22_peek(c);

        suffix = (y | 0x80000000) >> (34 - (prefix + rice_param));
        last_coeff_abs_level_remaining = (2 << rice_param) + suffix;
        n = prefix + rice_param - 2;
    }

    get_cabac_by22_flush(c, n, y);

    return last_coeff_abs_level_remaining;
}
#endif

static int coeff_abs_level_remaining_decode(HEVCContext * const s, int rc_rice_param)
{
    CABACContext * const c = &s->HEVClc->cc;
    int prefix = 0;
    int suffix = 0;
    int last_coeff_abs_level_remaining;
    int i;

    while (prefix < CABAC_MAX_BIN && get_cabac_bypass(c))
        prefix++;
    if (prefix == CABAC_MAX_BIN) {
        av_log(s->avctx, AV_LOG_ERROR, "CABAC_MAX_BIN : %d\n", prefix);
        return 0;
    }

    if (prefix < 3) {
        for (i = 0; i < rc_rice_param; i++)
            suffix = (suffix << 1) | get_cabac_bypass(c);
        last_coeff_abs_level_remaining = (prefix << rc_rice_param) + suffix;
    } else {
        int prefix_minus3 = prefix - 3;
        for (i = 0; i < prefix_minus3 + rc_rice_param; i++)
            suffix = (suffix << 1) | get_cabac_bypass(c);
        last_coeff_abs_level_remaining = (((1 << prefix_minus3) + 3 - 1)
                                              << rc_rice_param) + suffix;
    }

    return last_coeff_abs_level_remaining;
}

#if !USE_BY22
#define coeff_sign_flag_decode_bypass coeff_sign_flag_decode
static inline uint32_t coeff_sign_flag_decode(HEVCContext * const s, const unsigned int nb)
{
    CABACContext * const c = &s->HEVClc->cc;
    unsigned int i;
    uint32_t ret = 0;

    for (i = 0; i < nb; i++)
        ret = (ret << 1) | get_cabac_bypass(c);

    return ret << (32 - nb);
}
#endif

#ifndef coeff_sign_flag_decode_bypass
static inline uint32_t coeff_sign_flag_decode_bypass(HEVCContext * const s, const unsigned int nb)
{
    CABACContext * const c = &s->HEVClc->cc;
    uint32_t y;
    y = get_cabac_by22_peek(c);
    get_cabac_by22_flush(c, nb, y);
    return y & ~(0xffffffffU >> nb);
}
#endif


#ifndef get_cabac_greater1_bits
static inline unsigned int get_cabac_greater1_bits(CABACContext * const c, const unsigned int n,
    uint8_t * const state0)
{
    unsigned int i;
    unsigned int rv = 0;
    for (i = 0; i != n; ++i) {
        const unsigned int idx = rv != 0 ? 0 : i < 3 ? i + 1 : 3;
        const unsigned int b = get_cabac(c, state0 + idx);
        rv = (rv << 1) | b;
    }
    return rv;
}
#endif


// N.B. levels returned are the values assuming coeff_abs_level_remaining
// is uncoded, so 1 must be added if it is coded.  sum_abs also reflects
// this version of events.
static inline uint32_t get_greaterx_bits(HEVCContext * const s, const unsigned int n_end, int * const levels,
    int * const pprev_subset_coded, int * const psum,
    const unsigned int idx0_gt1, const unsigned int idx_gt2)
{
    CABACContext * const c = &s->HEVClc->cc;
    uint8_t * const state0 = s->HEVClc->cabac_state + idx0_gt1;
    uint8_t * const state_gt2 = s->HEVClc->cabac_state + idx_gt2;
    unsigned int rv;
    unsigned int i;
    const unsigned int n = FFMIN(n_end, 8);

    // Really this is i != n but the simple unconditional loop is cheaper
    // and faster
    for (i = 0; i != 8; ++i)
        levels[i] = 1;

    rv = get_cabac_greater1_bits(c, n, state0);

    *pprev_subset_coded = 0;
    *psum = n;

    rv <<= (32 - n);
    if (rv != 0)
    {
        *pprev_subset_coded = 1;
        *psum = n + 1;
        i = hevc_clz32(rv);
        levels[i] = 2;
        if (get_cabac(c, state_gt2) == 0)
        {
            // Unset first coded bit
            rv &= ~(0x80000000U >> i);
        }
    }

    if (n_end > 8) {
        const unsigned int g8 = n_end - 8;
        rv |= ((1 << g8) - 1) << (24 - g8);
        for (i = 0; i != g8; ++i) {
            levels[i + 8] = 0;
        }
    }

    return rv;
}

// extended_precision_processing_flag must be false given we are
// putting the result into a 16-bit array
// So trans_coeff_level must fit in 16 bits too (7.4.9.1 definition of coeff_abs_level_remaining)
// scale_m is uint8_t
//
// scale is [40 - 72] << [0..12] based on qp- worst case is (45 << 12)
//   or it can be 2 (if we have transquant_bypass)
// shift is set to one less than we really want but would normally be
//   s->ps.sps->bit_depth (max 16, min 8) + log2_trafo_size (max 5, min 2?) - 5 = max 16 min 5?
// however the scale shift is substracted from shift to a min 0 so scale_m worst = 45 << 6
// This can still theoretically lead to overflow but the coding would have to be very odd (& inefficient)
// to achieve it

#ifndef trans_scale_sat
static inline int trans_scale_sat(const int level, const unsigned int scale, const unsigned int scale_m, const unsigned int shift)
{
    return av_clip_int16((((level * (int)(scale * scale_m)) >> shift) + 1) >> 1);
}
#endif


#ifndef update_rice
static inline void update_rice(uint8_t * const stat_coeff,
    const unsigned int last_coeff_abs_level_remaining,
    const unsigned int c_rice_param)
{
    const unsigned int x = (last_coeff_abs_level_remaining << 1) >> c_rice_param;
    if (x >= 6)
        (*stat_coeff)++;
    else if (x == 0 && *stat_coeff > 0)
        (*stat_coeff)--;
}
#endif


// n must be > 0 on entry
#ifndef get_cabac_sig_coeff_flag_idxs
static inline uint8_t * get_cabac_sig_coeff_flag_idxs(CABACContext * const c, uint8_t * const state0,
    unsigned int n,
    const uint8_t const * ctx_map,
    uint8_t * p)
{
    do {
        if (get_cabac(c, state0 + ctx_map[n]))
            *p++ = n;
    } while (--n != 0);
    return p;
}
#endif


static int get_sig_coeff_flag_idxs(CABACContext * const c, uint8_t * const state0,
    unsigned int n,
    const uint8_t const * ctx_map,
    uint8_t * const flag_idx)
{
    int rv;

    rv = get_cabac_sig_coeff_flag_idxs(c, state0, n, ctx_map, flag_idx) - flag_idx;

    return rv;
}

#define H4x4(x0, x1, x2, x3, x4, x5, x6, x7, x8, x9, x10, x11, x12, x13, x14, x15) {\
     x0,  x1,  x2,  x3,\
     x4,  x5,  x6,  x7,\
     x8,  x9, x10, x11,\
    x12, x13, x14, x15}

#define V4x4(x0, x1, x2, x3, x4, x5, x6, x7, x8, x9, x10, x11, x12, x13, x14, x15) {\
     x0,  x4,  x8, x12,\
     x1,  x5,  x9, x13,\
     x2,  x6, x10, x14,\
     x3,  x7, x11, x15}

#define D4x4(x0, x1, x2, x3, x4, x5, x6, x7, x8, x9, x10, x11, x12, x13, x14, x15) {\
     x0,  x4,  x1,  x8,\
     x5,  x2, x12,  x9,\
     x6,  x3, x13, x10,\
     x7, x14, x11, x15}


static inline int next_subset(HEVCContext * const s, int i, const int c_idx_nz,
    uint8_t * const significant_coeff_group_flag,
    const uint8_t * const scan_x_cg, const uint8_t * const scan_y_cg,
    int * const pPrev_sig)
{
    while (--i >= 0) {
        unsigned int x_cg = scan_x_cg[i];
        unsigned int y_cg = scan_y_cg[i];

        // For the flag decode we only care about Z/NZ but
        // we use the full Right + Down * 2 when calculating
        // significant coeff flags so we obtain it here
        //.
        // The group flag array is one longer than it needs to
        // be so we don't need to check for y_cg limits
        unsigned int prev_sig = ((significant_coeff_group_flag[y_cg] >> (x_cg + 1)) & 1) |
            (((significant_coeff_group_flag[y_cg + 1] >> x_cg) & 1) << 1);

        if (i == 0 ||
            significant_coeff_group_flag_decode(s, c_idx_nz, prev_sig))
        {
            significant_coeff_group_flag[y_cg] |= (1 << x_cg);
            *pPrev_sig = prev_sig;
            break;
        }
    }

    return i;
}


void ff_hevc_hls_residual_coding(HEVCContext *s, int x0, int y0,
                                int log2_trafo_size, enum ScanType scan_idx,
                                int c_idx)
{
    HEVCLocalContext * const lc = s->HEVClc;
    int trans_skip_or_bypass = lc->cu.cu_transquant_bypass_flag;

    int last_significant_coeff_x, last_significant_coeff_y;
    int num_coeff = 0;
    int prev_subset_coded = 0;

    int num_last_subset;
    int x_cg_last_sig, y_cg_last_sig;

    const uint8_t *scan_x_cg, *scan_y_cg;
    const xy_off_t * scan_xy_off;

    ptrdiff_t stride = s->frame->linesize[c_idx];
    int hshift = s->ps.sps->hshift[c_idx];
    int vshift = s->ps.sps->vshift[c_idx];
    uint8_t *dst = &s->frame->data[c_idx][(y0 >> vshift) * stride +
                                          ((x0 >> hshift) << s->ps.sps->pixel_shift)];
#ifdef RPI
<<<<<<< HEAD
    int use_vpu = s->enable_rpi && !lc->cu.cu_transquant_bypass_flag && !transform_skip_flag && !lc->tu.cross_pf && log2_trafo_size>=4;
=======
    //***** transform_skip_flag decoded later!
    int use_vpu = s->enable_rpi && !lc->cu.cu_transquant_bypass_flag /* && !transform_skip_flag*/ && !lc->tu.cross_pf && log2_trafo_size>=4;
>>>>>>> 474dccb2
#endif
    int16_t *coeffs = (int16_t*)(c_idx ? lc->edge_emu_buffer2 : lc->edge_emu_buffer);
    uint8_t significant_coeff_group_flag[9] = {0};  // Allow 1 final byte that is always zero
    int explicit_rdpcm_flag = 0;
    int explicit_rdpcm_dir_flag;

    int trafo_size = 1 << log2_trafo_size;
    int i;
    int qp,shift,scale;
    static const uint8_t level_scale[] = { 40, 45, 51, 57, 64, 72 };
    const uint8_t *scale_matrix = NULL;
    uint8_t dc_scale;
    int pred_mode_intra = (c_idx == 0) ? lc->tu.intra_pred_mode :
                                         lc->tu.intra_pred_mode_c;
<<<<<<< HEAD
=======

    int prev_sig = 0;
    const int c_idx_nz = (c_idx != 0);

    int may_hide_sign;

>>>>>>> 474dccb2
#ifdef RPI
    if (s->enable_rpi) {
        int n = trafo_size * trafo_size;
        if (use_vpu) {
            // We support size 4 and size 5.
            // Size 4 grows from the front  (Coeffs_buf_arm[2] points to start of buf)
            // Size 5 grows from the back   (Coeffs_buf_arm[3] points to end of buf)
            // num_coeffs is indexed by log2_trafo_size-2
            if (log2_trafo_size == 4)
                coeffs = s->coeffs_buf_arm[s->pass0_job][log2_trafo_size - 2] + s->num_coeffs[s->pass0_job][log2_trafo_size - 2];
            else
                coeffs = s->coeffs_buf_arm[s->pass0_job][log2_trafo_size - 2] - s->num_coeffs[s->pass0_job][log2_trafo_size - 2] - n;
            s->num_coeffs[s->pass0_job][log2_trafo_size - 2] += n;
        } else {
            coeffs = s->coeffs_buf_arm[s->pass0_job][0] + s->num_coeffs[s->pass0_job][0];
            s->num_coeffs[s->pass0_job][0] += n;
        }
    }
    // We now do the memset after transform_add while we know the data is cached.
    #ifdef RPI_PRECLEAR
    #else
<<<<<<< HEAD
    memset(coeffs, 0, trafo_size * trafo_size * sizeof(int16_t));
    #endif
#else
    memset(coeffs, 0, trafo_size * trafo_size * sizeof(int16_t));
#endif

    
=======
    memset(coeffs, 0, trafo_size * trafo_size * sizeof(int16_t));
    #endif
#else
    memset(coeffs, 0, trafo_size * trafo_size * sizeof(int16_t));
#endif


>>>>>>> 474dccb2

    // Derive QP for dequant
    if (!lc->cu.cu_transquant_bypass_flag) {
        static const uint8_t qp_c[] = { 29, 30, 31, 32, 33, 33, 34, 34, 35, 35, 36, 36, 37, 37 };
        static const uint8_t rem6[51 + 4 * 6 + 1] = {
            0, 1, 2, 3, 4, 5, 0, 1, 2, 3, 4, 5, 0, 1, 2, 3, 4, 5, 0, 1, 2,
            3, 4, 5, 0, 1, 2, 3, 4, 5, 0, 1, 2, 3, 4, 5, 0, 1, 2, 3, 4, 5,
            0, 1, 2, 3, 4, 5, 0, 1, 2, 3, 4, 5, 0, 1, 2, 3, 4, 5, 0, 1, 2, 3,
            4, 5, 0, 1, 2, 3, 4, 5, 0, 1
        };

        static const uint8_t div6[51 + 4 * 6 + 1] = {
            0, 0, 0, 0, 0, 0, 1, 1, 1, 1, 1, 1, 2, 2, 2, 2, 2, 2, 3,  3,  3,
            3, 3, 3, 4, 4, 4, 4, 4, 4, 5, 5, 5, 5, 5, 5, 6, 6, 6, 6,  6,  6,
            7, 7, 7, 7, 7, 7, 8, 8, 8, 8, 8, 8, 9, 9, 9, 9, 9, 9, 10, 10, 10, 10,
            10, 10, 11, 11, 11, 11, 11, 11, 12, 12
        };
        int qp_y = lc->qp_y;

        may_hide_sign = s->ps.pps->sign_data_hiding_flag;

        if (s->ps.pps->transform_skip_enabled_flag &&
            log2_trafo_size <= s->ps.pps->log2_max_transform_skip_block_size) {
            int transform_skip_flag = hevc_transform_skip_flag_decode(s, c_idx_nz);
            if (transform_skip_flag) {
                trans_skip_or_bypass = 1;
                if (lc->cu.pred_mode ==  MODE_INTRA  &&
                    s->ps.sps->implicit_rdpcm_enabled_flag &&
                    (pred_mode_intra == 10 || pred_mode_intra == 26)) {
                    may_hide_sign = 0;
                }
            }
        }

        if (c_idx == 0) {
            qp = qp_y + s->ps.sps->qp_bd_offset;
        } else {
            int qp_i, offset;

            if (c_idx == 1)
                offset = s->ps.pps->cb_qp_offset + s->sh.slice_cb_qp_offset +
                         lc->tu.cu_qp_offset_cb;
            else
                offset = s->ps.pps->cr_qp_offset + s->sh.slice_cr_qp_offset +
                         lc->tu.cu_qp_offset_cr;

            qp_i = av_clip(qp_y + offset, - s->ps.sps->qp_bd_offset, 57);
            if (s->ps.sps->chroma_format_idc == 1) {
                if (qp_i < 30)
                    qp = qp_i;
                else if (qp_i > 43)
                    qp = qp_i - 6;
                else
                    qp = qp_c[qp_i - 30];
            } else {
                if (qp_i > 51)
                    qp = 51;
                else
                    qp = qp_i;
            }

            qp += s->ps.sps->qp_bd_offset;
        }

        // Shift is set to one less than will actually occur as the scale
        // and saturate step adds 1 and then shifts right again
        shift = s->ps.sps->bit_depth + log2_trafo_size - 6;
        scale = level_scale[rem6[qp]];
        if (div6[qp] >= shift) {
            scale <<= (div6[qp] - shift);
            shift = 0;
        } else {
            shift -= div6[qp];
        }

        if (s->ps.sps->scaling_list_enable_flag && !(trans_skip_or_bypass && log2_trafo_size > 2)) {
            const ScalingList *sl = s->ps.pps->scaling_list_data_present_flag ?
                &s->ps.pps->scaling_list : &s->ps.sps->scaling_list;
            int matrix_id = lc->cu.pred_mode != MODE_INTRA;

            matrix_id = 3 * matrix_id + c_idx;

            scale_matrix = sl->sl[log2_trafo_size - 2][matrix_id];
            dc_scale = scale_matrix[0];
            if (log2_trafo_size >= 4)
                dc_scale = sl->sl_dc[log2_trafo_size - 4][matrix_id];
        }
        else
        {
            static const uint8_t sixteen_scale[64] = {
                16, 16, 16, 16, 16, 16, 16, 16,
                16, 16, 16, 16, 16, 16, 16, 16,
                16, 16, 16, 16, 16, 16, 16, 16,
                16, 16, 16, 16, 16, 16, 16, 16,
                16, 16, 16, 16, 16, 16, 16, 16,
                16, 16, 16, 16, 16, 16, 16, 16,
                16, 16, 16, 16, 16, 16, 16, 16,
                16, 16, 16, 16, 16, 16, 16, 16
            };
            scale_matrix = sixteen_scale;
            dc_scale = 16;
        }
    } else {
        static const uint8_t unit_scale[64] = {
            1, 1, 1, 1, 1, 1, 1, 1,
            1, 1, 1, 1, 1, 1, 1, 1,
            1, 1, 1, 1, 1, 1, 1, 1,
            1, 1, 1, 1, 1, 1, 1, 1,
            1, 1, 1, 1, 1, 1, 1, 1,
            1, 1, 1, 1, 1, 1, 1, 1,
            1, 1, 1, 1, 1, 1, 1, 1,
            1, 1, 1, 1, 1, 1, 1, 1,
        };
        scale_matrix = unit_scale;
        shift        = 0;
        scale        = 2;  // We will shift right to kill this
        dc_scale     = 1;

        may_hide_sign = 0;
    }

    if (lc->cu.pred_mode == MODE_INTER && s->ps.sps->explicit_rdpcm_enabled_flag &&
        trans_skip_or_bypass) {
        explicit_rdpcm_flag = explicit_rdpcm_flag_decode(s, c_idx_nz);
        if (explicit_rdpcm_flag) {
            may_hide_sign = 0;
            explicit_rdpcm_dir_flag = explicit_rdpcm_dir_flag_decode(s, c_idx_nz);
        }
    }

    last_significant_coeff_xy_prefix_decode(s, c_idx_nz, log2_trafo_size,
                                           &last_significant_coeff_x, &last_significant_coeff_y);

    if (last_significant_coeff_x > 3) {
        int suffix = last_significant_coeff_suffix_decode(s, last_significant_coeff_x);
        last_significant_coeff_x = (1 << ((last_significant_coeff_x >> 1) - 1)) *
        (2 + (last_significant_coeff_x & 1)) +
        suffix;
    }

    if (last_significant_coeff_y > 3) {
        int suffix = last_significant_coeff_suffix_decode(s, last_significant_coeff_y);
        last_significant_coeff_y = (1 << ((last_significant_coeff_y >> 1) - 1)) *
        (2 + (last_significant_coeff_y & 1)) +
        suffix;
    }

    if (scan_idx == SCAN_VERT)
        FFSWAP(int, last_significant_coeff_x, last_significant_coeff_y);

    x_cg_last_sig = last_significant_coeff_x >> 2;
    y_cg_last_sig = last_significant_coeff_y >> 2;

    switch (scan_idx) {
    case SCAN_DIAG: {
        int last_x_c = last_significant_coeff_x & 3;
        int last_y_c = last_significant_coeff_y & 3;

        num_coeff = diag_scan4x4_inv[last_y_c][last_x_c];

        switch (log2_trafo_size) {
        case 2:
            scan_x_cg = scan_1x1;
            scan_y_cg = scan_1x1;
            break;
        case 3:
            num_coeff += diag_scan2x2_inv[y_cg_last_sig][x_cg_last_sig] << 4;
            scan_x_cg = diag_scan2x2_x;
            scan_y_cg = diag_scan2x2_y;
            break;
        case 4:
            num_coeff += diag_scan4x4_inv[y_cg_last_sig][x_cg_last_sig] << 4;
            scan_x_cg = ff_hevc_diag_scan4x4_x;
            scan_y_cg = ff_hevc_diag_scan4x4_y;
            break;
        case 5:
        default:
            num_coeff += diag_scan8x8_inv[y_cg_last_sig][x_cg_last_sig] << 4;
            scan_x_cg = ff_hevc_diag_scan8x8_x;
            scan_y_cg = ff_hevc_diag_scan8x8_y;
            break;
        }
        break;
    }
    case SCAN_HORIZ:
        scan_x_cg = horiz_scan2x2_x;
        scan_y_cg = horiz_scan2x2_y;
        num_coeff = horiz_scan8x8_inv[last_significant_coeff_y][last_significant_coeff_x];
        break;
    default: //SCAN_VERT
        scan_x_cg = horiz_scan2x2_y;
        scan_y_cg = horiz_scan2x2_x;
        num_coeff = horiz_scan8x8_inv[last_significant_coeff_x][last_significant_coeff_y];
        break;
    }
    num_coeff++;
    num_last_subset = (num_coeff - 1) >> 4;

    significant_coeff_group_flag[y_cg_last_sig] = 1 << x_cg_last_sig; // 1st subset always significant

    scan_xy_off = off_xys[scan_idx][log2_trafo_size - 2];

    i = num_last_subset;
    do {
        int implicit_non_zero_coeff = 0;
        int n_end;

        uint8_t significant_coeff_flag_idx[16];
        unsigned int nb_significant_coeff_flag = 0;

        if (i == num_last_subset) {
            // First time through
            int last_scan_pos = num_coeff - (i << 4) - 1;
            n_end = last_scan_pos - 1;
            significant_coeff_flag_idx[0] = last_scan_pos;
            nb_significant_coeff_flag = 1;
        } else {
            n_end = 15;
            implicit_non_zero_coeff = (i != 0);
        }

        if (n_end >= 0) {
            static const uint8_t ctx_idx_maps_ts2[3][16] = {
                D4x4(0, 1, 4, 5, 2, 3, 4, 5, 6, 6, 8, 8, 7, 7, 8, 8), // log2_trafo_size == 2
                H4x4(0, 1, 4, 5, 2, 3, 4, 5, 6, 6, 8, 8, 7, 7, 8, 8), // log2_trafo_size == 2
                V4x4(0, 1, 4, 5, 2, 3, 4, 5, 6, 6, 8, 8, 7, 7, 8, 8)  // log2_trafo_size == 2
            };
            static const uint8_t ctx_idx_maps[3][4][16] = {
                {
                    D4x4(1, 1, 1, 0, 1, 1, 0, 0, 1, 0, 0, 0, 0, 0, 0, 0), // prev_sig == 0
                    D4x4(2, 2, 2, 2, 1, 1, 1, 1, 0, 0, 0, 0, 0, 0, 0, 0), // prev_sig == 1
                    D4x4(2, 1, 0, 0, 2, 1, 0, 0, 2, 1, 0, 0, 2, 1, 0, 0), // prev_sig == 2
                    D4x4(2, 2, 2, 2, 2, 2, 2, 2, 2, 2, 2, 2, 2, 2, 2, 2)  // prev_sig == 3, default
                },
                {
                    H4x4(1, 1, 1, 0, 1, 1, 0, 0, 1, 0, 0, 0, 0, 0, 0, 0), // prev_sig == 0
                    H4x4(2, 2, 2, 2, 1, 1, 1, 1, 0, 0, 0, 0, 0, 0, 0, 0), // prev_sig == 1
                    H4x4(2, 1, 0, 0, 2, 1, 0, 0, 2, 1, 0, 0, 2, 1, 0, 0), // prev_sig == 2
                    H4x4(2, 2, 2, 2, 2, 2, 2, 2, 2, 2, 2, 2, 2, 2, 2, 2)  // prev_sig == 3, default
                },
                {
                    V4x4(1, 1, 1, 0, 1, 1, 0, 0, 1, 0, 0, 0, 0, 0, 0, 0), // prev_sig == 0
                    V4x4(2, 2, 2, 2, 1, 1, 1, 1, 0, 0, 0, 0, 0, 0, 0, 0), // prev_sig == 1
                    V4x4(2, 1, 0, 0, 2, 1, 0, 0, 2, 1, 0, 0, 2, 1, 0, 0), // prev_sig == 2
                    V4x4(2, 2, 2, 2, 2, 2, 2, 2, 2, 2, 2, 2, 2, 2, 2, 2)  // prev_sig == 3, default
                }
            };
            const uint8_t *ctx_idx_map_p;
            int scf_offset = 0;

            if (s->ps.sps->transform_skip_context_enabled_flag && trans_skip_or_bypass) {
                ctx_idx_map_p = ctx_idx_maps[0][3];
                scf_offset = 40 + c_idx_nz;
            } else {
                if (c_idx_nz != 0)
                    scf_offset = 27;

                if (log2_trafo_size == 2) {
                    ctx_idx_map_p = ctx_idx_maps_ts2[scan_idx];
                } else {
                    ctx_idx_map_p = ctx_idx_maps[scan_idx][prev_sig];
                    if (!c_idx_nz) {
                        if (i != 0)
                            scf_offset += 3;

                        if (log2_trafo_size == 3) {
                            scf_offset += (scan_idx == SCAN_DIAG) ? 9 : 15;
                        } else {
                            scf_offset += 21;
                        }
                    } else {
                        if (log2_trafo_size == 3)
                            scf_offset += 9;
                        else
                            scf_offset += 12;
                    }
                }
            }

            if (n_end > 0) {
                int cnt = get_sig_coeff_flag_idxs(&s->HEVClc->cc,
                    s->HEVClc->cabac_state + elem_offset[SIGNIFICANT_COEFF_FLAG] + scf_offset,
                    n_end, ctx_idx_map_p,
                    significant_coeff_flag_idx + nb_significant_coeff_flag);

                nb_significant_coeff_flag += cnt;
                if (cnt != 0) {
                    implicit_non_zero_coeff = 0;
                }
            }

            if (implicit_non_zero_coeff == 0) {
                if (s->ps.sps->transform_skip_context_enabled_flag && trans_skip_or_bypass) {
                    scf_offset = 42 + c_idx_nz;
                } else {
                    if (i == 0) {
                        scf_offset = c_idx_nz ? 27 : 0;
                    } else {
                        scf_offset = 2 + scf_offset;
                    }
                }
                if (significant_coeff_flag_decode_0(s, scf_offset) == 1) {
                    significant_coeff_flag_idx[nb_significant_coeff_flag] = 0;
                    nb_significant_coeff_flag++;
                }
            } else {
                significant_coeff_flag_idx[nb_significant_coeff_flag] = 0;
                nb_significant_coeff_flag++;
            }
        }

        if (nb_significant_coeff_flag != 0) {
            const unsigned int gt1_idx_delta = (c_idx_nz << 2) |
                ((i != 0 && !c_idx_nz) ? 2 : 0) |
                prev_subset_coded;
            const unsigned int idx0_gt1 = elem_offset[COEFF_ABS_LEVEL_GREATER1_FLAG] +
                (gt1_idx_delta << 2);
            const unsigned int idx_gt2 = elem_offset[COEFF_ABS_LEVEL_GREATER2_FLAG] +
                gt1_idx_delta;

            const unsigned int x_cg = scan_x_cg[i];
            const unsigned int y_cg = scan_y_cg[i];
            int16_t * const blk_coeffs = coeffs +
                ((x_cg + (y_cg << log2_trafo_size)) << 2);
            // This calculation is 'wrong' for log2_traffo_size == 2
            // but that doesn't mattor as in this case x_cg & y_cg
            // are always 0 so result is correct (0) anyway
            const uint8_t * const blk_scale = scale_matrix +
                (((x_cg + (y_cg << 3)) << (5 - log2_trafo_size)));

            // * THe following code block doesn't deal with these flags:
            //   (nor did the one it replaces)
            //
            // cabac_bypass_alignment_enabled_flag
            //    This should be easy but I can't find a test case
            // extended_precision_processing_flag
            //    This can extend the required precision past 16bits
            //    so is probably tricky - also no example found yet

#if USE_N_END_1
            if (nb_significant_coeff_flag == 1) {
                // There is a small gain to be had from special casing the single
                // transform coefficient case.  The reduction in complexity
                // makes up for the code duplicatioon.

                int trans_coeff_level = 1;
                int coeff_sign_flag;
                int coded_val = 0;

                // initialize first elem of coeff_bas_level_greater1_flag
                prev_subset_coded = 0;

                if (get_cabac(&s->HEVClc->cc, s->HEVClc->cabac_state + idx0_gt1 + 1)) {
                    trans_coeff_level = 2;
                    prev_subset_coded = 1;
                    coded_val = get_cabac(&s->HEVClc->cc, s->HEVClc->cabac_state + idx_gt2);
                }

                // Probably not worth the overhead of starting by22 for just one value
                coeff_sign_flag = get_cabac_bypass(&s->HEVClc->cc);

                if (coded_val)
                {
                    if (!s->ps.sps->persistent_rice_adaptation_enabled_flag) {
                        trans_coeff_level = 3 + coeff_abs_level_remaining_decode(s, 0);
                    } else {
                        uint8_t * const stat_coeff =
                            lc->stat_coeff + trans_skip_or_bypass + 2 - ((c_idx_nz) << 1);
                        const unsigned int c_rice_param = *stat_coeff >> 2;
                        const int last_coeff_abs_level_remaining = coeff_abs_level_remaining_decode(s, c_rice_param);

                        trans_coeff_level = 3 + last_coeff_abs_level_remaining;
                        update_rice(stat_coeff, last_coeff_abs_level_remaining, c_rice_param);
                    }
                }

                {
                    const xy_off_t * const xy_off = scan_xy_off + significant_coeff_flag_idx[0];
                    const int k = (int32_t)(coeff_sign_flag << 31) >> 31;
                    const unsigned int scale_m = blk_scale[xy_off->scale];

                    blk_coeffs[xy_off->coeff] = trans_scale_sat(
                        (trans_coeff_level ^ k) - k,  // Apply sign
                        scale,
                        i == 0 && xy_off->coeff == 0 ? dc_scale : scale_m,
                        shift);
                }
            }
            else
#endif
            {
                int sign_hidden = may_hide_sign;
                int levels[16]; // Should be able to get away with int16_t but that fails some tests
                uint32_t coeff_sign_flags;
                uint32_t coded_vals = 0;
                // Sum(abs(level[]))
                // In fact we only need the bottom bit and in some future
                // version that may be all we calculate
                unsigned int sum_abs;

                coded_vals = get_greaterx_bits(s, nb_significant_coeff_flag, levels,
                    &prev_subset_coded, &sum_abs, idx0_gt1, idx_gt2);

                if (significant_coeff_flag_idx[0] - significant_coeff_flag_idx[nb_significant_coeff_flag - 1] <= 3)
                    sign_hidden = 0;

                // -- Start bypass block

                bypass_start(s);

                coeff_sign_flags = coeff_sign_flag_decode_bypass(s, nb_significant_coeff_flag - sign_hidden);

                if (coded_vals != 0)
                {
                    const int rice_adaptation_enabled = s->ps.sps->persistent_rice_adaptation_enabled_flag;
                    uint8_t * stat_coeff = !rice_adaptation_enabled ? NULL :
                        lc->stat_coeff + trans_skip_or_bypass + 2 - ((c_idx_nz) << 1);
                    int c_rice_param = !rice_adaptation_enabled ? 0 : *stat_coeff >> 2;
                    int * level = levels - 1;

                    do {
                        {
                            const unsigned int z = hevc_clz32(coded_vals) + 1;
                            level += z;
                            coded_vals <<= z;
                        }

                        {
                            const int last_coeff_abs_level_remaining = coeff_abs_level_remaining_decode_bypass(s, c_rice_param);
                            const int trans_coeff_level = *level + last_coeff_abs_level_remaining + 1;

                            sum_abs += last_coeff_abs_level_remaining + 1;
                            *level = trans_coeff_level;

                            if (stat_coeff != NULL)
                                update_rice(stat_coeff, last_coeff_abs_level_remaining, c_rice_param);
                            stat_coeff = NULL;

                            if (trans_coeff_level > (3 << c_rice_param) &&
                                (c_rice_param < 4 || rice_adaptation_enabled))
                                ++c_rice_param;
                        }
                    } while (coded_vals != 0);
                }

                // sign_hidden = 0 or 1 so we can combine the tests
                if ((sign_hidden & sum_abs) != 0) {
                    levels[nb_significant_coeff_flag - 1] = -levels[nb_significant_coeff_flag - 1];
                }

                bypass_finish(s);

                // -- Finish bypass block

                // Scale loop
                {
                    int m = nb_significant_coeff_flag - 1;

                    // Deal with DC component (if any) first
                    if (i == 0 && significant_coeff_flag_idx[m] == 0)
                    {
                        const int k = (int32_t)(coeff_sign_flags << m) >> 31;
                        blk_coeffs[0] = trans_scale_sat(
                            (levels[m] ^ k) - k, scale, dc_scale, shift);
                        --m;
                    }

#if !USE_N_END_1
                    // If N_END_! set then m was at least 1 initially
                    if (m >= 0)
#endif
                    {
                        do {
                            const xy_off_t * const xy_off = scan_xy_off +
                                significant_coeff_flag_idx[m];
                            const int k = (int32_t)(coeff_sign_flags << m) >> 31;

                            blk_coeffs[xy_off->coeff] = trans_scale_sat(
                                (levels[m] ^ k) - k,
                                scale,
                                blk_scale[xy_off->scale],
                                shift);
                        } while (--m >= 0);
                    }
                }

            }
        }
<<<<<<< HEAD
    }
    
=======
    } while ((i = next_subset(s, i, c_idx_nz,
        significant_coeff_group_flag, scan_x_cg, scan_y_cg, &prev_sig)) >= 0);

>>>>>>> 474dccb2
    if (lc->cu.cu_transquant_bypass_flag) {
        if (explicit_rdpcm_flag || (s->ps.sps->implicit_rdpcm_enabled_flag &&
                                    (pred_mode_intra == 10 || pred_mode_intra == 26))) {
            int mode = s->ps.sps->implicit_rdpcm_enabled_flag ? (pred_mode_intra == 26) : explicit_rdpcm_dir_flag;

            s->hevcdsp.transform_rdpcm(coeffs, log2_trafo_size, mode);
        }
    } else {
        if (trans_skip_or_bypass) { // Must be trans_skip as we've already dealt with bypass
            int rot = s->ps.sps->transform_skip_rotation_enabled_flag &&
                      log2_trafo_size == 2 &&
                      lc->cu.pred_mode == MODE_INTRA;
            if (rot) {
                for (i = 0; i < 8; i++)
                    FFSWAP(int16_t, coeffs[i], coeffs[16 - i - 1]);
            }
            s->hevcdsp.transform_skip(coeffs, log2_trafo_size);

            if (explicit_rdpcm_flag || (s->ps.sps->implicit_rdpcm_enabled_flag &&
                                        lc->cu.pred_mode == MODE_INTRA &&
                                        (pred_mode_intra == 10 || pred_mode_intra == 26))) {
                int mode = explicit_rdpcm_flag ? explicit_rdpcm_dir_flag : (pred_mode_intra == 26);

                s->hevcdsp.transform_rdpcm(coeffs, log2_trafo_size, mode);
            }
        } else if (lc->cu.pred_mode == MODE_INTRA && c_idx == 0 && log2_trafo_size == 2) {
           s->hevcdsp.idct_4x4_luma(coeffs);
        } else {
#ifdef RPI
            if (!use_vpu) {
              int max_xy = FFMAX(last_significant_coeff_x, last_significant_coeff_y);
              if (max_xy == 0) {
                  s->hevcdsp.idct_dc[log2_trafo_size-2](coeffs);
              } else {
                  int col_limit = last_significant_coeff_x + last_significant_coeff_y + 4;
                  if (max_xy < 4)
                      col_limit = FFMIN(4, col_limit);
                  else if (max_xy < 8)
                      col_limit = FFMIN(8, col_limit);
                  else if (max_xy < 12)
                      col_limit = FFMIN(24, col_limit);

                  s->hevcdsp.idct[log2_trafo_size-2](coeffs, col_limit);
              }
            }
#else
            int max_xy = FFMAX(last_significant_coeff_x, last_significant_coeff_y);
            if (max_xy == 0)
                s->hevcdsp.idct_dc[log2_trafo_size-2](coeffs);
            else {
                int col_limit = last_significant_coeff_x + last_significant_coeff_y + 4;
                if (max_xy < 4)
                    col_limit = FFMIN(4, col_limit);
                else if (max_xy < 8)
                    col_limit = FFMIN(8, col_limit);
                else if (max_xy < 12)
                    col_limit = FFMIN(24, col_limit);
                s->hevcdsp.idct[log2_trafo_size-2](coeffs, col_limit);
            }
#endif
        }
    }
    if (lc->tu.cross_pf) {
        int16_t *coeffs_y = (int16_t*)lc->edge_emu_buffer;

        for (i = 0; i < (trafo_size * trafo_size); i++) {
            coeffs[i] = coeffs[i] + ((lc->tu.res_scale_val * coeffs_y[i]) >> 3);
        }
    }
#ifdef RPI
    if (s->enable_rpi) {
        HEVCPredCmd *cmd = s->univ_pred_cmds[s->pass0_job] + s->num_pred_cmds[s->pass0_job]++;
        cmd->type = RPI_PRED_TRANSFORM_ADD;
        cmd->size = log2_trafo_size;
        cmd->buf = coeffs;
        cmd->dst = dst;
        cmd->stride = stride;
        return;
    }
#endif
    s->hevcdsp.transform_add[log2_trafo_size-2](dst, coeffs, stride);
}

void ff_hevc_hls_mvd_coding(HEVCContext *s, int x0, int y0, int log2_cb_size)
{
    HEVCLocalContext *lc = s->HEVClc;
    int x = abs_mvd_greater0_flag_decode(s);
    int y = abs_mvd_greater0_flag_decode(s);

    if (x)
        x += abs_mvd_greater1_flag_decode(s);
    if (y)
        y += abs_mvd_greater1_flag_decode(s);

    switch (x) {
    case 2: lc->pu.mvd.x = mvd_decode(s);           break;
    case 1: lc->pu.mvd.x = mvd_sign_flag_decode(s); break;
    case 0: lc->pu.mvd.x = 0;                       break;
    }

    switch (y) {
    case 2: lc->pu.mvd.y = mvd_decode(s);           break;
    case 1: lc->pu.mvd.y = mvd_sign_flag_decode(s); break;
    case 0: lc->pu.mvd.y = 0;                       break;
    }
}
<|MERGE_RESOLUTION|>--- conflicted
+++ resolved
@@ -1529,12 +1529,8 @@
     uint8_t *dst = &s->frame->data[c_idx][(y0 >> vshift) * stride +
                                           ((x0 >> hshift) << s->ps.sps->pixel_shift)];
 #ifdef RPI
-<<<<<<< HEAD
-    int use_vpu = s->enable_rpi && !lc->cu.cu_transquant_bypass_flag && !transform_skip_flag && !lc->tu.cross_pf && log2_trafo_size>=4;
-=======
     //***** transform_skip_flag decoded later!
     int use_vpu = s->enable_rpi && !lc->cu.cu_transquant_bypass_flag /* && !transform_skip_flag*/ && !lc->tu.cross_pf && log2_trafo_size>=4;
->>>>>>> 474dccb2
 #endif
     int16_t *coeffs = (int16_t*)(c_idx ? lc->edge_emu_buffer2 : lc->edge_emu_buffer);
     uint8_t significant_coeff_group_flag[9] = {0};  // Allow 1 final byte that is always zero
@@ -1549,15 +1545,12 @@
     uint8_t dc_scale;
     int pred_mode_intra = (c_idx == 0) ? lc->tu.intra_pred_mode :
                                          lc->tu.intra_pred_mode_c;
-<<<<<<< HEAD
-=======
 
     int prev_sig = 0;
     const int c_idx_nz = (c_idx != 0);
 
     int may_hide_sign;
 
->>>>>>> 474dccb2
 #ifdef RPI
     if (s->enable_rpi) {
         int n = trafo_size * trafo_size;
@@ -1579,23 +1572,13 @@
     // We now do the memset after transform_add while we know the data is cached.
     #ifdef RPI_PRECLEAR
     #else
-<<<<<<< HEAD
     memset(coeffs, 0, trafo_size * trafo_size * sizeof(int16_t));
     #endif
 #else
     memset(coeffs, 0, trafo_size * trafo_size * sizeof(int16_t));
 #endif
 
-    
-=======
-    memset(coeffs, 0, trafo_size * trafo_size * sizeof(int16_t));
-    #endif
-#else
-    memset(coeffs, 0, trafo_size * trafo_size * sizeof(int16_t));
-#endif
-
-
->>>>>>> 474dccb2
+
 
     // Derive QP for dequant
     if (!lc->cu.cu_transquant_bypass_flag) {
@@ -2084,14 +2067,9 @@
 
             }
         }
-<<<<<<< HEAD
-    }
-    
-=======
     } while ((i = next_subset(s, i, c_idx_nz,
         significant_coeff_group_flag, scan_x_cg, scan_y_cg, &prev_sig)) >= 0);
 
->>>>>>> 474dccb2
     if (lc->cu.cu_transquant_bypass_flag) {
         if (explicit_rdpcm_flag || (s->ps.sps->implicit_rdpcm_enabled_flag &&
                                     (pred_mode_intra == 10 || pred_mode_intra == 26))) {
