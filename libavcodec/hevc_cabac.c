--- conflicted
+++ resolved
@@ -26,9 +26,10 @@
 #include "libavutil/attributes.h"
 #include "libavutil/common.h"
 
-<<<<<<< HEAD
+#include "cabac_functions.h"
+#include "hevc_data.h"
 #include "hevc.h"
-#include "cabac_functions.h"
+#include "hevcdec.h"
 
 // BY22 is probably faster than simple bypass if the processor has
 // either a fast 32-bit divide or a fast 32x32->64[63:32] instruction
@@ -49,12 +50,6 @@
 #if ARCH_ARM
 #include "arm/hevc_cabac.h"
 #endif
-=======
-#include "cabac_functions.h"
-#include "hevc_data.h"
-#include "hevc.h"
-#include "hevcdec.h"
->>>>>>> e1cc7f83
 
 #define CABAC_MAX_BIN 31
 
@@ -2087,12 +2082,8 @@
                 for (i = 0; i < 8; i++)
                     FFSWAP(int16_t, coeffs[i], coeffs[16 - i - 1]);
             }
-<<<<<<< HEAD
-            s->hevcdsp.transform_skip(coeffs, log2_trafo_size);
-=======
 
             s->hevcdsp.dequant(coeffs, log2_trafo_size);
->>>>>>> e1cc7f83
 
             if (explicit_rdpcm_flag || (s->ps.sps->implicit_rdpcm_enabled_flag &&
                                         lc->cu.pred_mode == MODE_INTRA &&
@@ -2102,11 +2093,7 @@
                 s->hevcdsp.transform_rdpcm(coeffs, log2_trafo_size, mode);
             }
         } else if (lc->cu.pred_mode == MODE_INTRA && c_idx == 0 && log2_trafo_size == 2) {
-<<<<<<< HEAD
-           s->hevcdsp.idct_4x4_luma(coeffs);
-=======
             s->hevcdsp.transform_4x4_luma(coeffs);
->>>>>>> e1cc7f83
         } else {
 #ifdef RPI
             if (!use_vpu) {
@@ -2149,7 +2136,6 @@
             coeffs[i] = coeffs[i] + ((lc->tu.res_scale_val * coeffs_y[i]) >> 3);
         }
     }
-<<<<<<< HEAD
 #ifdef RPI
     if (s->enable_rpi) {
         HEVCPredCmd *cmd = s->univ_pred_cmds[s->pass0_job] + s->num_pred_cmds[s->pass0_job]++;
@@ -2161,10 +2147,7 @@
         return;
     }
 #endif
-    s->hevcdsp.transform_add[log2_trafo_size-2](dst, coeffs, stride);
-=======
     s->hevcdsp.add_residual[log2_trafo_size-2](dst, coeffs, stride);
->>>>>>> e1cc7f83
 }
 
 void ff_hevc_hls_mvd_coding(HEVCContext *s, int x0, int y0, int log2_cb_size)
