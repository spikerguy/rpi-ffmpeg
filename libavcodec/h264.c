--- conflicted
+++ resolved
@@ -3069,17 +3069,8 @@
      * past end by one (callers fault) and resync_mb_y != 0
      * causes problems for the first MB line, too.
      */
-<<<<<<< HEAD
     if (CONFIG_ERROR_RESILIENCE && !FIELD_PICTURE(h) && h->current_slice && !h->sps.new) {
-        ff_mpeg_set_erpic(&h->er.cur_pic, h->cur_pic_ptr);
-=======
-    if (CONFIG_ERROR_RESILIENCE && !FIELD_PICTURE(h)) {
         h264_set_erpic(&h->er.cur_pic, h->cur_pic_ptr);
-        h264_set_erpic(&h->er.last_pic,
-                       h->ref_count[0] ? &h->ref_list[0][0] : NULL);
-        h264_set_erpic(&h->er.next_pic,
-                       h->ref_count[1] ? &h->ref_list[1][0] : NULL);
->>>>>>> 9b749c82
         ff_er_frame_end(&h->er);
     }
     if (!in_setup && !h->droppable)
@@ -4167,8 +4158,8 @@
                              (h->ref_list[j][i].reference & 3);
     }
 
-    if (h->ref_count[0]) ff_mpeg_set_erpic(&h->er.last_pic, &h->ref_list[0][0]);
-    if (h->ref_count[1]) ff_mpeg_set_erpic(&h->er.next_pic, &h->ref_list[1][0]);
+    if (h->ref_count[0]) h264_set_erpic(&h->er.last_pic, &h->ref_list[0][0]);
+    if (h->ref_count[1]) h264_set_erpic(&h->er.next_pic, &h->ref_list[1][0]);
 
     h->er.ref_count = h->ref_count[0];
     h0->au_pps_id = pps_id;
@@ -5189,7 +5180,7 @@
     return pos;
 }
 
-static int output_frame(H264Context *h, AVFrame *dst, Picture *srcp)
+static int output_frame(H264Context *h, AVFrame *dst, H264Picture *srcp)
 {
     AVFrame *src = &srcp->f;
     const AVPixFmtDescriptor *desc = av_pix_fmt_desc_get(src->format);
@@ -5221,7 +5212,7 @@
     H264Context *h     = avctx->priv_data;
     AVFrame *pict      = data;
     int buf_index      = 0;
-    Picture *out;
+    H264Picture *out;
     int i, out_idx;
     int ret;
 
@@ -5232,12 +5223,7 @@
 
     /* end of stream, output what is still in the buffers */
     if (buf_size == 0) {
-<<<<<<< HEAD
  out:
-=======
-        H264Picture *out;
-        int i, out_idx;
->>>>>>> 9b749c82
 
         h->cur_pic_ptr = NULL;
         h->first_field = 0;
