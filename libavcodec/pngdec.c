/*
 * PNG image format
 * Copyright (c) 2003 Fabrice Bellard
 *
 * This file is part of FFmpeg.
 *
 * FFmpeg is free software; you can redistribute it and/or
 * modify it under the terms of the GNU Lesser General Public
 * License as published by the Free Software Foundation; either
 * version 2.1 of the License, or (at your option) any later version.
 *
 * FFmpeg is distributed in the hope that it will be useful,
 * but WITHOUT ANY WARRANTY; without even the implied warranty of
 * MERCHANTABILITY or FITNESS FOR A PARTICULAR PURPOSE.  See the GNU
 * Lesser General Public License for more details.
 *
 * You should have received a copy of the GNU Lesser General Public
 * License along with FFmpeg; if not, write to the Free Software
 * Foundation, Inc., 51 Franklin Street, Fifth Floor, Boston, MA 02110-1301 USA
 */

//#define DEBUG

#include "libavutil/avassert.h"
#include "libavutil/bprint.h"
#include "libavutil/imgutils.h"
#include "libavutil/stereo3d.h"
#include "libavutil/mastering_display_metadata.h"

#include "avcodec.h"
#include "bytestream.h"
#include "internal.h"
#include "apng.h"
#include "png.h"
#include "pngdsp.h"
#include "thread.h"

#include <zlib.h>

enum PNGHeaderState {
    PNG_IHDR = 1 << 0,
    PNG_PLTE = 1 << 1,
};

enum PNGImageState {
    PNG_IDAT     = 1 << 0,
    PNG_ALLIMAGE = 1 << 1,
};

typedef struct PNGDecContext {
    PNGDSPContext dsp;
    AVCodecContext *avctx;

    GetByteContext gb;
    ThreadFrame previous_picture;
    ThreadFrame last_picture;
    ThreadFrame picture;

    enum PNGHeaderState hdr_state;
    enum PNGImageState pic_state;
    int width, height;
    int cur_w, cur_h;
    int last_w, last_h;
    int x_offset, y_offset;
    int last_x_offset, last_y_offset;
    uint8_t dispose_op, blend_op;
    uint8_t last_dispose_op;
    int bit_depth;
    int color_type;
    int compression_type;
    int interlace_type;
    int filter_type;
    int channels;
    int bits_per_pixel;
    int bpp;
    int has_trns;
    uint8_t transparent_color_be[6];

    uint8_t *image_buf;
    int image_linesize;
    uint32_t palette[256];
    uint8_t *crow_buf;
    uint8_t *last_row;
    unsigned int last_row_size;
    uint8_t *tmp_row;
    unsigned int tmp_row_size;
    uint8_t *buffer;
    int buffer_size;
    int pass;
    int crow_size; /* compressed row size (include filter type) */
    int row_size; /* decompressed row size */
    int pass_row_size; /* decompress row size of the current pass */
    int y;
    z_stream zstream;
} PNGDecContext;

/* Mask to determine which pixels are valid in a pass */
static const uint8_t png_pass_mask[NB_PASSES] = {
    0x01, 0x01, 0x11, 0x11, 0x55, 0x55, 0xff,
};

/* Mask to determine which y pixels can be written in a pass */
static const uint8_t png_pass_dsp_ymask[NB_PASSES] = {
    0xff, 0xff, 0x0f, 0xff, 0x33, 0xff, 0x55,
};

/* Mask to determine which pixels to overwrite while displaying */
static const uint8_t png_pass_dsp_mask[NB_PASSES] = {
    0xff, 0x0f, 0xff, 0x33, 0xff, 0x55, 0xff
};

/* NOTE: we try to construct a good looking image at each pass. width
 * is the original image width. We also do pixel format conversion at
 * this stage */
static void png_put_interlaced_row(uint8_t *dst, int width,
                                   int bits_per_pixel, int pass,
                                   int color_type, const uint8_t *src)
{
    int x, mask, dsp_mask, j, src_x, b, bpp;
    uint8_t *d;
    const uint8_t *s;

    mask     = png_pass_mask[pass];
    dsp_mask = png_pass_dsp_mask[pass];

    switch (bits_per_pixel) {
    case 1:
        src_x = 0;
        for (x = 0; x < width; x++) {
            j = (x & 7);
            if ((dsp_mask << j) & 0x80) {
                b = (src[src_x >> 3] >> (7 - (src_x & 7))) & 1;
                dst[x >> 3] &= 0xFF7F>>j;
                dst[x >> 3] |= b << (7 - j);
            }
            if ((mask << j) & 0x80)
                src_x++;
        }
        break;
    case 2:
        src_x = 0;
        for (x = 0; x < width; x++) {
            int j2 = 2 * (x & 3);
            j = (x & 7);
            if ((dsp_mask << j) & 0x80) {
                b = (src[src_x >> 2] >> (6 - 2*(src_x & 3))) & 3;
                dst[x >> 2] &= 0xFF3F>>j2;
                dst[x >> 2] |= b << (6 - j2);
            }
            if ((mask << j) & 0x80)
                src_x++;
        }
        break;
    case 4:
        src_x = 0;
        for (x = 0; x < width; x++) {
            int j2 = 4*(x&1);
            j = (x & 7);
            if ((dsp_mask << j) & 0x80) {
                b = (src[src_x >> 1] >> (4 - 4*(src_x & 1))) & 15;
                dst[x >> 1] &= 0xFF0F>>j2;
                dst[x >> 1] |= b << (4 - j2);
            }
            if ((mask << j) & 0x80)
                src_x++;
        }
        break;
    default:
        bpp = bits_per_pixel >> 3;
        d   = dst;
        s   = src;
            for (x = 0; x < width; x++) {
                j = x & 7;
                if ((dsp_mask << j) & 0x80) {
                    memcpy(d, s, bpp);
                }
                d += bpp;
                if ((mask << j) & 0x80)
                    s += bpp;
            }
        break;
    }
}

void ff_add_png_paeth_prediction(uint8_t *dst, uint8_t *src, uint8_t *top,
                                 int w, int bpp)
{
    int i;
    for (i = 0; i < w; i++) {
        int a, b, c, p, pa, pb, pc;

        a = dst[i - bpp];
        b = top[i];
        c = top[i - bpp];

        p  = b - c;
        pc = a - c;

        pa = abs(p);
        pb = abs(pc);
        pc = abs(p + pc);

        if (pa <= pb && pa <= pc)
            p = a;
        else if (pb <= pc)
            p = b;
        else
            p = c;
        dst[i] = p + src[i];
    }
}

#define UNROLL1(bpp, op)                                                      \
    {                                                                         \
        r = dst[0];                                                           \
        if (bpp >= 2)                                                         \
            g = dst[1];                                                       \
        if (bpp >= 3)                                                         \
            b = dst[2];                                                       \
        if (bpp >= 4)                                                         \
            a = dst[3];                                                       \
        for (; i <= size - bpp; i += bpp) {                                   \
            dst[i + 0] = r = op(r, src[i + 0], last[i + 0]);                  \
            if (bpp == 1)                                                     \
                continue;                                                     \
            dst[i + 1] = g = op(g, src[i + 1], last[i + 1]);                  \
            if (bpp == 2)                                                     \
                continue;                                                     \
            dst[i + 2] = b = op(b, src[i + 2], last[i + 2]);                  \
            if (bpp == 3)                                                     \
                continue;                                                     \
            dst[i + 3] = a = op(a, src[i + 3], last[i + 3]);                  \
        }                                                                     \
    }

#define UNROLL_FILTER(op)                                                     \
    if (bpp == 1) {                                                           \
        UNROLL1(1, op)                                                        \
    } else if (bpp == 2) {                                                    \
        UNROLL1(2, op)                                                        \
    } else if (bpp == 3) {                                                    \
        UNROLL1(3, op)                                                        \
    } else if (bpp == 4) {                                                    \
        UNROLL1(4, op)                                                        \
    }                                                                         \
    for (; i < size; i++) {                                                   \
        dst[i] = op(dst[i - bpp], src[i], last[i]);                           \
    }

/* NOTE: 'dst' can be equal to 'last' */
static void png_filter_row(PNGDSPContext *dsp, uint8_t *dst, int filter_type,
                           uint8_t *src, uint8_t *last, int size, int bpp)
{
    int i, p, r, g, b, a;

    switch (filter_type) {
    case PNG_FILTER_VALUE_NONE:
        memcpy(dst, src, size);
        break;
    case PNG_FILTER_VALUE_SUB:
        for (i = 0; i < bpp; i++)
            dst[i] = src[i];
        if (bpp == 4) {
            p = *(int *)dst;
            for (; i < size; i += bpp) {
                unsigned s = *(int *)(src + i);
                p = ((s & 0x7f7f7f7f) + (p & 0x7f7f7f7f)) ^ ((s ^ p) & 0x80808080);
                *(int *)(dst + i) = p;
            }
        } else {
#define OP_SUB(x, s, l) ((x) + (s))
            UNROLL_FILTER(OP_SUB);
        }
        break;
    case PNG_FILTER_VALUE_UP:
        dsp->add_bytes_l2(dst, src, last, size);
        break;
    case PNG_FILTER_VALUE_AVG:
        for (i = 0; i < bpp; i++) {
            p      = (last[i] >> 1);
            dst[i] = p + src[i];
        }
#define OP_AVG(x, s, l) (((((x) + (l)) >> 1) + (s)) & 0xff)
        UNROLL_FILTER(OP_AVG);
        break;
    case PNG_FILTER_VALUE_PAETH:
        for (i = 0; i < bpp; i++) {
            p      = last[i];
            dst[i] = p + src[i];
        }
        if (bpp > 2 && size > 4) {
            /* would write off the end of the array if we let it process
             * the last pixel with bpp=3 */
            int w = (bpp & 3) ? size - 3 : size;

            if (w > i) {
                dsp->add_paeth_prediction(dst + i, src + i, last + i, size - i, bpp);
                i = w;
            }
        }
        ff_add_png_paeth_prediction(dst + i, src + i, last + i, size - i, bpp);
        break;
    }
}

/* This used to be called "deloco" in FFmpeg
 * and is actually an inverse reversible colorspace transformation */
#define YUV2RGB(NAME, TYPE) \
static void deloco_ ## NAME(TYPE *dst, int size, int alpha) \
{ \
    int i; \
    for (i = 0; i < size; i += 3 + alpha) { \
        int g = dst [i + 1]; \
        dst[i + 0] += g; \
        dst[i + 2] += g; \
    } \
}

YUV2RGB(rgb8, uint8_t)
YUV2RGB(rgb16, uint16_t)

/* process exactly one decompressed row */
static void png_handle_row(PNGDecContext *s)
{
    uint8_t *ptr, *last_row;
    int got_line;

    if (!s->interlace_type) {
        ptr = s->image_buf + s->image_linesize * (s->y + s->y_offset) + s->x_offset * s->bpp;
        if (s->y == 0)
            last_row = s->last_row;
        else
            last_row = ptr - s->image_linesize;

        png_filter_row(&s->dsp, ptr, s->crow_buf[0], s->crow_buf + 1,
                       last_row, s->row_size, s->bpp);
        /* loco lags by 1 row so that it doesn't interfere with top prediction */
        if (s->filter_type == PNG_FILTER_TYPE_LOCO && s->y > 0) {
            if (s->bit_depth == 16) {
                deloco_rgb16((uint16_t *)(ptr - s->image_linesize), s->row_size / 2,
                             s->color_type == PNG_COLOR_TYPE_RGB_ALPHA);
            } else {
                deloco_rgb8(ptr - s->image_linesize, s->row_size,
                            s->color_type == PNG_COLOR_TYPE_RGB_ALPHA);
            }
        }
        s->y++;
        if (s->y == s->cur_h) {
            s->pic_state |= PNG_ALLIMAGE;
            if (s->filter_type == PNG_FILTER_TYPE_LOCO) {
                if (s->bit_depth == 16) {
                    deloco_rgb16((uint16_t *)ptr, s->row_size / 2,
                                 s->color_type == PNG_COLOR_TYPE_RGB_ALPHA);
                } else {
                    deloco_rgb8(ptr, s->row_size,
                                s->color_type == PNG_COLOR_TYPE_RGB_ALPHA);
                }
            }
        }
    } else {
        got_line = 0;
        for (;;) {
            ptr = s->image_buf + s->image_linesize * (s->y + s->y_offset) + s->x_offset * s->bpp;
            if ((ff_png_pass_ymask[s->pass] << (s->y & 7)) & 0x80) {
                /* if we already read one row, it is time to stop to
                 * wait for the next one */
                if (got_line)
                    break;
                png_filter_row(&s->dsp, s->tmp_row, s->crow_buf[0], s->crow_buf + 1,
                               s->last_row, s->pass_row_size, s->bpp);
                FFSWAP(uint8_t *, s->last_row, s->tmp_row);
                FFSWAP(unsigned int, s->last_row_size, s->tmp_row_size);
                got_line = 1;
            }
            if ((png_pass_dsp_ymask[s->pass] << (s->y & 7)) & 0x80) {
                png_put_interlaced_row(ptr, s->cur_w, s->bits_per_pixel, s->pass,
                                       s->color_type, s->last_row);
            }
            s->y++;
            if (s->y == s->cur_h) {
                memset(s->last_row, 0, s->row_size);
                for (;;) {
                    if (s->pass == NB_PASSES - 1) {
                        s->pic_state |= PNG_ALLIMAGE;
                        goto the_end;
                    } else {
                        s->pass++;
                        s->y = 0;
                        s->pass_row_size = ff_png_pass_row_size(s->pass,
                                                                s->bits_per_pixel,
                                                                s->cur_w);
                        s->crow_size = s->pass_row_size + 1;
                        if (s->pass_row_size != 0)
                            break;
                        /* skip pass if empty row */
                    }
                }
            }
        }
the_end:;
    }
}

static int png_decode_idat(PNGDecContext *s, int length)
{
    int ret;
    s->zstream.avail_in = FFMIN(length, bytestream2_get_bytes_left(&s->gb));
    s->zstream.next_in  = (unsigned char *)s->gb.buffer;
    bytestream2_skip(&s->gb, length);

    /* decode one line if possible */
    while (s->zstream.avail_in > 0) {
        ret = inflate(&s->zstream, Z_PARTIAL_FLUSH);
        if (ret != Z_OK && ret != Z_STREAM_END) {
            av_log(s->avctx, AV_LOG_ERROR, "inflate returned error %d\n", ret);
            return AVERROR_EXTERNAL;
        }
        if (s->zstream.avail_out == 0) {
            if (!(s->pic_state & PNG_ALLIMAGE)) {
                png_handle_row(s);
            }
            s->zstream.avail_out = s->crow_size;
            s->zstream.next_out  = s->crow_buf;
        }
        if (ret == Z_STREAM_END && s->zstream.avail_in > 0) {
            av_log(NULL, AV_LOG_WARNING,
                   "%d undecompressed bytes left in buffer\n", s->zstream.avail_in);
            return 0;
        }
    }
    return 0;
}

static int decode_zbuf(AVBPrint *bp, const uint8_t *data,
                       const uint8_t *data_end)
{
    z_stream zstream;
    unsigned char *buf;
    unsigned buf_size;
    int ret;

    zstream.zalloc = ff_png_zalloc;
    zstream.zfree  = ff_png_zfree;
    zstream.opaque = NULL;
    if (inflateInit(&zstream) != Z_OK)
        return AVERROR_EXTERNAL;
    zstream.next_in  = (unsigned char *)data;
    zstream.avail_in = data_end - data;
    av_bprint_init(bp, 0, -1);

    while (zstream.avail_in > 0) {
        av_bprint_get_buffer(bp, 2, &buf, &buf_size);
        if (buf_size < 2) {
            ret = AVERROR(ENOMEM);
            goto fail;
        }
        zstream.next_out  = buf;
        zstream.avail_out = buf_size - 1;
        ret = inflate(&zstream, Z_PARTIAL_FLUSH);
        if (ret != Z_OK && ret != Z_STREAM_END) {
            ret = AVERROR_EXTERNAL;
            goto fail;
        }
        bp->len += zstream.next_out - buf;
        if (ret == Z_STREAM_END)
            break;
    }
    inflateEnd(&zstream);
    bp->str[bp->len] = 0;
    return 0;

fail:
    inflateEnd(&zstream);
    av_bprint_finalize(bp, NULL);
    return ret;
}

static uint8_t *iso88591_to_utf8(const uint8_t *in, size_t size_in)
{
    size_t extra = 0, i;
    uint8_t *out, *q;

    for (i = 0; i < size_in; i++)
        extra += in[i] >= 0x80;
    if (size_in == SIZE_MAX || extra > SIZE_MAX - size_in - 1)
        return NULL;
    q = out = av_malloc(size_in + extra + 1);
    if (!out)
        return NULL;
    for (i = 0; i < size_in; i++) {
        if (in[i] >= 0x80) {
            *(q++) = 0xC0 | (in[i] >> 6);
            *(q++) = 0x80 | (in[i] & 0x3F);
        } else {
            *(q++) = in[i];
        }
    }
    *(q++) = 0;
    return out;
}

static int decode_text_chunk(PNGDecContext *s, uint32_t length, int compressed,
                             AVDictionary **dict)
{
    int ret, method;
    const uint8_t *data        = s->gb.buffer;
    const uint8_t *data_end    = data + length;
    const uint8_t *keyword     = data;
    const uint8_t *keyword_end = memchr(keyword, 0, data_end - keyword);
    uint8_t *kw_utf8 = NULL, *text, *txt_utf8 = NULL;
    unsigned text_len;
    AVBPrint bp;

    if (!keyword_end)
        return AVERROR_INVALIDDATA;
    data = keyword_end + 1;

    if (compressed) {
        if (data == data_end)
            return AVERROR_INVALIDDATA;
        method = *(data++);
        if (method)
            return AVERROR_INVALIDDATA;
        if ((ret = decode_zbuf(&bp, data, data_end)) < 0)
            return ret;
        text_len = bp.len;
        ret = av_bprint_finalize(&bp, (char **)&text);
        if (ret < 0)
            return ret;
    } else {
        text = (uint8_t *)data;
        text_len = data_end - text;
    }

    kw_utf8  = iso88591_to_utf8(keyword, keyword_end - keyword);
    txt_utf8 = iso88591_to_utf8(text, text_len);
    if (text != data)
        av_free(text);
    if (!(kw_utf8 && txt_utf8)) {
        av_free(kw_utf8);
        av_free(txt_utf8);
        return AVERROR(ENOMEM);
    }

    av_dict_set(dict, kw_utf8, txt_utf8,
                AV_DICT_DONT_STRDUP_KEY | AV_DICT_DONT_STRDUP_VAL);
    return 0;
}

static int decode_ihdr_chunk(AVCodecContext *avctx, PNGDecContext *s,
                             uint32_t length)
{
    if (length != 13)
        return AVERROR_INVALIDDATA;

    if (s->pic_state & PNG_IDAT) {
        av_log(avctx, AV_LOG_ERROR, "IHDR after IDAT\n");
        return AVERROR_INVALIDDATA;
    }

    if (s->hdr_state & PNG_IHDR) {
        av_log(avctx, AV_LOG_ERROR, "Multiple IHDR\n");
        return AVERROR_INVALIDDATA;
    }

    s->width  = s->cur_w = bytestream2_get_be32(&s->gb);
    s->height = s->cur_h = bytestream2_get_be32(&s->gb);
    if (av_image_check_size(s->width, s->height, 0, avctx)) {
        s->cur_w = s->cur_h = s->width = s->height = 0;
        av_log(avctx, AV_LOG_ERROR, "Invalid image size\n");
        return AVERROR_INVALIDDATA;
    }
    s->bit_depth        = bytestream2_get_byte(&s->gb);
    if (s->bit_depth != 1 && s->bit_depth != 2 && s->bit_depth != 4 &&
        s->bit_depth != 8 && s->bit_depth != 16) {
        av_log(avctx, AV_LOG_ERROR, "Invalid bit depth\n");
        goto error;
    }
    s->color_type       = bytestream2_get_byte(&s->gb);
    s->compression_type = bytestream2_get_byte(&s->gb);
    s->filter_type      = bytestream2_get_byte(&s->gb);
    s->interlace_type   = bytestream2_get_byte(&s->gb);
    bytestream2_skip(&s->gb, 4); /* crc */
    s->hdr_state |= PNG_IHDR;
    if (avctx->debug & FF_DEBUG_PICT_INFO)
        av_log(avctx, AV_LOG_DEBUG, "width=%d height=%d depth=%d color_type=%d "
                "compression_type=%d filter_type=%d interlace_type=%d\n",
                s->width, s->height, s->bit_depth, s->color_type,
                s->compression_type, s->filter_type, s->interlace_type);

    return 0;
error:
    s->cur_w = s->cur_h = s->width = s->height = 0;
    s->bit_depth = 8;
    return AVERROR_INVALIDDATA;
}

static int decode_phys_chunk(AVCodecContext *avctx, PNGDecContext *s)
{
    if (s->pic_state & PNG_IDAT) {
        av_log(avctx, AV_LOG_ERROR, "pHYs after IDAT\n");
        return AVERROR_INVALIDDATA;
    }
    avctx->sample_aspect_ratio.num = bytestream2_get_be32(&s->gb);
    avctx->sample_aspect_ratio.den = bytestream2_get_be32(&s->gb);
    if (avctx->sample_aspect_ratio.num < 0 || avctx->sample_aspect_ratio.den < 0)
        avctx->sample_aspect_ratio = (AVRational){ 0, 1 };
    bytestream2_skip(&s->gb, 1); /* unit specifier */
    bytestream2_skip(&s->gb, 4); /* crc */

    return 0;
}

static int decode_idat_chunk(AVCodecContext *avctx, PNGDecContext *s,
                             uint32_t length, AVFrame *p)
{
    int ret;
    size_t byte_depth = s->bit_depth > 8 ? 2 : 1;

    if (!(s->hdr_state & PNG_IHDR)) {
        av_log(avctx, AV_LOG_ERROR, "IDAT without IHDR\n");
        return AVERROR_INVALIDDATA;
    }
    if (!(s->pic_state & PNG_IDAT)) {
        /* init image info */
        ret = ff_set_dimensions(avctx, s->width, s->height);
        if (ret < 0)
            return ret;

        s->channels       = ff_png_get_nb_channels(s->color_type);
        s->bits_per_pixel = s->bit_depth * s->channels;
        s->bpp            = (s->bits_per_pixel + 7) >> 3;
        s->row_size       = (s->cur_w * s->bits_per_pixel + 7) >> 3;

        if ((s->bit_depth == 2 || s->bit_depth == 4 || s->bit_depth == 8) &&
                s->color_type == PNG_COLOR_TYPE_RGB) {
            avctx->pix_fmt = AV_PIX_FMT_RGB24;
        } else if ((s->bit_depth == 2 || s->bit_depth == 4 || s->bit_depth == 8) &&
                s->color_type == PNG_COLOR_TYPE_RGB_ALPHA) {
            avctx->pix_fmt = AV_PIX_FMT_RGBA;
        } else if ((s->bit_depth == 2 || s->bit_depth == 4 || s->bit_depth == 8) &&
                s->color_type == PNG_COLOR_TYPE_GRAY) {
            avctx->pix_fmt = AV_PIX_FMT_GRAY8;
        } else if (s->bit_depth == 16 &&
                s->color_type == PNG_COLOR_TYPE_GRAY) {
            avctx->pix_fmt = AV_PIX_FMT_GRAY16BE;
        } else if (s->bit_depth == 16 &&
                s->color_type == PNG_COLOR_TYPE_RGB) {
            avctx->pix_fmt = AV_PIX_FMT_RGB48BE;
        } else if (s->bit_depth == 16 &&
                s->color_type == PNG_COLOR_TYPE_RGB_ALPHA) {
            avctx->pix_fmt = AV_PIX_FMT_RGBA64BE;
        } else if ((s->bits_per_pixel == 1 || s->bits_per_pixel == 2 || s->bits_per_pixel == 4 || s->bits_per_pixel == 8) &&
                s->color_type == PNG_COLOR_TYPE_PALETTE) {
            avctx->pix_fmt = AV_PIX_FMT_PAL8;
        } else if (s->bit_depth == 1 && s->bits_per_pixel == 1 && avctx->codec_id != AV_CODEC_ID_APNG) {
            avctx->pix_fmt = AV_PIX_FMT_MONOBLACK;
        } else if (s->bit_depth == 8 &&
                s->color_type == PNG_COLOR_TYPE_GRAY_ALPHA) {
            avctx->pix_fmt = AV_PIX_FMT_YA8;
        } else if (s->bit_depth == 16 &&
                s->color_type == PNG_COLOR_TYPE_GRAY_ALPHA) {
            avctx->pix_fmt = AV_PIX_FMT_YA16BE;
        } else {
            av_log(avctx, AV_LOG_ERROR, "unsupported bit depth %d "
                    "and color type %d\n",
                    s->bit_depth, s->color_type);
            return AVERROR_INVALIDDATA;
        }

        if (s->has_trns && s->color_type != PNG_COLOR_TYPE_PALETTE) {
            switch (avctx->pix_fmt) {
            case AV_PIX_FMT_RGB24:
                avctx->pix_fmt = AV_PIX_FMT_RGBA;
                break;

            case AV_PIX_FMT_RGB48BE:
                avctx->pix_fmt = AV_PIX_FMT_RGBA64BE;
                break;

            case AV_PIX_FMT_GRAY8:
                avctx->pix_fmt = AV_PIX_FMT_YA8;
                break;

            case AV_PIX_FMT_GRAY16BE:
                avctx->pix_fmt = AV_PIX_FMT_YA16BE;
                break;

            default:
                avpriv_request_sample(avctx, "bit depth %d "
                        "and color type %d with TRNS",
                        s->bit_depth, s->color_type);
                return AVERROR_INVALIDDATA;
            }

            s->bpp += byte_depth;
        }

        if ((ret = ff_thread_get_buffer(avctx, &s->picture, AV_GET_BUFFER_FLAG_REF)) < 0)
            return ret;
        if (avctx->codec_id == AV_CODEC_ID_APNG && s->last_dispose_op != APNG_DISPOSE_OP_PREVIOUS) {
            ff_thread_release_buffer(avctx, &s->previous_picture);
            if ((ret = ff_thread_get_buffer(avctx, &s->previous_picture, AV_GET_BUFFER_FLAG_REF)) < 0)
                return ret;
        }
        p->pict_type        = AV_PICTURE_TYPE_I;
        p->key_frame        = 1;
        p->interlaced_frame = !!s->interlace_type;

        ff_thread_finish_setup(avctx);

        /* compute the compressed row size */
        if (!s->interlace_type) {
            s->crow_size = s->row_size + 1;
        } else {
            s->pass          = 0;
            s->pass_row_size = ff_png_pass_row_size(s->pass,
                    s->bits_per_pixel,
                    s->cur_w);
            s->crow_size = s->pass_row_size + 1;
        }
        ff_dlog(avctx, "row_size=%d crow_size =%d\n",
                s->row_size, s->crow_size);
        s->image_buf      = p->data[0];
        s->image_linesize = p->linesize[0];
        /* copy the palette if needed */
        if (avctx->pix_fmt == AV_PIX_FMT_PAL8)
            memcpy(p->data[1], s->palette, 256 * sizeof(uint32_t));
        /* empty row is used if differencing to the first row */
        av_fast_padded_mallocz(&s->last_row, &s->last_row_size, s->row_size);
        if (!s->last_row)
            return AVERROR_INVALIDDATA;
        if (s->interlace_type ||
                s->color_type == PNG_COLOR_TYPE_RGB_ALPHA) {
            av_fast_padded_malloc(&s->tmp_row, &s->tmp_row_size, s->row_size);
            if (!s->tmp_row)
                return AVERROR_INVALIDDATA;
        }
        /* compressed row */
        av_fast_padded_malloc(&s->buffer, &s->buffer_size, s->row_size + 16);
        if (!s->buffer)
            return AVERROR(ENOMEM);

        /* we want crow_buf+1 to be 16-byte aligned */
        s->crow_buf          = s->buffer + 15;
        s->zstream.avail_out = s->crow_size;
        s->zstream.next_out  = s->crow_buf;
    }

    s->pic_state |= PNG_IDAT;

    /* set image to non-transparent bpp while decompressing */
    if (s->has_trns && s->color_type != PNG_COLOR_TYPE_PALETTE)
        s->bpp -= byte_depth;

    ret = png_decode_idat(s, length);

    if (s->has_trns && s->color_type != PNG_COLOR_TYPE_PALETTE)
        s->bpp += byte_depth;

    if (ret < 0)
        return ret;

    bytestream2_skip(&s->gb, 4); /* crc */

    return 0;
}

static int decode_plte_chunk(AVCodecContext *avctx, PNGDecContext *s,
                             uint32_t length)
{
    int n, i, r, g, b;

    if ((length % 3) != 0 || length > 256 * 3)
        return AVERROR_INVALIDDATA;
    /* read the palette */
    n = length / 3;
    for (i = 0; i < n; i++) {
        r = bytestream2_get_byte(&s->gb);
        g = bytestream2_get_byte(&s->gb);
        b = bytestream2_get_byte(&s->gb);
        s->palette[i] = (0xFFU << 24) | (r << 16) | (g << 8) | b;
    }
    for (; i < 256; i++)
        s->palette[i] = (0xFFU << 24);
    s->hdr_state |= PNG_PLTE;
    bytestream2_skip(&s->gb, 4);     /* crc */

    return 0;
}

static int decode_trns_chunk(AVCodecContext *avctx, PNGDecContext *s,
                             uint32_t length)
{
    int v, i;

    if (!(s->hdr_state & PNG_IHDR)) {
        av_log(avctx, AV_LOG_ERROR, "trns before IHDR\n");
        return AVERROR_INVALIDDATA;
    }

    if (s->pic_state & PNG_IDAT) {
        av_log(avctx, AV_LOG_ERROR, "trns after IDAT\n");
        return AVERROR_INVALIDDATA;
    }

    if (s->color_type == PNG_COLOR_TYPE_PALETTE) {
        if (length > 256 || !(s->hdr_state & PNG_PLTE))
            return AVERROR_INVALIDDATA;

        for (i = 0; i < length; i++) {
            unsigned v = bytestream2_get_byte(&s->gb);
            s->palette[i] = (s->palette[i] & 0x00ffffff) | (v << 24);
        }
    } else if (s->color_type == PNG_COLOR_TYPE_GRAY || s->color_type == PNG_COLOR_TYPE_RGB) {
        if ((s->color_type == PNG_COLOR_TYPE_GRAY && length != 2) ||
            (s->color_type == PNG_COLOR_TYPE_RGB && length != 6) ||
            s->bit_depth == 1)
            return AVERROR_INVALIDDATA;

        for (i = 0; i < length / 2; i++) {
            /* only use the least significant bits */
            v = av_mod_uintp2(bytestream2_get_be16(&s->gb), s->bit_depth);

            if (s->bit_depth > 8)
                AV_WB16(&s->transparent_color_be[2 * i], v);
            else
                s->transparent_color_be[i] = v;
        }
    } else {
        return AVERROR_INVALIDDATA;
    }

    bytestream2_skip(&s->gb, 4); /* crc */
    s->has_trns = 1;

    return 0;
}

static int decode_iccp_chunk(PNGDecContext *s, int length, AVFrame *f)
{
    int ret, cnt = 0;
    uint8_t *data, profile_name[82];
    AVBPrint bp;
    AVFrameSideData *sd;

    while ((profile_name[cnt++] = bytestream2_get_byte(&s->gb)) && cnt < 81);
    if (cnt > 80) {
        av_log(s->avctx, AV_LOG_ERROR, "iCCP with invalid name!\n");
        return AVERROR_INVALIDDATA;
    }

    length = FFMAX(length - cnt, 0);

    if (bytestream2_get_byte(&s->gb) != 0) {
        av_log(s->avctx, AV_LOG_ERROR, "iCCP with invalid compression!\n");
        return AVERROR_INVALIDDATA;
    }

    length = FFMAX(length - 1, 0);

    if ((ret = decode_zbuf(&bp, s->gb.buffer, s->gb.buffer + length)) < 0)
        return ret;

    ret = av_bprint_finalize(&bp, (char **)&data);
    if (ret < 0)
        return ret;

    sd = av_frame_new_side_data(f, AV_FRAME_DATA_ICC_PROFILE, bp.len);
    if (!sd) {
        av_free(data);
        return AVERROR(ENOMEM);
    }

    av_dict_set(&sd->metadata, "name", profile_name, 0);
    memcpy(sd->data, data, bp.len);
    av_free(data);

    /* ICC compressed data and CRC */
    bytestream2_skip(&s->gb, length + 4);

    return 0;
}

static void handle_small_bpp(PNGDecContext *s, AVFrame *p)
{
    if (s->bits_per_pixel == 1 && s->color_type == PNG_COLOR_TYPE_PALETTE) {
        int i, j, k;
        uint8_t *pd = p->data[0];
        for (j = 0; j < s->height; j++) {
            i = s->width / 8;
            for (k = 7; k >= 1; k--)
                if ((s->width&7) >= k)
                    pd[8*i + k - 1] = (pd[i]>>8-k) & 1;
            for (i--; i >= 0; i--) {
                pd[8*i + 7]=  pd[i]     & 1;
                pd[8*i + 6]= (pd[i]>>1) & 1;
                pd[8*i + 5]= (pd[i]>>2) & 1;
                pd[8*i + 4]= (pd[i]>>3) & 1;
                pd[8*i + 3]= (pd[i]>>4) & 1;
                pd[8*i + 2]= (pd[i]>>5) & 1;
                pd[8*i + 1]= (pd[i]>>6) & 1;
                pd[8*i + 0]=  pd[i]>>7;
            }
            pd += s->image_linesize;
        }
    } else if (s->bits_per_pixel == 2) {
        int i, j;
        uint8_t *pd = p->data[0];
        for (j = 0; j < s->height; j++) {
            i = s->width / 4;
            if (s->color_type == PNG_COLOR_TYPE_PALETTE) {
                if ((s->width&3) >= 3) pd[4*i + 2]= (pd[i] >> 2) & 3;
                if ((s->width&3) >= 2) pd[4*i + 1]= (pd[i] >> 4) & 3;
                if ((s->width&3) >= 1) pd[4*i + 0]=  pd[i] >> 6;
                for (i--; i >= 0; i--) {
                    pd[4*i + 3]=  pd[i]     & 3;
                    pd[4*i + 2]= (pd[i]>>2) & 3;
                    pd[4*i + 1]= (pd[i]>>4) & 3;
                    pd[4*i + 0]=  pd[i]>>6;
                }
            } else {
                if ((s->width&3) >= 3) pd[4*i + 2]= ((pd[i]>>2) & 3)*0x55;
                if ((s->width&3) >= 2) pd[4*i + 1]= ((pd[i]>>4) & 3)*0x55;
                if ((s->width&3) >= 1) pd[4*i + 0]= ( pd[i]>>6     )*0x55;
                for (i--; i >= 0; i--) {
                    pd[4*i + 3]= ( pd[i]     & 3)*0x55;
                    pd[4*i + 2]= ((pd[i]>>2) & 3)*0x55;
                    pd[4*i + 1]= ((pd[i]>>4) & 3)*0x55;
                    pd[4*i + 0]= ( pd[i]>>6     )*0x55;
                }
            }
            pd += s->image_linesize;
        }
    } else if (s->bits_per_pixel == 4) {
        int i, j;
        uint8_t *pd = p->data[0];
        for (j = 0; j < s->height; j++) {
            i = s->width/2;
            if (s->color_type == PNG_COLOR_TYPE_PALETTE) {
                if (s->width&1) pd[2*i+0]= pd[i]>>4;
                for (i--; i >= 0; i--) {
                    pd[2*i + 1] = pd[i] & 15;
                    pd[2*i + 0] = pd[i] >> 4;
                }
            } else {
                if (s->width & 1) pd[2*i + 0]= (pd[i] >> 4) * 0x11;
                for (i--; i >= 0; i--) {
                    pd[2*i + 1] = (pd[i] & 15) * 0x11;
                    pd[2*i + 0] = (pd[i] >> 4) * 0x11;
                }
            }
            pd += s->image_linesize;
        }
    }
}

static int decode_fctl_chunk(AVCodecContext *avctx, PNGDecContext *s,
                             uint32_t length)
{
    uint32_t sequence_number;
    int cur_w, cur_h, x_offset, y_offset, dispose_op, blend_op;

    if (length != 26)
        return AVERROR_INVALIDDATA;

    if (!(s->hdr_state & PNG_IHDR)) {
        av_log(avctx, AV_LOG_ERROR, "fctl before IHDR\n");
        return AVERROR_INVALIDDATA;
    }

    s->last_w = s->cur_w;
    s->last_h = s->cur_h;
    s->last_x_offset = s->x_offset;
    s->last_y_offset = s->y_offset;
    s->last_dispose_op = s->dispose_op;

    sequence_number = bytestream2_get_be32(&s->gb);
    cur_w           = bytestream2_get_be32(&s->gb);
    cur_h           = bytestream2_get_be32(&s->gb);
    x_offset        = bytestream2_get_be32(&s->gb);
    y_offset        = bytestream2_get_be32(&s->gb);
    bytestream2_skip(&s->gb, 4); /* delay_num (2), delay_den (2) */
    dispose_op      = bytestream2_get_byte(&s->gb);
    blend_op        = bytestream2_get_byte(&s->gb);
    bytestream2_skip(&s->gb, 4); /* crc */

    if (sequence_number == 0 &&
        (cur_w != s->width ||
         cur_h != s->height ||
         x_offset != 0 ||
         y_offset != 0) ||
        cur_w <= 0 || cur_h <= 0 ||
        x_offset < 0 || y_offset < 0 ||
        cur_w > s->width - x_offset|| cur_h > s->height - y_offset)
            return AVERROR_INVALIDDATA;

    if (blend_op != APNG_BLEND_OP_OVER && blend_op != APNG_BLEND_OP_SOURCE) {
        av_log(avctx, AV_LOG_ERROR, "Invalid blend_op %d\n", blend_op);
        return AVERROR_INVALIDDATA;
    }

    if ((sequence_number == 0 || !s->previous_picture.f->data[0]) &&
        dispose_op == APNG_DISPOSE_OP_PREVIOUS) {
        // No previous frame to revert to for the first frame
        // Spec says to just treat it as a APNG_DISPOSE_OP_BACKGROUND
        dispose_op = APNG_DISPOSE_OP_BACKGROUND;
    }

    if (blend_op == APNG_BLEND_OP_OVER && !s->has_trns && (
            avctx->pix_fmt == AV_PIX_FMT_RGB24 ||
            avctx->pix_fmt == AV_PIX_FMT_RGB48BE ||
            avctx->pix_fmt == AV_PIX_FMT_PAL8 ||
            avctx->pix_fmt == AV_PIX_FMT_GRAY8 ||
            avctx->pix_fmt == AV_PIX_FMT_GRAY16BE ||
            avctx->pix_fmt == AV_PIX_FMT_MONOBLACK
        )) {
        // APNG_BLEND_OP_OVER is the same as APNG_BLEND_OP_SOURCE when there is no alpha channel
        blend_op = APNG_BLEND_OP_SOURCE;
    }

    s->cur_w      = cur_w;
    s->cur_h      = cur_h;
    s->x_offset   = x_offset;
    s->y_offset   = y_offset;
    s->dispose_op = dispose_op;
    s->blend_op   = blend_op;

    return 0;
}

static void handle_p_frame_png(PNGDecContext *s, AVFrame *p)
{
    int i, j;
    uint8_t *pd      = p->data[0];
    uint8_t *pd_last = s->last_picture.f->data[0];
    int ls = FFMIN(av_image_get_linesize(p->format, s->width, 0), s->width * s->bpp);

    ff_thread_await_progress(&s->last_picture, INT_MAX, 0);
    for (j = 0; j < s->height; j++) {
        for (i = 0; i < ls; i++)
            pd[i] += pd_last[i];
        pd      += s->image_linesize;
        pd_last += s->image_linesize;
    }
}

// divide by 255 and round to nearest
// apply a fast variant: (X+127)/255 = ((X+127)*257+257)>>16 = ((X+128)*257)>>16
#define FAST_DIV255(x) ((((x) + 128) * 257) >> 16)

static int handle_p_frame_apng(AVCodecContext *avctx, PNGDecContext *s,
                               AVFrame *p)
{
    size_t x, y;
    uint8_t *buffer;

    if (s->blend_op == APNG_BLEND_OP_OVER &&
        avctx->pix_fmt != AV_PIX_FMT_RGBA &&
        avctx->pix_fmt != AV_PIX_FMT_GRAY8A &&
        avctx->pix_fmt != AV_PIX_FMT_PAL8) {
        avpriv_request_sample(avctx, "Blending with pixel format %s",
                              av_get_pix_fmt_name(avctx->pix_fmt));
        return AVERROR_PATCHWELCOME;
    }

    buffer = av_malloc_array(s->image_linesize, s->height);
    if (!buffer)
        return AVERROR(ENOMEM);


    // Do the disposal operation specified by the last frame on the frame
    if (s->last_dispose_op != APNG_DISPOSE_OP_PREVIOUS) {
        ff_thread_await_progress(&s->last_picture, INT_MAX, 0);
        memcpy(buffer, s->last_picture.f->data[0], s->image_linesize * s->height);

        if (s->last_dispose_op == APNG_DISPOSE_OP_BACKGROUND)
            for (y = s->last_y_offset; y < s->last_y_offset + s->last_h; ++y)
                memset(buffer + s->image_linesize * y + s->bpp * s->last_x_offset, 0, s->bpp * s->last_w);

        memcpy(s->previous_picture.f->data[0], buffer, s->image_linesize * s->height);
        ff_thread_report_progress(&s->previous_picture, INT_MAX, 0);
    } else {
        ff_thread_await_progress(&s->previous_picture, INT_MAX, 0);
        memcpy(buffer, s->previous_picture.f->data[0], s->image_linesize * s->height);
    }

    // Perform blending
    if (s->blend_op == APNG_BLEND_OP_SOURCE) {
        for (y = s->y_offset; y < s->y_offset + s->cur_h; ++y) {
            size_t row_start = s->image_linesize * y + s->bpp * s->x_offset;
            memcpy(buffer + row_start, p->data[0] + row_start, s->bpp * s->cur_w);
        }
    } else { // APNG_BLEND_OP_OVER
        for (y = s->y_offset; y < s->y_offset + s->cur_h; ++y) {
            uint8_t *foreground = p->data[0] + s->image_linesize * y + s->bpp * s->x_offset;
            uint8_t *background = buffer + s->image_linesize * y + s->bpp * s->x_offset;
            for (x = s->x_offset; x < s->x_offset + s->cur_w; ++x, foreground += s->bpp, background += s->bpp) {
                size_t b;
                uint8_t foreground_alpha, background_alpha, output_alpha;
                uint8_t output[10];

                // Since we might be blending alpha onto alpha, we use the following equations:
                // output_alpha = foreground_alpha + (1 - foreground_alpha) * background_alpha
                // output = (foreground_alpha * foreground + (1 - foreground_alpha) * background_alpha * background) / output_alpha

                switch (avctx->pix_fmt) {
                case AV_PIX_FMT_RGBA:
                    foreground_alpha = foreground[3];
                    background_alpha = background[3];
                    break;

                case AV_PIX_FMT_GRAY8A:
                    foreground_alpha = foreground[1];
                    background_alpha = background[1];
                    break;

                case AV_PIX_FMT_PAL8:
                    foreground_alpha = s->palette[foreground[0]] >> 24;
                    background_alpha = s->palette[background[0]] >> 24;
                    break;
                }

                if (foreground_alpha == 0)
                    continue;

                if (foreground_alpha == 255) {
                    memcpy(background, foreground, s->bpp);
                    continue;
                }

                if (avctx->pix_fmt == AV_PIX_FMT_PAL8) {
                    // TODO: Alpha blending with PAL8 will likely need the entire image converted over to RGBA first
                    avpriv_request_sample(avctx, "Alpha blending palette samples");
                    background[0] = foreground[0];
                    continue;
                }

                output_alpha = foreground_alpha + FAST_DIV255((255 - foreground_alpha) * background_alpha);

                av_assert0(s->bpp <= 10);

                for (b = 0; b < s->bpp - 1; ++b) {
                    if (output_alpha == 0) {
                        output[b] = 0;
                    } else if (background_alpha == 255) {
                        output[b] = FAST_DIV255(foreground_alpha * foreground[b] + (255 - foreground_alpha) * background[b]);
                    } else {
                        output[b] = (255 * foreground_alpha * foreground[b] + (255 - foreground_alpha) * background_alpha * background[b]) / (255 * output_alpha);
                    }
                }
                output[b] = output_alpha;
                memcpy(background, output, s->bpp);
            }
        }
    }

    // Copy blended buffer into the frame and free
    memcpy(p->data[0], buffer, s->image_linesize * s->height);
    av_free(buffer);

    return 0;
}

static int decode_frame_common(AVCodecContext *avctx, PNGDecContext *s,
                               AVFrame *p, AVPacket *avpkt)
{
    AVDictionary **metadatap = NULL;
    uint32_t tag, length;
    int decode_next_dat = 0;
    int i, ret;

    for (;;) {
        length = bytestream2_get_bytes_left(&s->gb);
        if (length <= 0) {

            if (avctx->codec_id == AV_CODEC_ID_PNG &&
                avctx->skip_frame == AVDISCARD_ALL) {
                return 0;
            }

            if (CONFIG_APNG_DECODER && avctx->codec_id == AV_CODEC_ID_APNG && length == 0) {
                if (!(s->pic_state & PNG_IDAT))
                    return 0;
                else
                    goto exit_loop;
            }
            av_log(avctx, AV_LOG_ERROR, "%d bytes left\n", length);
            if (   s->pic_state & PNG_ALLIMAGE
                && avctx->strict_std_compliance <= FF_COMPLIANCE_NORMAL)
                goto exit_loop;
            ret = AVERROR_INVALIDDATA;
            goto fail;
        }

        length = bytestream2_get_be32(&s->gb);
        if (length > 0x7fffffff || length > bytestream2_get_bytes_left(&s->gb)) {
            av_log(avctx, AV_LOG_ERROR, "chunk too big\n");
            ret = AVERROR_INVALIDDATA;
            goto fail;
        }
        tag = bytestream2_get_le32(&s->gb);
        if (avctx->debug & FF_DEBUG_STARTCODE)
            av_log(avctx, AV_LOG_DEBUG, "png: tag=%s length=%u\n",
                   av_fourcc2str(tag), length);

        if (avctx->codec_id == AV_CODEC_ID_PNG &&
            avctx->skip_frame == AVDISCARD_ALL) {
            switch(tag) {
            case MKTAG('I', 'H', 'D', 'R'):
            case MKTAG('p', 'H', 'Y', 's'):
            case MKTAG('t', 'E', 'X', 't'):
            case MKTAG('I', 'D', 'A', 'T'):
            case MKTAG('t', 'R', 'N', 'S'):
                break;
            default:
                goto skip_tag;
            }
        }

        metadatap = &p->metadata;
        switch (tag) {
        case MKTAG('I', 'H', 'D', 'R'):
            if ((ret = decode_ihdr_chunk(avctx, s, length)) < 0)
                goto fail;
            break;
        case MKTAG('p', 'H', 'Y', 's'):
            if ((ret = decode_phys_chunk(avctx, s)) < 0)
                goto fail;
            break;
        case MKTAG('f', 'c', 'T', 'L'):
            if (!CONFIG_APNG_DECODER || avctx->codec_id != AV_CODEC_ID_APNG)
                goto skip_tag;
            if ((ret = decode_fctl_chunk(avctx, s, length)) < 0)
                goto fail;
            decode_next_dat = 1;
            break;
        case MKTAG('f', 'd', 'A', 'T'):
            if (!CONFIG_APNG_DECODER || avctx->codec_id != AV_CODEC_ID_APNG)
                goto skip_tag;
            if (!decode_next_dat) {
                ret = AVERROR_INVALIDDATA;
                goto fail;
<<<<<<< HEAD
=======
            if (!(s->state & PNG_IDAT)) {
                /* init image info */
                avctx->width  = s->width;
                avctx->height = s->height;

                s->channels       = ff_png_get_nb_channels(s->color_type);
                s->bits_per_pixel = s->bit_depth * s->channels;
                s->bpp            = (s->bits_per_pixel + 7) >> 3;
                s->row_size       = (avctx->width * s->bits_per_pixel + 7) >> 3;

                if (s->bit_depth == 8 &&
                    s->color_type == PNG_COLOR_TYPE_RGB) {
                    avctx->pix_fmt = AV_PIX_FMT_RGB24;
                } else if (s->bit_depth == 8 &&
                           s->color_type == PNG_COLOR_TYPE_RGB_ALPHA) {
                    avctx->pix_fmt = AV_PIX_FMT_RGB32;
                } else if (s->bit_depth == 8 &&
                           s->color_type == PNG_COLOR_TYPE_GRAY) {
                    avctx->pix_fmt = AV_PIX_FMT_GRAY8;
                } else if (s->bit_depth == 16 &&
                           s->color_type == PNG_COLOR_TYPE_GRAY) {
                    avctx->pix_fmt = AV_PIX_FMT_GRAY16BE;
                } else if (s->bit_depth == 16 &&
                           s->color_type == PNG_COLOR_TYPE_RGB) {
                    avctx->pix_fmt = AV_PIX_FMT_RGB48BE;
                } else if (s->bit_depth == 1 &&
                           s->color_type == PNG_COLOR_TYPE_GRAY) {
                    avctx->pix_fmt = AV_PIX_FMT_MONOBLACK;
                } else if (s->bit_depth == 8 &&
                           s->color_type == PNG_COLOR_TYPE_PALETTE) {
                    avctx->pix_fmt = AV_PIX_FMT_PAL8;
                } else if (s->bit_depth == 8 &&
                           s->color_type == PNG_COLOR_TYPE_GRAY_ALPHA) {
                    avctx->pix_fmt = AV_PIX_FMT_YA8;
                } else if (s->bit_depth == 16 &&
                           s->color_type == PNG_COLOR_TYPE_GRAY_ALPHA) {
                    avctx->pix_fmt = AV_PIX_FMT_YA16BE;
                } else {
                    avpriv_report_missing_feature(avctx,
                                                  "Bit depth %d color type %d",
                                                  s->bit_depth, s->color_type);
                    goto fail;
                }

                if (ff_get_buffer(avctx, p, AV_GET_BUFFER_FLAG_REF) < 0) {
                    av_log(avctx, AV_LOG_ERROR, "get_buffer() failed\n");
                    goto fail;
                }
                p->pict_type        = AV_PICTURE_TYPE_I;
                p->key_frame        = 1;
                p->interlaced_frame = !!s->interlace_type;

                /* compute the compressed row size */
                if (!s->interlace_type) {
                    s->crow_size = s->row_size + 1;
                } else {
                    s->pass          = 0;
                    s->pass_row_size = ff_png_pass_row_size(s->pass,
                                                            s->bits_per_pixel,
                                                            s->width);
                    s->crow_size = s->pass_row_size + 1;
                }
                ff_dlog(avctx, "row_size=%d crow_size =%d\n",
                        s->row_size, s->crow_size);
                s->image_buf      = p->data[0];
                s->image_linesize = p->linesize[0];
                /* copy the palette if needed */
                if (s->color_type == PNG_COLOR_TYPE_PALETTE)
                    memcpy(p->data[1], s->palette, 256 * sizeof(uint32_t));
                /* empty row is used if differencing to the first row */
                s->last_row = av_mallocz(s->row_size);
                if (!s->last_row)
                    goto fail;
                if (s->interlace_type ||
                    s->color_type == PNG_COLOR_TYPE_RGB_ALPHA) {
                    s->tmp_row = av_malloc(s->row_size);
                    if (!s->tmp_row)
                        goto fail;
                }
                /* compressed row */
                crow_buf_base = av_malloc(s->row_size + 16);
                if (!crow_buf_base)
                    goto fail;

                /* we want crow_buf+1 to be 16-byte aligned */
                s->crow_buf          = crow_buf_base + 15;
                s->zstream.avail_out = s->crow_size;
                s->zstream.next_out  = s->crow_buf;
>>>>>>> 9f5b77c1
            }
            bytestream2_get_be32(&s->gb);
            length -= 4;
            /* fallthrough */
        case MKTAG('I', 'D', 'A', 'T'):
            if (CONFIG_APNG_DECODER && avctx->codec_id == AV_CODEC_ID_APNG && !decode_next_dat)
                goto skip_tag;
            if ((ret = decode_idat_chunk(avctx, s, length, p)) < 0)
                goto fail;
            break;
        case MKTAG('P', 'L', 'T', 'E'):
            if (decode_plte_chunk(avctx, s, length) < 0)
                goto skip_tag;
            break;
        case MKTAG('t', 'R', 'N', 'S'):
            if (decode_trns_chunk(avctx, s, length) < 0)
                goto skip_tag;
            break;
        case MKTAG('t', 'E', 'X', 't'):
            if (decode_text_chunk(s, length, 0, metadatap) < 0)
                av_log(avctx, AV_LOG_WARNING, "Broken tEXt chunk\n");
            bytestream2_skip(&s->gb, length + 4);
            break;
        case MKTAG('z', 'T', 'X', 't'):
            if (decode_text_chunk(s, length, 1, metadatap) < 0)
                av_log(avctx, AV_LOG_WARNING, "Broken zTXt chunk\n");
            bytestream2_skip(&s->gb, length + 4);
            break;
        case MKTAG('s', 'T', 'E', 'R'): {
            int mode = bytestream2_get_byte(&s->gb);
            AVStereo3D *stereo3d = av_stereo3d_create_side_data(p);
            if (!stereo3d)
                goto fail;

            if (mode == 0 || mode == 1) {
                stereo3d->type  = AV_STEREO3D_SIDEBYSIDE;
                stereo3d->flags = mode ? 0 : AV_STEREO3D_FLAG_INVERT;
            } else {
                 av_log(avctx, AV_LOG_WARNING,
                        "Unknown value in sTER chunk (%d)\n", mode);
            }
            bytestream2_skip(&s->gb, 4); /* crc */
            break;
        }
        case MKTAG('i', 'C', 'C', 'P'): {
            if (decode_iccp_chunk(s, length, p) < 0)
                goto fail;
            break;
        }
        case MKTAG('c', 'H', 'R', 'M'): {
            AVMasteringDisplayMetadata *mdm = av_mastering_display_metadata_create_side_data(p);
            if (!mdm) {
                ret = AVERROR(ENOMEM);
                goto fail;
            }

            mdm->white_point[0] = av_make_q(bytestream2_get_be32(&s->gb), 100000);
            mdm->white_point[1] = av_make_q(bytestream2_get_be32(&s->gb), 100000);

            /* RGB Primaries */
            for (i = 0; i < 3; i++) {
                mdm->display_primaries[i][0] = av_make_q(bytestream2_get_be32(&s->gb), 100000);
                mdm->display_primaries[i][1] = av_make_q(bytestream2_get_be32(&s->gb), 100000);
            }

            mdm->has_primaries = 1;
            bytestream2_skip(&s->gb, 4); /* crc */
            break;
        }
        case MKTAG('g', 'A', 'M', 'A'): {
            AVBPrint bp;
            char *gamma_str;
            int num = bytestream2_get_be32(&s->gb);

            av_bprint_init(&bp, 0, -1);
            av_bprintf(&bp, "%i/%i", num, 100000);
            ret = av_bprint_finalize(&bp, &gamma_str);
            if (ret < 0)
                return ret;

            av_dict_set(&p->metadata, "gamma", gamma_str, AV_DICT_DONT_STRDUP_VAL);

            bytestream2_skip(&s->gb, 4); /* crc */
            break;
        }
        case MKTAG('I', 'E', 'N', 'D'):
            if (!(s->pic_state & PNG_ALLIMAGE))
                av_log(avctx, AV_LOG_ERROR, "IEND without all image\n");
            if (!(s->pic_state & (PNG_ALLIMAGE|PNG_IDAT))) {
                ret = AVERROR_INVALIDDATA;
                goto fail;
            }
            bytestream2_skip(&s->gb, 4); /* crc */
            goto exit_loop;
        default:
            /* skip tag */
skip_tag:
            bytestream2_skip(&s->gb, length + 4);
            break;
        }
    }
exit_loop:

    if (avctx->codec_id == AV_CODEC_ID_PNG &&
        avctx->skip_frame == AVDISCARD_ALL) {
        return 0;
    }

    if (s->bits_per_pixel <= 4)
        handle_small_bpp(s, p);

    /* apply transparency if needed */
    if (s->has_trns && s->color_type != PNG_COLOR_TYPE_PALETTE) {
        size_t byte_depth = s->bit_depth > 8 ? 2 : 1;
        size_t raw_bpp = s->bpp - byte_depth;
        unsigned x, y;

        av_assert0(s->bit_depth > 1);

        for (y = 0; y < s->height; ++y) {
            uint8_t *row = &s->image_buf[s->image_linesize * y];

            /* since we're updating in-place, we have to go from right to left */
            for (x = s->width; x > 0; --x) {
                uint8_t *pixel = &row[s->bpp * (x - 1)];
                memmove(pixel, &row[raw_bpp * (x - 1)], raw_bpp);

                if (!memcmp(pixel, s->transparent_color_be, raw_bpp)) {
                    memset(&pixel[raw_bpp], 0, byte_depth);
                } else {
                    memset(&pixel[raw_bpp], 0xff, byte_depth);
                }
            }
        }
    }

    /* handle P-frames only if a predecessor frame is available */
    if (s->last_picture.f->data[0]) {
        if (   !(avpkt->flags & AV_PKT_FLAG_KEY) && avctx->codec_tag != AV_RL32("MPNG")
            && s->last_picture.f->width == p->width
            && s->last_picture.f->height== p->height
            && s->last_picture.f->format== p->format
         ) {
            if (CONFIG_PNG_DECODER && avctx->codec_id != AV_CODEC_ID_APNG)
                handle_p_frame_png(s, p);
            else if (CONFIG_APNG_DECODER &&
                     avctx->codec_id == AV_CODEC_ID_APNG &&
                     (ret = handle_p_frame_apng(avctx, s, p)) < 0)
                goto fail;
        }
    }
    ff_thread_report_progress(&s->picture, INT_MAX, 0);
    ff_thread_report_progress(&s->previous_picture, INT_MAX, 0);

    return 0;

fail:
    ff_thread_report_progress(&s->picture, INT_MAX, 0);
    ff_thread_report_progress(&s->previous_picture, INT_MAX, 0);
    return ret;
}

#if CONFIG_PNG_DECODER
static int decode_frame_png(AVCodecContext *avctx,
                        void *data, int *got_frame,
                        AVPacket *avpkt)
{
    PNGDecContext *const s = avctx->priv_data;
    const uint8_t *buf     = avpkt->data;
    int buf_size           = avpkt->size;
    AVFrame *p;
    int64_t sig;
    int ret;

    ff_thread_release_buffer(avctx, &s->last_picture);
    FFSWAP(ThreadFrame, s->picture, s->last_picture);
    p = s->picture.f;

    bytestream2_init(&s->gb, buf, buf_size);

    /* check signature */
    sig = bytestream2_get_be64(&s->gb);
    if (sig != PNGSIG &&
        sig != MNGSIG) {
        av_log(avctx, AV_LOG_ERROR, "Invalid PNG signature 0x%08"PRIX64".\n", sig);
        return AVERROR_INVALIDDATA;
    }

    s->y = s->has_trns = 0;
    s->hdr_state = 0;
    s->pic_state = 0;

    /* init the zlib */
    s->zstream.zalloc = ff_png_zalloc;
    s->zstream.zfree  = ff_png_zfree;
    s->zstream.opaque = NULL;
    ret = inflateInit(&s->zstream);
    if (ret != Z_OK) {
        av_log(avctx, AV_LOG_ERROR, "inflateInit returned error %d\n", ret);
        return AVERROR_EXTERNAL;
    }

    if ((ret = decode_frame_common(avctx, s, p, avpkt)) < 0)
        goto the_end;

    if (avctx->skip_frame == AVDISCARD_ALL) {
        *got_frame = 0;
        ret = bytestream2_tell(&s->gb);
        goto the_end;
    }

    if ((ret = av_frame_ref(data, s->picture.f)) < 0)
        goto the_end;

    *got_frame = 1;

    ret = bytestream2_tell(&s->gb);
the_end:
    inflateEnd(&s->zstream);
    s->crow_buf = NULL;
    return ret;
}
#endif

#if CONFIG_APNG_DECODER
static int decode_frame_apng(AVCodecContext *avctx,
                        void *data, int *got_frame,
                        AVPacket *avpkt)
{
    PNGDecContext *const s = avctx->priv_data;
    int ret;
    AVFrame *p;

    ff_thread_release_buffer(avctx, &s->last_picture);
    FFSWAP(ThreadFrame, s->picture, s->last_picture);
    p = s->picture.f;

    if (!(s->hdr_state & PNG_IHDR)) {
        if (!avctx->extradata_size)
            return AVERROR_INVALIDDATA;

        /* only init fields, there is no zlib use in extradata */
        s->zstream.zalloc = ff_png_zalloc;
        s->zstream.zfree  = ff_png_zfree;

        bytestream2_init(&s->gb, avctx->extradata, avctx->extradata_size);
        if ((ret = decode_frame_common(avctx, s, p, avpkt)) < 0)
            goto end;
    }

    /* reset state for a new frame */
    if ((ret = inflateInit(&s->zstream)) != Z_OK) {
        av_log(avctx, AV_LOG_ERROR, "inflateInit returned error %d\n", ret);
        ret = AVERROR_EXTERNAL;
        goto end;
    }
    s->y = 0;
    s->pic_state = 0;
    bytestream2_init(&s->gb, avpkt->data, avpkt->size);
    if ((ret = decode_frame_common(avctx, s, p, avpkt)) < 0)
        goto end;

    if (!(s->pic_state & PNG_ALLIMAGE))
        av_log(avctx, AV_LOG_WARNING, "Frame did not contain a complete image\n");
    if (!(s->pic_state & (PNG_ALLIMAGE|PNG_IDAT))) {
        ret = AVERROR_INVALIDDATA;
        goto end;
    }
    if ((ret = av_frame_ref(data, s->picture.f)) < 0)
        goto end;

    *got_frame = 1;
    ret = bytestream2_tell(&s->gb);

end:
    inflateEnd(&s->zstream);
    return ret;
}
#endif

#if HAVE_THREADS
static int update_thread_context(AVCodecContext *dst, const AVCodecContext *src)
{
    PNGDecContext *psrc = src->priv_data;
    PNGDecContext *pdst = dst->priv_data;
    int ret;

    if (dst == src)
        return 0;

    ff_thread_release_buffer(dst, &pdst->picture);
    if (psrc->picture.f->data[0] &&
        (ret = ff_thread_ref_frame(&pdst->picture, &psrc->picture)) < 0)
        return ret;
    if (CONFIG_APNG_DECODER && dst->codec_id == AV_CODEC_ID_APNG) {
        pdst->width             = psrc->width;
        pdst->height            = psrc->height;
        pdst->bit_depth         = psrc->bit_depth;
        pdst->color_type        = psrc->color_type;
        pdst->compression_type  = psrc->compression_type;
        pdst->interlace_type    = psrc->interlace_type;
        pdst->filter_type       = psrc->filter_type;
        pdst->cur_w = psrc->cur_w;
        pdst->cur_h = psrc->cur_h;
        pdst->x_offset = psrc->x_offset;
        pdst->y_offset = psrc->y_offset;
        pdst->has_trns = psrc->has_trns;
        memcpy(pdst->transparent_color_be, psrc->transparent_color_be, sizeof(pdst->transparent_color_be));

        pdst->dispose_op = psrc->dispose_op;

        memcpy(pdst->palette, psrc->palette, sizeof(pdst->palette));

        pdst->hdr_state |= psrc->hdr_state;

        ff_thread_release_buffer(dst, &pdst->last_picture);
        if (psrc->last_picture.f->data[0] &&
            (ret = ff_thread_ref_frame(&pdst->last_picture, &psrc->last_picture)) < 0)
            return ret;

        ff_thread_release_buffer(dst, &pdst->previous_picture);
        if (psrc->previous_picture.f->data[0] &&
            (ret = ff_thread_ref_frame(&pdst->previous_picture, &psrc->previous_picture)) < 0)
            return ret;
    }

    return 0;
}
#endif

static av_cold int png_dec_init(AVCodecContext *avctx)
{
    PNGDecContext *s = avctx->priv_data;

    avctx->color_range = AVCOL_RANGE_JPEG;

    s->avctx = avctx;
    s->previous_picture.f = av_frame_alloc();
    s->last_picture.f = av_frame_alloc();
    s->picture.f = av_frame_alloc();
    if (!s->previous_picture.f || !s->last_picture.f || !s->picture.f) {
        av_frame_free(&s->previous_picture.f);
        av_frame_free(&s->last_picture.f);
        av_frame_free(&s->picture.f);
        return AVERROR(ENOMEM);
    }

    if (!avctx->internal->is_copy) {
        avctx->internal->allocate_progress = 1;
        ff_pngdsp_init(&s->dsp);
    }

    return 0;
}

static av_cold int png_dec_end(AVCodecContext *avctx)
{
    PNGDecContext *s = avctx->priv_data;

    ff_thread_release_buffer(avctx, &s->previous_picture);
    av_frame_free(&s->previous_picture.f);
    ff_thread_release_buffer(avctx, &s->last_picture);
    av_frame_free(&s->last_picture.f);
    ff_thread_release_buffer(avctx, &s->picture);
    av_frame_free(&s->picture.f);
    av_freep(&s->buffer);
    s->buffer_size = 0;
    av_freep(&s->last_row);
    s->last_row_size = 0;
    av_freep(&s->tmp_row);
    s->tmp_row_size = 0;

    return 0;
}

#if CONFIG_APNG_DECODER
AVCodec ff_apng_decoder = {
    .name           = "apng",
    .long_name      = NULL_IF_CONFIG_SMALL("APNG (Animated Portable Network Graphics) image"),
    .type           = AVMEDIA_TYPE_VIDEO,
    .id             = AV_CODEC_ID_APNG,
    .priv_data_size = sizeof(PNGDecContext),
    .init           = png_dec_init,
    .close          = png_dec_end,
    .decode         = decode_frame_apng,
    .init_thread_copy = ONLY_IF_THREADS_ENABLED(png_dec_init),
    .update_thread_context = ONLY_IF_THREADS_ENABLED(update_thread_context),
    .capabilities   = AV_CODEC_CAP_DR1 | AV_CODEC_CAP_FRAME_THREADS /*| AV_CODEC_CAP_DRAW_HORIZ_BAND*/,
    .caps_internal  = FF_CODEC_CAP_INIT_THREADSAFE,
};
#endif

#if CONFIG_PNG_DECODER
AVCodec ff_png_decoder = {
    .name           = "png",
    .long_name      = NULL_IF_CONFIG_SMALL("PNG (Portable Network Graphics) image"),
    .type           = AVMEDIA_TYPE_VIDEO,
    .id             = AV_CODEC_ID_PNG,
    .priv_data_size = sizeof(PNGDecContext),
    .init           = png_dec_init,
    .close          = png_dec_end,
    .decode         = decode_frame_png,
    .init_thread_copy = ONLY_IF_THREADS_ENABLED(png_dec_init),
    .update_thread_context = ONLY_IF_THREADS_ENABLED(update_thread_context),
    .capabilities   = AV_CODEC_CAP_DR1 | AV_CODEC_CAP_FRAME_THREADS /*| AV_CODEC_CAP_DRAW_HORIZ_BAND*/,
    .caps_internal  = FF_CODEC_CAP_SKIP_FRAME_FILL_PARAM | FF_CODEC_CAP_INIT_THREADSAFE,
};
#endif<|MERGE_RESOLUTION|>--- conflicted
+++ resolved
@@ -662,10 +662,10 @@
                 s->color_type == PNG_COLOR_TYPE_GRAY_ALPHA) {
             avctx->pix_fmt = AV_PIX_FMT_YA16BE;
         } else {
-            av_log(avctx, AV_LOG_ERROR, "unsupported bit depth %d "
-                    "and color type %d\n",
-                    s->bit_depth, s->color_type);
-            return AVERROR_INVALIDDATA;
+            avpriv_report_missing_feature(avctx,
+                                          "Bit depth %d color type %d",
+                                          s->bit_depth, s->color_type);
+            return AVERROR_PATCHWELCOME;
         }
 
         if (s->has_trns && s->color_type != PNG_COLOR_TYPE_PALETTE) {
@@ -1241,97 +1241,6 @@
             if (!decode_next_dat) {
                 ret = AVERROR_INVALIDDATA;
                 goto fail;
-<<<<<<< HEAD
-=======
-            if (!(s->state & PNG_IDAT)) {
-                /* init image info */
-                avctx->width  = s->width;
-                avctx->height = s->height;
-
-                s->channels       = ff_png_get_nb_channels(s->color_type);
-                s->bits_per_pixel = s->bit_depth * s->channels;
-                s->bpp            = (s->bits_per_pixel + 7) >> 3;
-                s->row_size       = (avctx->width * s->bits_per_pixel + 7) >> 3;
-
-                if (s->bit_depth == 8 &&
-                    s->color_type == PNG_COLOR_TYPE_RGB) {
-                    avctx->pix_fmt = AV_PIX_FMT_RGB24;
-                } else if (s->bit_depth == 8 &&
-                           s->color_type == PNG_COLOR_TYPE_RGB_ALPHA) {
-                    avctx->pix_fmt = AV_PIX_FMT_RGB32;
-                } else if (s->bit_depth == 8 &&
-                           s->color_type == PNG_COLOR_TYPE_GRAY) {
-                    avctx->pix_fmt = AV_PIX_FMT_GRAY8;
-                } else if (s->bit_depth == 16 &&
-                           s->color_type == PNG_COLOR_TYPE_GRAY) {
-                    avctx->pix_fmt = AV_PIX_FMT_GRAY16BE;
-                } else if (s->bit_depth == 16 &&
-                           s->color_type == PNG_COLOR_TYPE_RGB) {
-                    avctx->pix_fmt = AV_PIX_FMT_RGB48BE;
-                } else if (s->bit_depth == 1 &&
-                           s->color_type == PNG_COLOR_TYPE_GRAY) {
-                    avctx->pix_fmt = AV_PIX_FMT_MONOBLACK;
-                } else if (s->bit_depth == 8 &&
-                           s->color_type == PNG_COLOR_TYPE_PALETTE) {
-                    avctx->pix_fmt = AV_PIX_FMT_PAL8;
-                } else if (s->bit_depth == 8 &&
-                           s->color_type == PNG_COLOR_TYPE_GRAY_ALPHA) {
-                    avctx->pix_fmt = AV_PIX_FMT_YA8;
-                } else if (s->bit_depth == 16 &&
-                           s->color_type == PNG_COLOR_TYPE_GRAY_ALPHA) {
-                    avctx->pix_fmt = AV_PIX_FMT_YA16BE;
-                } else {
-                    avpriv_report_missing_feature(avctx,
-                                                  "Bit depth %d color type %d",
-                                                  s->bit_depth, s->color_type);
-                    goto fail;
-                }
-
-                if (ff_get_buffer(avctx, p, AV_GET_BUFFER_FLAG_REF) < 0) {
-                    av_log(avctx, AV_LOG_ERROR, "get_buffer() failed\n");
-                    goto fail;
-                }
-                p->pict_type        = AV_PICTURE_TYPE_I;
-                p->key_frame        = 1;
-                p->interlaced_frame = !!s->interlace_type;
-
-                /* compute the compressed row size */
-                if (!s->interlace_type) {
-                    s->crow_size = s->row_size + 1;
-                } else {
-                    s->pass          = 0;
-                    s->pass_row_size = ff_png_pass_row_size(s->pass,
-                                                            s->bits_per_pixel,
-                                                            s->width);
-                    s->crow_size = s->pass_row_size + 1;
-                }
-                ff_dlog(avctx, "row_size=%d crow_size =%d\n",
-                        s->row_size, s->crow_size);
-                s->image_buf      = p->data[0];
-                s->image_linesize = p->linesize[0];
-                /* copy the palette if needed */
-                if (s->color_type == PNG_COLOR_TYPE_PALETTE)
-                    memcpy(p->data[1], s->palette, 256 * sizeof(uint32_t));
-                /* empty row is used if differencing to the first row */
-                s->last_row = av_mallocz(s->row_size);
-                if (!s->last_row)
-                    goto fail;
-                if (s->interlace_type ||
-                    s->color_type == PNG_COLOR_TYPE_RGB_ALPHA) {
-                    s->tmp_row = av_malloc(s->row_size);
-                    if (!s->tmp_row)
-                        goto fail;
-                }
-                /* compressed row */
-                crow_buf_base = av_malloc(s->row_size + 16);
-                if (!crow_buf_base)
-                    goto fail;
-
-                /* we want crow_buf+1 to be 16-byte aligned */
-                s->crow_buf          = crow_buf_base + 15;
-                s->zstream.avail_out = s->crow_size;
-                s->zstream.next_out  = s->crow_buf;
->>>>>>> 9f5b77c1
             }
             bytestream2_get_be32(&s->gb);
             length -= 4;
