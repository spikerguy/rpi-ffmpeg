include $(SUBDIR)../config.mak

NAME = avcodec

HEADERS = avcodec.h                                                     \
          avdct.h                                                       \
          avfft.h                                                       \
          rpi_qpu.h                                                     \
          rpi_shader.h                                                  \
<<<<<<< HEAD
	  rpi_shader_cmd.h                                              \
          rpi_mailbox.h                                                 \
          rpi_hevc_transform.h                                          \
=======
          rpi_shader_cmd.h                                              \
          rpi_shader_template.h                                         \
          rpi_shader_template_fn.h                                      \
          rpi_mailbox.h                                                 \
          rpi_hevc_transform8.h                                         \
          rpi_hevc_transform10.h                                        \
>>>>>>> 60d5b6b8
          rpi_zc.h                                                      \
          d3d11va.h                                                     \
          dirac.h                                                       \
          dv_profile.h                                                  \
          dxva2.h                                                       \
          jni.h                                                         \
          mediacodec.h                                                  \
          qsv.h                                                         \
          vaapi.h                                                       \
          vda.h                                                         \
          vdpau.h                                                       \
          version.h                                                     \
          videotoolbox.h                                                \
          vorbis_parser.h                                               \
          xvmc.h                                                        \

OBJS = allcodecs.o                                                      \
       audioconvert.o                                                   \
       avdct.o                                                          \
       avpacket.o                                                       \
       avpicture.o                                                      \
       bitstream.o                                                      \
       bitstream_filter.o                                               \
       bitstream_filters.o                                              \
       bsf.o                                                            \
       codec_desc.o                                                     \
       d3d11va.o                                                        \
       dirac.o                                                          \
       dv_profile.o                                                     \
       imgconvert.o                                                     \
       jni.o                                                            \
       mathtables.o                                                     \
       mediacodec.o                                                     \
       mpeg12framerate.o                                                \
       options.o                                                        \
       mjpegenc_huffman.o                                               \
       parser.o                                                         \
       profiles.o                                                       \
       qsv_api.o                                                        \
       raw.o                                                            \
       resample.o                                                       \
       resample2.o                                                      \
       utils.o                                                          \
       rpi_qpu.o                                                        \
       rpi_shader.o                                                     \
<<<<<<< HEAD
=======
       rpi_shader_template.o                                            \
>>>>>>> 60d5b6b8
       rpi_mailbox.o                                                    \
       rpi_zc.o                                                         \
       vorbis_parser.o                                                  \
       xiph.o                                                           \

# subsystems
OBJS-$(CONFIG_AANDCTTABLES)            += aandcttab.o
OBJS-$(CONFIG_AC3DSP)                  += ac3dsp.o
OBJS-$(CONFIG_AUDIO_FRAME_QUEUE)       += audio_frame_queue.o
OBJS-$(CONFIG_AUDIODSP)                += audiodsp.o
OBJS-$(CONFIG_BLOCKDSP)                += blockdsp.o
OBJS-$(CONFIG_BSWAPDSP)                += bswapdsp.o
OBJS-$(CONFIG_CABAC)                   += cabac.o
OBJS-$(CONFIG_CRYSTALHD)               += crystalhd.o
OBJS-$(CONFIG_DCT)                     += dct.o dct32_fixed.o dct32_float.o
OBJS-$(CONFIG_ERROR_RESILIENCE)        += error_resilience.o
OBJS-$(CONFIG_EXIF)                    += exif.o tiff_common.o
OBJS-$(CONFIG_FAANDCT)                 += faandct.o
OBJS-$(CONFIG_FAANIDCT)                += faanidct.o
OBJS-$(CONFIG_FDCTDSP)                 += fdctdsp.o jfdctfst.o jfdctint.o
FFT-OBJS-$(CONFIG_HARDCODED_TABLES)    += cos_tables.o cos_fixed_tables.o
OBJS-$(CONFIG_FFT)                     += avfft.o fft_fixed.o fft_float.o \
                                          fft_fixed_32.o fft_init_table.o \
                                          $(FFT-OBJS-yes)
OBJS-$(CONFIG_FLACDSP)                 += flacdsp.o
OBJS-$(CONFIG_FMTCONVERT)              += fmtconvert.o
OBJS-$(CONFIG_GOLOMB)                  += golomb.o
OBJS-$(CONFIG_H263DSP)                 += h263dsp.o
OBJS-$(CONFIG_H264CHROMA)              += h264chroma.o
OBJS-$(CONFIG_H264DSP)                 += h264dsp.o h264idct.o
OBJS-$(CONFIG_H264PARSE)               += h264_parse.o h2645_parse.o h264_ps.o
OBJS-$(CONFIG_H264PRED)                += h264pred.o
OBJS-$(CONFIG_H264QPEL)                += h264qpel.o
OBJS-$(CONFIG_HPELDSP)                 += hpeldsp.o
OBJS-$(CONFIG_HUFFMAN)                 += huffman.o
OBJS-$(CONFIG_HUFFYUVDSP)              += huffyuvdsp.o
OBJS-$(CONFIG_HUFFYUVENCDSP)           += huffyuvencdsp.o
OBJS-$(CONFIG_IDCTDSP)                 += idctdsp.o simple_idct.o jrevdct.o
OBJS-$(CONFIG_IIRFILTER)               += iirfilter.o
OBJS-$(CONFIG_MDCT15)                  += mdct15.o
OBJS-$(CONFIG_INTRAX8)                 += intrax8.o intrax8dsp.o
OBJS-$(CONFIG_IVIDSP)                  += ivi_dsp.o
OBJS-$(CONFIG_JNI)                     += ffjni.o jni.o
OBJS-$(CONFIG_JPEGTABLES)              += jpegtables.o
OBJS-$(CONFIG_LIBXVID)                 += libxvid_rc.o
OBJS-$(CONFIG_LLAUDDSP)                += lossless_audiodsp.o
OBJS-$(CONFIG_LLVIDDSP)                += lossless_videodsp.o
OBJS-$(CONFIG_LLVIDENCDSP)             += lossless_videoencdsp.o
OBJS-$(CONFIG_LPC)                     += lpc.o
OBJS-$(CONFIG_LSP)                     += lsp.o
OBJS-$(CONFIG_LZF)                     += lzf.o
OBJS-$(CONFIG_MDCT)                    += mdct_fixed.o mdct_float.o mdct_fixed_32.o
OBJS-$(CONFIG_ME_CMP)                  += me_cmp.o
OBJS-$(CONFIG_MEDIACODEC)              += mediacodecdec_common.o mediacodec_surface.o mediacodec_wrapper.o mediacodec_sw_buffer.o
OBJS-$(CONFIG_MPEG_ER)                 += mpeg_er.o
OBJS-$(CONFIG_MPEGAUDIO)               += mpegaudio.o mpegaudiodata.o   \
                                          mpegaudiodecheader.o
OBJS-$(CONFIG_MPEGAUDIODSP)            += mpegaudiodsp.o                \
                                          mpegaudiodsp_data.o           \
                                          mpegaudiodsp_fixed.o          \
                                          mpegaudiodsp_float.o
OBJS-$(CONFIG_MPEGVIDEO)               += mpegvideo.o mpegvideodsp.o rl.o \
                                          mpegvideo_motion.o mpegutils.o \
                                          mpegvideodata.o mpegpicture.o
OBJS-$(CONFIG_MPEGVIDEOENC)            += mpegvideo_enc.o mpeg12data.o  \
                                          motion_est.o ratecontrol.o    \
                                          mpegvideoencdsp.o
OBJS-$(CONFIG_MSS34DSP)                += mss34dsp.o
OBJS-$(CONFIG_NVENC)                   += nvenc.o
OBJS-$(CONFIG_PIXBLOCKDSP)             += pixblockdsp.o
OBJS-$(CONFIG_QPELDSP)                 += qpeldsp.o
OBJS-$(CONFIG_QSV)                     += qsv.o
OBJS-$(CONFIG_QSVDEC)                  += qsvdec.o
OBJS-$(CONFIG_QSVENC)                  += qsvenc.o
OBJS-$(CONFIG_RANGECODER)              += rangecoder.o
RDFT-OBJS-$(CONFIG_HARDCODED_TABLES)   += sin_tables.o
OBJS-$(CONFIG_RDFT)                    += rdft.o $(RDFT-OBJS-yes)
OBJS-$(CONFIG_RV34DSP)                 += rv34dsp.o
OBJS-$(CONFIG_SHARED)                  += log2_tab.o reverse.o
OBJS-$(CONFIG_SINEWIN)                 += sinewin.o sinewin_fixed.o
OBJS-$(CONFIG_SNAPPY)                  += snappy.o
OBJS-$(CONFIG_STARTCODE)               += startcode.o
OBJS-$(CONFIG_TEXTUREDSP)              += texturedsp.o
OBJS-$(CONFIG_TEXTUREDSPENC)           += texturedspenc.o
OBJS-$(CONFIG_TPELDSP)                 += tpeldsp.o
OBJS-$(CONFIG_VAAPI_ENCODE)            += vaapi_encode.o
OBJS-$(CONFIG_VC1DSP)                  += vc1dsp.o
OBJS-$(CONFIG_VIDEODSP)                += videodsp.o
OBJS-$(CONFIG_VP3DSP)                  += vp3dsp.o
OBJS-$(CONFIG_VP56DSP)                 += vp56dsp.o
OBJS-$(CONFIG_VP8DSP)                  += vp8dsp.o
OBJS-$(CONFIG_WMA_FREQS)               += wma_freqs.o
OBJS-$(CONFIG_WMV2DSP)                 += wmv2dsp.o

# decoders/encoders
OBJS-$(CONFIG_ZERO12V_DECODER)         += 012v.o
OBJS-$(CONFIG_A64MULTI_ENCODER)        += a64multienc.o elbg.o
OBJS-$(CONFIG_A64MULTI5_ENCODER)       += a64multienc.o elbg.o
OBJS-$(CONFIG_AAC_DECODER)             += aacdec.o aactab.o aacsbr.o aacps_float.o \
                                          aacadtsdec.o mpeg4audio.o kbdwin.o \
                                          sbrdsp.o aacpsdsp_float.o cbrt_data.o
OBJS-$(CONFIG_AAC_FIXED_DECODER)       += aacdec_fixed.o aactab.o aacsbr_fixed.o aacps_fixed.o \
                                          aacadtsdec.o mpeg4audio.o kbdwin.o \
                                          sbrdsp_fixed.o aacpsdsp_fixed.o cbrt_data_fixed.o
OBJS-$(CONFIG_AAC_ENCODER)             += aacenc.o aaccoder.o aacenctab.o    \
                                          aacpsy.o aactab.o      \
                                          aacenc_is.o \
                                          aacenc_tns.o \
                                          aacenc_ltp.o \
                                          aacenc_pred.o \
                                          psymodel.o mpeg4audio.o kbdwin.o cbrt_data.o
OBJS-$(CONFIG_AASC_DECODER)            += aasc.o msrledec.o
OBJS-$(CONFIG_AC3_DECODER)             += ac3dec_float.o ac3dec_data.o ac3.o kbdwin.o
OBJS-$(CONFIG_AC3_FIXED_DECODER)       += ac3dec_fixed.o ac3dec_data.o ac3.o kbdwin.o
OBJS-$(CONFIG_AC3_ENCODER)             += ac3enc_float.o ac3enc.o ac3tab.o \
                                          ac3.o kbdwin.o
OBJS-$(CONFIG_AC3_FIXED_ENCODER)       += ac3enc_fixed.o ac3enc.o ac3tab.o ac3.o
OBJS-$(CONFIG_AIC_DECODER)             += aic.o
OBJS-$(CONFIG_ALAC_DECODER)            += alac.o alac_data.o alacdsp.o
OBJS-$(CONFIG_ALAC_ENCODER)            += alacenc.o alac_data.o
OBJS-$(CONFIG_ALIAS_PIX_DECODER)       += aliaspixdec.o
OBJS-$(CONFIG_ALIAS_PIX_ENCODER)       += aliaspixenc.o
OBJS-$(CONFIG_ALS_DECODER)             += alsdec.o bgmc.o mlz.o mpeg4audio.o
OBJS-$(CONFIG_AMRNB_DECODER)           += amrnbdec.o celp_filters.o   \
                                          celp_math.o acelp_filters.o \
                                          acelp_vectors.o             \
                                          acelp_pitch_delay.o
OBJS-$(CONFIG_AMRWB_DECODER)           += amrwbdec.o celp_filters.o   \
                                          celp_math.o acelp_filters.o \
                                          acelp_vectors.o             \
                                          acelp_pitch_delay.o
OBJS-$(CONFIG_AMV_ENCODER)             += mjpegenc.o mjpegenc_common.o \
                                          mjpegenc_huffman.o
OBJS-$(CONFIG_ANM_DECODER)             += anm.o
OBJS-$(CONFIG_ANSI_DECODER)            += ansi.o cga_data.o
OBJS-$(CONFIG_APE_DECODER)             += apedec.o
OBJS-$(CONFIG_APNG_DECODER)            += png.o pngdec.o pngdsp.o
OBJS-$(CONFIG_APNG_ENCODER)            += png.o pngenc.o
OBJS-$(CONFIG_SSA_DECODER)             += assdec.o ass.o
OBJS-$(CONFIG_SSA_ENCODER)             += assenc.o ass.o
OBJS-$(CONFIG_ASS_DECODER)             += assdec.o ass.o
OBJS-$(CONFIG_ASS_ENCODER)             += assenc.o ass.o
OBJS-$(CONFIG_ASV1_DECODER)            += asvdec.o asv.o mpeg12data.o
OBJS-$(CONFIG_ASV1_ENCODER)            += asvenc.o asv.o mpeg12data.o
OBJS-$(CONFIG_ASV2_DECODER)            += asvdec.o asv.o mpeg12data.o
OBJS-$(CONFIG_ASV2_ENCODER)            += asvenc.o asv.o mpeg12data.o
OBJS-$(CONFIG_ATRAC1_DECODER)          += atrac1.o atrac.o
OBJS-$(CONFIG_ATRAC3_DECODER)          += atrac3.o atrac.o
OBJS-$(CONFIG_ATRAC3AL_DECODER)        += atrac3.o atrac.o
OBJS-$(CONFIG_ATRAC3P_DECODER)         += atrac3plusdec.o atrac3plus.o \
                                          atrac3plusdsp.o atrac.o
OBJS-$(CONFIG_ATRAC3PAL_DECODER)       += atrac3plusdec.o atrac3plus.o \
                                          atrac3plusdsp.o atrac.o
OBJS-$(CONFIG_AURA_DECODER)            += cyuv.o
OBJS-$(CONFIG_AURA2_DECODER)           += aura.o
OBJS-$(CONFIG_AVRN_DECODER)            += avrndec.o mjpegdec.o
OBJS-$(CONFIG_AVRP_DECODER)            += r210dec.o
OBJS-$(CONFIG_AVRP_ENCODER)            += r210enc.o
OBJS-$(CONFIG_AVS_DECODER)             += avs.o
OBJS-$(CONFIG_AVUI_DECODER)            += avuidec.o
OBJS-$(CONFIG_AVUI_ENCODER)            += avuienc.o
OBJS-$(CONFIG_AYUV_DECODER)            += v408dec.o
OBJS-$(CONFIG_AYUV_ENCODER)            += v408enc.o
OBJS-$(CONFIG_BETHSOFTVID_DECODER)     += bethsoftvideo.o
OBJS-$(CONFIG_BFI_DECODER)             += bfi.o
OBJS-$(CONFIG_BINK_DECODER)            += bink.o binkdsp.o
OBJS-$(CONFIG_BINKAUDIO_DCT_DECODER)   += binkaudio.o
OBJS-$(CONFIG_BINKAUDIO_RDFT_DECODER)  += binkaudio.o
OBJS-$(CONFIG_BINTEXT_DECODER)         += bintext.o cga_data.o
OBJS-$(CONFIG_BMP_DECODER)             += bmp.o msrledec.o
OBJS-$(CONFIG_BMP_ENCODER)             += bmpenc.o
OBJS-$(CONFIG_BMV_AUDIO_DECODER)       += bmvaudio.o
OBJS-$(CONFIG_BMV_VIDEO_DECODER)       += bmvvideo.o
OBJS-$(CONFIG_BRENDER_PIX_DECODER)     += brenderpix.o
OBJS-$(CONFIG_C93_DECODER)             += c93.o
OBJS-$(CONFIG_CAVS_DECODER)            += cavs.o cavsdec.o cavsdsp.o \
                                          cavsdata.o
OBJS-$(CONFIG_CCAPTION_DECODER)        += ccaption_dec.o
OBJS-$(CONFIG_CDGRAPHICS_DECODER)      += cdgraphics.o
OBJS-$(CONFIG_CDXL_DECODER)            += cdxl.o
OBJS-$(CONFIG_CFHD_DECODER)            += cfhd.o cfhddata.o
OBJS-$(CONFIG_CINEPAK_DECODER)         += cinepak.o
OBJS-$(CONFIG_CINEPAK_ENCODER)         += cinepakenc.o elbg.o
OBJS-$(CONFIG_CLEARVIDEO_DECODER)      += clearvideo.o
OBJS-$(CONFIG_CLJR_DECODER)            += cljrdec.o
OBJS-$(CONFIG_CLJR_ENCODER)            += cljrenc.o
OBJS-$(CONFIG_CLLC_DECODER)            += cllc.o canopus.o
OBJS-$(CONFIG_COMFORTNOISE_DECODER)    += cngdec.o celp_filters.o
OBJS-$(CONFIG_COMFORTNOISE_ENCODER)    += cngenc.o
OBJS-$(CONFIG_COOK_DECODER)            += cook.o
OBJS-$(CONFIG_CPIA_DECODER)            += cpia.o
OBJS-$(CONFIG_CSCD_DECODER)            += cscd.o
OBJS-$(CONFIG_CYUV_DECODER)            += cyuv.o
OBJS-$(CONFIG_DCA_DECODER)             += dcadec.o dca.o dcadata.o dcahuff.o \
                                          dca_core.o dca_exss.o dca_xll.o dca_lbr.o \
                                          dcadsp.o dcadct.o synth_filter.o
OBJS-$(CONFIG_DCA_ENCODER)             += dcaenc.o dca.o dcadata.o dcahuff.o
OBJS-$(CONFIG_DDS_DECODER)             += dds.o
OBJS-$(CONFIG_DIRAC_DECODER)           += diracdec.o dirac.o diracdsp.o diractab.o \
                                          dirac_arith.o dirac_dwt.o dirac_vlc.o
OBJS-$(CONFIG_DFA_DECODER)             += dfa.o
OBJS-$(CONFIG_DNXHD_DECODER)           += dnxhddec.o dnxhddata.o
OBJS-$(CONFIG_DNXHD_ENCODER)           += dnxhdenc.o dnxhddata.o
OBJS-$(CONFIG_DPX_DECODER)             += dpx.o
OBJS-$(CONFIG_DPX_ENCODER)             += dpxenc.o
OBJS-$(CONFIG_DSD_LSBF_DECODER)        += dsddec.o dsd.o
OBJS-$(CONFIG_DSD_MSBF_DECODER)        += dsddec.o dsd.o
OBJS-$(CONFIG_DSD_LSBF_PLANAR_DECODER) += dsddec.o dsd.o
OBJS-$(CONFIG_DSD_MSBF_PLANAR_DECODER) += dsddec.o dsd.o
OBJS-$(CONFIG_DSICINAUDIO_DECODER)     += dsicinaudio.o
OBJS-$(CONFIG_DSICINVIDEO_DECODER)     += dsicinvideo.o
OBJS-$(CONFIG_DSS_SP_DECODER)          += dss_sp.o
OBJS-$(CONFIG_DST_DECODER)             += dstdec.o dsd.o
OBJS-$(CONFIG_DVBSUB_DECODER)          += dvbsubdec.o
OBJS-$(CONFIG_DVBSUB_ENCODER)          += dvbsub.o
OBJS-$(CONFIG_DVDSUB_DECODER)          += dvdsubdec.o
OBJS-$(CONFIG_DVDSUB_ENCODER)          += dvdsubenc.o
OBJS-$(CONFIG_DVAUDIO_DECODER)         += dvaudiodec.o
OBJS-$(CONFIG_DVVIDEO_DECODER)         += dvdec.o dv.o dvdata.o
OBJS-$(CONFIG_DVVIDEO_ENCODER)         += dvenc.o dv.o dvdata.o
OBJS-$(CONFIG_DXA_DECODER)             += dxa.o
OBJS-$(CONFIG_DXTORY_DECODER)          += dxtory.o
OBJS-$(CONFIG_DXV_DECODER)             += dxv.o
OBJS-$(CONFIG_EAC3_DECODER)            += eac3_data.o
OBJS-$(CONFIG_EAC3_ENCODER)            += eac3enc.o eac3_data.o
OBJS-$(CONFIG_EACMV_DECODER)           += eacmv.o
OBJS-$(CONFIG_EAMAD_DECODER)           += eamad.o eaidct.o mpeg12.o \
                                          mpeg12data.o
OBJS-$(CONFIG_EATGQ_DECODER)           += eatgq.o eaidct.o
OBJS-$(CONFIG_EATGV_DECODER)           += eatgv.o
OBJS-$(CONFIG_EATQI_DECODER)           += eatqi.o eaidct.o mpeg12.o mpeg12data.o mpegvideodata.o rl.o
OBJS-$(CONFIG_EIGHTBPS_DECODER)        += 8bps.o
OBJS-$(CONFIG_EIGHTSVX_EXP_DECODER)    += 8svx.o
OBJS-$(CONFIG_EIGHTSVX_FIB_DECODER)    += 8svx.o
OBJS-$(CONFIG_ESCAPE124_DECODER)       += escape124.o
OBJS-$(CONFIG_ESCAPE130_DECODER)       += escape130.o
OBJS-$(CONFIG_EVRC_DECODER)            += evrcdec.o acelp_vectors.o lsp.o
OBJS-$(CONFIG_EXR_DECODER)             += exr.o
OBJS-$(CONFIG_FFV1_DECODER)            += ffv1dec.o ffv1.o
OBJS-$(CONFIG_FFV1_ENCODER)            += ffv1enc.o ffv1.o
OBJS-$(CONFIG_FFWAVESYNTH_DECODER)     += ffwavesynth.o
OBJS-$(CONFIG_FIC_DECODER)             += fic.o
OBJS-$(CONFIG_FLAC_DECODER)            += flacdec.o flacdata.o flac.o
OBJS-$(CONFIG_FLAC_ENCODER)            += flacenc.o flacdata.o flac.o vorbis_data.o
OBJS-$(CONFIG_FLASHSV_DECODER)         += flashsv.o
OBJS-$(CONFIG_FLASHSV_ENCODER)         += flashsvenc.o
OBJS-$(CONFIG_FLASHSV2_ENCODER)        += flashsv2enc.o
OBJS-$(CONFIG_FLASHSV2_DECODER)        += flashsv.o
OBJS-$(CONFIG_FLIC_DECODER)            += flicvideo.o
OBJS-$(CONFIG_FMVC_DECODER)            += fmvc.o
OBJS-$(CONFIG_FOURXM_DECODER)          += 4xm.o
OBJS-$(CONFIG_FRAPS_DECODER)           += fraps.o
OBJS-$(CONFIG_FRWU_DECODER)            += frwu.o
OBJS-$(CONFIG_G2M_DECODER)             += g2meet.o elsdec.o
OBJS-$(CONFIG_G723_1_DECODER)          += g723_1dec.o g723_1.o \
                                          acelp_vectors.o celp_filters.o celp_math.o
OBJS-$(CONFIG_G723_1_ENCODER)          += g723_1enc.o g723_1.o \
                                          acelp_vectors.o celp_filters.o celp_math.o
OBJS-$(CONFIG_G729_DECODER)            += g729dec.o lsp.o celp_math.o celp_filters.o acelp_filters.o acelp_pitch_delay.o acelp_vectors.o g729postfilter.o
OBJS-$(CONFIG_GIF_DECODER)             += gifdec.o lzw.o
OBJS-$(CONFIG_GIF_ENCODER)             += gif.o lzwenc.o
OBJS-$(CONFIG_GSM_DECODER)             += gsmdec.o gsmdec_data.o msgsmdec.o
OBJS-$(CONFIG_GSM_MS_DECODER)          += gsmdec.o gsmdec_data.o msgsmdec.o
OBJS-$(CONFIG_H261_DECODER)            += h261dec.o h261data.o h261.o
OBJS-$(CONFIG_H261_ENCODER)            += h261enc.o h261data.o h261.o
OBJS-$(CONFIG_H263_DECODER)            += h263dec.o h263.o ituh263dec.o        \
                                          mpeg4video.o mpeg4videodec.o flvdec.o\
                                          intelh263dec.o h263data.o
OBJS-$(CONFIG_H263_ENCODER)            += mpeg4videoenc.o mpeg4video.o  \
                                          h263.o ituh263enc.o flvenc.o h263data.o
OBJS-$(CONFIG_H264_DECODER)            += h264dec.o h264_cabac.o h264_cavlc.o \
                                          h264_direct.o h264_loopfilter.o  \
                                          h264_mb.o h264_picture.o \
                                          h264_refs.o h264_sei.o \
                                          h264_slice.o h264data.o
OBJS-$(CONFIG_H264_CUVID_DECODER)      += cuvid.o
OBJS-$(CONFIG_H264_MEDIACODEC_DECODER) += mediacodecdec.o
OBJS-$(CONFIG_H264_MMAL_DECODER)       += mmaldec.o
OBJS-$(CONFIG_H264_NVENC_ENCODER)      += nvenc_h264.o
OBJS-$(CONFIG_NVENC_ENCODER)           += nvenc_h264.o
OBJS-$(CONFIG_NVENC_H264_ENCODER)      += nvenc_h264.o
OBJS-$(CONFIG_H264_VDA_DECODER)        += vda_h264_dec.o
OBJS-$(CONFIG_H264_OMX_ENCODER)        += omx.o
OBJS-$(CONFIG_H264_QSV_DECODER)        += qsvdec_h2645.o
OBJS-$(CONFIG_H264_QSV_ENCODER)        += qsvenc_h264.o
OBJS-$(CONFIG_H264_VAAPI_ENCODER)      += vaapi_encode_h264.o vaapi_encode_h26x.o
OBJS-$(CONFIG_H264_VIDEOTOOLBOX_ENCODER) += videotoolboxenc.o
OBJS-$(CONFIG_HAP_DECODER)             += hapdec.o hap.o
OBJS-$(CONFIG_HAP_ENCODER)             += hapenc.o hap.o
OBJS-$(CONFIG_HEVC_DECODER)            += hevcdec.o hevc_mvs.o hevc_ps.o hevc_sei.o \
                                          hevc_cabac.o hevc_refs.o hevcpred.o    \
                                          hevcdsp.o hevc_filter.o h2645_parse.o hevc_data.o
OBJS-$(CONFIG_HEVC_CUVID_DECODER)      += cuvid.o
OBJS-$(CONFIG_HEVC_MEDIACODEC_DECODER) += mediacodecdec.o hevc_parse.o
OBJS-$(CONFIG_HEVC_NVENC_ENCODER)      += nvenc_hevc.o
OBJS-$(CONFIG_NVENC_HEVC_ENCODER)      += nvenc_hevc.o
OBJS-$(CONFIG_HEVC_QSV_DECODER)        += qsvdec_h2645.o
OBJS-$(CONFIG_HEVC_QSV_ENCODER)        += qsvenc_hevc.o hevc_ps_enc.o h2645_parse.o
OBJS-$(CONFIG_HEVC_VAAPI_ENCODER)      += vaapi_encode_h265.o vaapi_encode_h26x.o
OBJS-$(CONFIG_HNM4_VIDEO_DECODER)      += hnm4video.o
OBJS-$(CONFIG_HQ_HQA_DECODER)          += hq_hqa.o hq_hqadata.o hq_hqadsp.o \
                                          canopus.o
OBJS-$(CONFIG_HQX_DECODER)             += hqx.o hqxvlc.o hqxdsp.o canopus.o
OBJS-$(CONFIG_HUFFYUV_DECODER)         += huffyuv.o huffyuvdec.o
OBJS-$(CONFIG_HUFFYUV_ENCODER)         += huffyuv.o huffyuvenc.o
OBJS-$(CONFIG_IDCIN_DECODER)           += idcinvideo.o
OBJS-$(CONFIG_IDF_DECODER)             += bintext.o cga_data.o
OBJS-$(CONFIG_IFF_ILBM_DECODER)        += iff.o
OBJS-$(CONFIG_IMC_DECODER)             += imc.o
OBJS-$(CONFIG_INDEO2_DECODER)          += indeo2.o
OBJS-$(CONFIG_INDEO3_DECODER)          += indeo3.o
OBJS-$(CONFIG_INDEO4_DECODER)          += indeo4.o ivi.o
OBJS-$(CONFIG_INDEO5_DECODER)          += indeo5.o ivi.o
OBJS-$(CONFIG_INTERPLAY_ACM_DECODER)   += interplayacm.o
OBJS-$(CONFIG_INTERPLAY_DPCM_DECODER)  += dpcm.o
OBJS-$(CONFIG_INTERPLAY_VIDEO_DECODER) += interplayvideo.o
OBJS-$(CONFIG_JACOSUB_DECODER)         += jacosubdec.o ass.o
OBJS-$(CONFIG_JPEG2000_ENCODER)        += j2kenc.o mqcenc.o mqc.o jpeg2000.o \
                                          jpeg2000dwt.o
OBJS-$(CONFIG_JPEG2000_DECODER)        += jpeg2000dec.o jpeg2000.o jpeg2000dsp.o \
                                          jpeg2000dwt.o mqcdec.o mqc.o
OBJS-$(CONFIG_JPEGLS_DECODER)          += jpeglsdec.o jpegls.o
OBJS-$(CONFIG_JPEGLS_ENCODER)          += jpeglsenc.o jpegls.o
OBJS-$(CONFIG_JV_DECODER)              += jvdec.o
OBJS-$(CONFIG_KGV1_DECODER)            += kgv1dec.o
OBJS-$(CONFIG_KMVC_DECODER)            += kmvc.o
OBJS-$(CONFIG_LAGARITH_DECODER)        += lagarith.o lagarithrac.o
OBJS-$(CONFIG_LJPEG_ENCODER)           += ljpegenc.o mjpegenc_common.o
OBJS-$(CONFIG_LOCO_DECODER)            += loco.o
OBJS-$(CONFIG_M101_DECODER)            += m101.o
OBJS-$(CONFIG_MACE3_DECODER)           += mace.o
OBJS-$(CONFIG_MACE6_DECODER)           += mace.o
OBJS-$(CONFIG_MAGICYUV_DECODER)        += magicyuv.o
OBJS-$(CONFIG_MDEC_DECODER)            += mdec.o mpeg12.o mpeg12data.o
OBJS-$(CONFIG_METASOUND_DECODER)       += metasound.o metasound_data.o \
                                          twinvq.o
OBJS-$(CONFIG_MICRODVD_DECODER)        += microdvddec.o ass.o
OBJS-$(CONFIG_MIMIC_DECODER)           += mimic.o
OBJS-$(CONFIG_MJPEG_DECODER)           += mjpegdec.o
OBJS-$(CONFIG_MJPEG_ENCODER)           += mjpegenc.o mjpegenc_common.o \
                                          mjpegenc_huffman.o
OBJS-$(CONFIG_MJPEGB_DECODER)          += mjpegbdec.o
OBJS-$(CONFIG_MJPEG_VAAPI_ENCODER)     += vaapi_encode_mjpeg.o
OBJS-$(CONFIG_MLP_DECODER)             += mlpdec.o mlpdsp.o
OBJS-$(CONFIG_MLP_ENCODER)             += mlpenc.o mlp.o
OBJS-$(CONFIG_MMVIDEO_DECODER)         += mmvideo.o
OBJS-$(CONFIG_MOTIONPIXELS_DECODER)    += motionpixels.o
OBJS-$(CONFIG_MOVTEXT_DECODER)         += movtextdec.o ass.o
OBJS-$(CONFIG_MOVTEXT_ENCODER)         += movtextenc.o ass_split.o
OBJS-$(CONFIG_MP1_DECODER)             += mpegaudiodec_fixed.o
OBJS-$(CONFIG_MP1FLOAT_DECODER)        += mpegaudiodec_float.o
OBJS-$(CONFIG_MP2_DECODER)             += mpegaudiodec_fixed.o
OBJS-$(CONFIG_MP2_ENCODER)             += mpegaudioenc_float.o mpegaudio.o \
                                          mpegaudiodata.o mpegaudiodsp_data.o
OBJS-$(CONFIG_MP2FIXED_ENCODER)        += mpegaudioenc_fixed.o mpegaudio.o \
                                          mpegaudiodata.o mpegaudiodsp_data.o
OBJS-$(CONFIG_MP2FLOAT_DECODER)        += mpegaudiodec_float.o
OBJS-$(CONFIG_MP3_DECODER)             += mpegaudiodec_fixed.o
OBJS-$(CONFIG_MP3ADU_DECODER)          += mpegaudiodec_fixed.o
OBJS-$(CONFIG_MP3ADUFLOAT_DECODER)     += mpegaudiodec_float.o
OBJS-$(CONFIG_MP3FLOAT_DECODER)        += mpegaudiodec_float.o
OBJS-$(CONFIG_MP3ON4_DECODER)          += mpegaudiodec_fixed.o mpeg4audio.o
OBJS-$(CONFIG_MP3ON4FLOAT_DECODER)     += mpegaudiodec_float.o mpeg4audio.o
OBJS-$(CONFIG_MPC7_DECODER)            += mpc7.o mpc.o
OBJS-$(CONFIG_MPC8_DECODER)            += mpc8.o mpc.o
OBJS-$(CONFIG_MPEGVIDEO_DECODER)       += mpeg12dec.o mpeg12.o mpeg12data.o
OBJS-$(CONFIG_MPEG1VIDEO_DECODER)      += mpeg12dec.o mpeg12.o mpeg12data.o
OBJS-$(CONFIG_MPEG1VIDEO_ENCODER)      += mpeg12enc.o mpeg12.o
OBJS-$(CONFIG_MPEG2_MMAL_DECODER)      += mmaldec.o
OBJS-$(CONFIG_MPEG2_QSV_DECODER)       += qsvdec_other.o
OBJS-$(CONFIG_MPEG2_QSV_ENCODER)       += qsvenc_mpeg2.o
OBJS-$(CONFIG_MPEG2VIDEO_DECODER)      += mpeg12dec.o mpeg12.o mpeg12data.o
OBJS-$(CONFIG_MPEG2VIDEO_ENCODER)      += mpeg12enc.o mpeg12.o
OBJS-$(CONFIG_MPEG2_VAAPI_ENCODER)     += vaapi_encode_mpeg2.o
OBJS-$(CONFIG_MPEG4_DECODER)           += xvididct.o
OBJS-$(CONFIG_MPEG4_MEDIACODEC_DECODER) += mediacodecdec.o
OBJS-$(CONFIG_MPEG4_OMX_ENCODER)       += omx.o
OBJS-$(CONFIG_MPL2_DECODER)            += mpl2dec.o ass.o
OBJS-$(CONFIG_MSA1_DECODER)            += mss3.o
OBJS-$(CONFIG_MSMPEG4V1_DECODER)       += msmpeg4dec.o msmpeg4.o msmpeg4data.o
OBJS-$(CONFIG_MSMPEG4V2_DECODER)       += msmpeg4dec.o msmpeg4.o msmpeg4data.o
OBJS-$(CONFIG_MSMPEG4V2_ENCODER)       += msmpeg4enc.o msmpeg4.o msmpeg4data.o
OBJS-$(CONFIG_MSMPEG4V3_DECODER)       += msmpeg4dec.o msmpeg4.o msmpeg4data.o
OBJS-$(CONFIG_MSMPEG4V3_ENCODER)       += msmpeg4enc.o msmpeg4.o msmpeg4data.o
OBJS-$(CONFIG_MSRLE_DECODER)           += msrle.o msrledec.o
OBJS-$(CONFIG_MSS1_DECODER)            += mss1.o mss12.o
OBJS-$(CONFIG_MSS2_DECODER)            += mss2.o mss12.o mss2dsp.o wmv2data.o
OBJS-$(CONFIG_MSVIDEO1_DECODER)        += msvideo1.o
OBJS-$(CONFIG_MSVIDEO1_ENCODER)        += msvideo1enc.o elbg.o
OBJS-$(CONFIG_MSZH_DECODER)            += lcldec.o
OBJS-$(CONFIG_MTS2_DECODER)            += mss4.o
OBJS-$(CONFIG_MVC1_DECODER)            += mvcdec.o
OBJS-$(CONFIG_MVC2_DECODER)            += mvcdec.o
OBJS-$(CONFIG_MXPEG_DECODER)           += mxpegdec.o
OBJS-$(CONFIG_NELLYMOSER_DECODER)      += nellymoserdec.o nellymoser.o
OBJS-$(CONFIG_NELLYMOSER_ENCODER)      += nellymoserenc.o nellymoser.o
OBJS-$(CONFIG_NUV_DECODER)             += nuv.o rtjpeg.o
OBJS-$(CONFIG_ON2AVC_DECODER)          += on2avc.o on2avcdata.o
OBJS-$(CONFIG_OPUS_DECODER)            += opusdec.o opus.o opus_celt.o opus_rc.o \
                                          opus_pvq.o opus_silk.o opustab.o vorbis_data.o
OBJS-$(CONFIG_OPUS_ENCODER)            += opusenc.o opus_rc.o opustab.o opus_pvq.o
OBJS-$(CONFIG_PAF_AUDIO_DECODER)       += pafaudio.o
OBJS-$(CONFIG_PAF_VIDEO_DECODER)       += pafvideo.o
OBJS-$(CONFIG_PAM_DECODER)             += pnmdec.o pnm.o
OBJS-$(CONFIG_PAM_ENCODER)             += pamenc.o
OBJS-$(CONFIG_PBM_DECODER)             += pnmdec.o pnm.o
OBJS-$(CONFIG_PBM_ENCODER)             += pnmenc.o
OBJS-$(CONFIG_PCX_DECODER)             += pcx.o
OBJS-$(CONFIG_PCX_ENCODER)             += pcxenc.o
OBJS-$(CONFIG_PGM_DECODER)             += pnmdec.o pnm.o
OBJS-$(CONFIG_PGM_ENCODER)             += pnmenc.o
OBJS-$(CONFIG_PGMYUV_DECODER)          += pnmdec.o pnm.o
OBJS-$(CONFIG_PGMYUV_ENCODER)          += pnmenc.o
OBJS-$(CONFIG_PGSSUB_DECODER)          += pgssubdec.o
OBJS-$(CONFIG_PICTOR_DECODER)          += pictordec.o cga_data.o
OBJS-$(CONFIG_PIXLET_DECODER)          += pixlet.o
OBJS-$(CONFIG_PJS_DECODER)             += textdec.o ass.o
OBJS-$(CONFIG_PNG_DECODER)             += png.o pngdec.o pngdsp.o
OBJS-$(CONFIG_PNG_ENCODER)             += png.o pngenc.o
OBJS-$(CONFIG_PPM_DECODER)             += pnmdec.o pnm.o
OBJS-$(CONFIG_PPM_ENCODER)             += pnmenc.o
OBJS-$(CONFIG_PRORES_DECODER)          += proresdec2.o proresdsp.o proresdata.o
OBJS-$(CONFIG_PRORES_LGPL_DECODER)     += proresdec_lgpl.o proresdsp.o proresdata.o
OBJS-$(CONFIG_PRORES_ENCODER)          += proresenc_anatoliy.o
OBJS-$(CONFIG_PRORES_AW_ENCODER)       += proresenc_anatoliy.o
OBJS-$(CONFIG_PRORES_KS_ENCODER)       += proresenc_kostya.o proresdata.o
OBJS-$(CONFIG_PSD_DECODER)             += psd.o
OBJS-$(CONFIG_PTX_DECODER)             += ptx.o
OBJS-$(CONFIG_QCELP_DECODER)           += qcelpdec.o                     \
                                          celp_filters.o acelp_vectors.o \
                                          acelp_filters.o
OBJS-$(CONFIG_QDM2_DECODER)            += qdm2.o
OBJS-$(CONFIG_QDMC_DECODER)            += qdmc.o
OBJS-$(CONFIG_QDRAW_DECODER)           += qdrw.o
OBJS-$(CONFIG_QPEG_DECODER)            += qpeg.o
OBJS-$(CONFIG_QTRLE_DECODER)           += qtrle.o
OBJS-$(CONFIG_QTRLE_ENCODER)           += qtrleenc.o
OBJS-$(CONFIG_R10K_DECODER)            += r210dec.o
OBJS-$(CONFIG_R10K_ENCODER)            += r210enc.o
OBJS-$(CONFIG_R210_DECODER)            += r210dec.o
OBJS-$(CONFIG_R210_ENCODER)            += r210enc.o
OBJS-$(CONFIG_RA_144_DECODER)          += ra144dec.o ra144.o celp_filters.o
OBJS-$(CONFIG_RA_144_ENCODER)          += ra144enc.o ra144.o celp_filters.o
OBJS-$(CONFIG_RA_288_DECODER)          += ra288.o celp_filters.o
OBJS-$(CONFIG_RALF_DECODER)            += ralf.o
OBJS-$(CONFIG_RAWVIDEO_DECODER)        += rawdec.o
OBJS-$(CONFIG_RAWVIDEO_ENCODER)        += rawenc.o
OBJS-$(CONFIG_REALTEXT_DECODER)        += realtextdec.o ass.o
OBJS-$(CONFIG_RL2_DECODER)             += rl2.o
OBJS-$(CONFIG_ROQ_DECODER)             += roqvideodec.o roqvideo.o
OBJS-$(CONFIG_ROQ_ENCODER)             += roqvideoenc.o roqvideo.o elbg.o
OBJS-$(CONFIG_ROQ_DPCM_DECODER)        += dpcm.o
OBJS-$(CONFIG_ROQ_DPCM_ENCODER)        += roqaudioenc.o
OBJS-$(CONFIG_RPZA_DECODER)            += rpza.o
OBJS-$(CONFIG_RSCC_DECODER)            += rscc.o
OBJS-$(CONFIG_RV10_DECODER)            += rv10.o
OBJS-$(CONFIG_RV10_ENCODER)            += rv10enc.o
OBJS-$(CONFIG_RV20_DECODER)            += rv10.o
OBJS-$(CONFIG_RV20_ENCODER)            += rv20enc.o
OBJS-$(CONFIG_RV30_DECODER)            += rv30.o rv34.o rv30dsp.o
OBJS-$(CONFIG_RV40_DECODER)            += rv40.o rv34.o rv40dsp.o
OBJS-$(CONFIG_SAMI_DECODER)            += samidec.o ass.o htmlsubtitles.o
OBJS-$(CONFIG_S302M_DECODER)           += s302m.o
OBJS-$(CONFIG_S302M_ENCODER)           += s302menc.o
OBJS-$(CONFIG_SANM_DECODER)            += sanm.o
OBJS-$(CONFIG_SCPR_DECODER)            += scpr.o
OBJS-$(CONFIG_SCREENPRESSO_DECODER)    += screenpresso.o
OBJS-$(CONFIG_SDX2_DPCM_DECODER)       += dpcm.o
OBJS-$(CONFIG_SGI_DECODER)             += sgidec.o
OBJS-$(CONFIG_SGI_ENCODER)             += sgienc.o rle.o
OBJS-$(CONFIG_SGIRLE_DECODER)          += sgirledec.o
OBJS-$(CONFIG_SHEERVIDEO_DECODER)      += sheervideo.o
OBJS-$(CONFIG_SHORTEN_DECODER)         += shorten.o
OBJS-$(CONFIG_SIPR_DECODER)            += sipr.o acelp_pitch_delay.o \
                                          celp_math.o acelp_vectors.o \
                                          acelp_filters.o celp_filters.o \
                                          sipr16k.o
OBJS-$(CONFIG_SMACKAUD_DECODER)        += smacker.o
OBJS-$(CONFIG_SMACKER_DECODER)         += smacker.o
OBJS-$(CONFIG_SMC_DECODER)             += smc.o
OBJS-$(CONFIG_SMVJPEG_DECODER)         += smvjpegdec.o
OBJS-$(CONFIG_SNOW_DECODER)            += snowdec.o snow.o snow_dwt.o
OBJS-$(CONFIG_SNOW_ENCODER)            += snowenc.o snow.o snow_dwt.o             \
                                          h263.o ituh263enc.o
OBJS-$(CONFIG_SOL_DPCM_DECODER)        += dpcm.o
OBJS-$(CONFIG_SONIC_DECODER)           += sonic.o
OBJS-$(CONFIG_SONIC_ENCODER)           += sonic.o
OBJS-$(CONFIG_SONIC_LS_ENCODER)        += sonic.o
OBJS-$(CONFIG_SPEEDHQ_DECODER)         += speedhq.o simple_idct.o
OBJS-$(CONFIG_SP5X_DECODER)            += sp5xdec.o
OBJS-$(CONFIG_SRT_DECODER)             += srtdec.o ass.o htmlsubtitles.o
OBJS-$(CONFIG_SRT_ENCODER)             += srtenc.o ass_split.o
OBJS-$(CONFIG_STL_DECODER)             += textdec.o ass.o
OBJS-$(CONFIG_SUBRIP_DECODER)          += srtdec.o ass.o htmlsubtitles.o
OBJS-$(CONFIG_SUBRIP_ENCODER)          += srtenc.o ass_split.o
OBJS-$(CONFIG_SUBVIEWER1_DECODER)      += textdec.o ass.o
OBJS-$(CONFIG_SUBVIEWER_DECODER)       += subviewerdec.o ass.o
OBJS-$(CONFIG_SUNRAST_DECODER)         += sunrast.o
OBJS-$(CONFIG_SUNRAST_ENCODER)         += sunrastenc.o
OBJS-$(CONFIG_SVQ1_DECODER)            += svq1dec.o svq1.o svq13.o h263data.o
OBJS-$(CONFIG_SVQ1_ENCODER)            += svq1enc.o svq1.o  h263data.o  \
                                          h263.o ituh263enc.o
OBJS-$(CONFIG_SVQ3_DECODER)            += svq3.o svq13.o mpegutils.o h264data.o
OBJS-$(CONFIG_TEXT_DECODER)            += textdec.o ass.o
OBJS-$(CONFIG_TEXT_ENCODER)            += srtenc.o ass_split.o
OBJS-$(CONFIG_TAK_DECODER)             += takdec.o tak.o takdsp.o
OBJS-$(CONFIG_TARGA_DECODER)           += targa.o
OBJS-$(CONFIG_TARGA_ENCODER)           += targaenc.o rle.o
OBJS-$(CONFIG_TARGA_Y216_DECODER)      += targa_y216dec.o
OBJS-$(CONFIG_TDSC_DECODER)            += tdsc.o
OBJS-$(CONFIG_TIERTEXSEQVIDEO_DECODER) += tiertexseqv.o
OBJS-$(CONFIG_TIFF_DECODER)            += tiff.o lzw.o faxcompr.o tiff_data.o tiff_common.o
OBJS-$(CONFIG_TIFF_ENCODER)            += tiffenc.o rle.o lzwenc.o tiff_data.o
OBJS-$(CONFIG_TMV_DECODER)             += tmv.o cga_data.o
OBJS-$(CONFIG_TRUEHD_DECODER)          += mlpdec.o mlpdsp.o
OBJS-$(CONFIG_TRUEHD_ENCODER)          += mlpenc.o
OBJS-$(CONFIG_TRUEMOTION1_DECODER)     += truemotion1.o
OBJS-$(CONFIG_TRUEMOTION2_DECODER)     += truemotion2.o
OBJS-$(CONFIG_TRUEMOTION2RT_DECODER)   += truemotion2rt.o
OBJS-$(CONFIG_TRUESPEECH_DECODER)      += truespeech.o
OBJS-$(CONFIG_TSCC_DECODER)            += tscc.o msrledec.o
OBJS-$(CONFIG_TSCC2_DECODER)           += tscc2.o
OBJS-$(CONFIG_TTA_DECODER)             += tta.o ttadata.o ttadsp.o
OBJS-$(CONFIG_TTA_ENCODER)             += ttaenc.o ttaencdsp.o ttadata.o
OBJS-$(CONFIG_TWINVQ_DECODER)          += twinvqdec.o twinvq.o
OBJS-$(CONFIG_TXD_DECODER)             += txd.o
OBJS-$(CONFIG_ULTI_DECODER)            += ulti.o
OBJS-$(CONFIG_UTVIDEO_DECODER)         += utvideodec.o utvideo.o
OBJS-$(CONFIG_UTVIDEO_ENCODER)         += utvideoenc.o utvideo.o
OBJS-$(CONFIG_V210_DECODER)            += v210dec.o
OBJS-$(CONFIG_V210_ENCODER)            += v210enc.o
OBJS-$(CONFIG_V210X_DECODER)           += v210x.o
OBJS-$(CONFIG_V308_DECODER)            += v308dec.o
OBJS-$(CONFIG_V308_ENCODER)            += v308enc.o
OBJS-$(CONFIG_V408_DECODER)            += v408dec.o
OBJS-$(CONFIG_V408_ENCODER)            += v408enc.o
OBJS-$(CONFIG_V410_DECODER)            += v410dec.o
OBJS-$(CONFIG_V410_ENCODER)            += v410enc.o
OBJS-$(CONFIG_VB_DECODER)              += vb.o
OBJS-$(CONFIG_VBLE_DECODER)            += vble.o
OBJS-$(CONFIG_VC1_DECODER)             += vc1dec.o vc1_block.o vc1_loopfilter.o \
                                          vc1_mc.o vc1_pred.o vc1.o vc1data.o \
                                          msmpeg4dec.o msmpeg4.o msmpeg4data.o \
                                          wmv2dsp.o wmv2data.o
OBJS-$(CONFIG_VC1_CUVID_DECODER)       += cuvid.o
OBJS-$(CONFIG_VC1_MMAL_DECODER)        += mmaldec.o
OBJS-$(CONFIG_VC1_QSV_DECODER)         += qsvdec_other.o
OBJS-$(CONFIG_VC2_ENCODER)             += vc2enc.o vc2enc_dwt.o diractab.o
OBJS-$(CONFIG_VCR1_DECODER)            += vcr1.o
OBJS-$(CONFIG_VMDAUDIO_DECODER)        += vmdaudio.o
OBJS-$(CONFIG_VMDVIDEO_DECODER)        += vmdvideo.o
OBJS-$(CONFIG_VMNC_DECODER)            += vmnc.o
OBJS-$(CONFIG_VORBIS_DECODER)          += vorbisdec.o vorbisdsp.o vorbis.o \
                                          vorbis_data.o
OBJS-$(CONFIG_VORBIS_ENCODER)          += vorbisenc.o vorbis.o \
                                          vorbis_data.o
OBJS-$(CONFIG_VP3_DECODER)             += vp3.o
OBJS-$(CONFIG_VP5_DECODER)             += vp5.o vp56.o vp56data.o vp56rac.o
OBJS-$(CONFIG_VP6_DECODER)             += vp6.o vp56.o vp56data.o \
                                          vp6dsp.o vp56rac.o
OBJS-$(CONFIG_VP7_DECODER)             += vp8.o vp56rac.o
OBJS-$(CONFIG_VP8_DECODER)             += vp8.o vp56rac.o
OBJS-$(CONFIG_VP8_CUVID_DECODER)       += cuvid.o
OBJS-$(CONFIG_VP8_MEDIACODEC_DECODER)  += mediacodecdec.o
OBJS-$(CONFIG_VP8_QSV_DECODER)         += qsvdec_other.o
OBJS-$(CONFIG_VP8_VAAPI_ENCODER)       += vaapi_encode_vp8.o
OBJS-$(CONFIG_VP9_DECODER)             += vp9.o vp9data.o vp9dsp.o vp9lpf.o vp9recon.o \
                                          vp9block.o vp9prob.o vp9mvs.o vp56rac.o \
                                          vp9dsp_8bpp.o vp9dsp_10bpp.o vp9dsp_12bpp.o
OBJS-$(CONFIG_VP9_CUVID_DECODER)       += cuvid.o
OBJS-$(CONFIG_VP9_MEDIACODEC_DECODER)  += mediacodecdec.o
OBJS-$(CONFIG_VPLAYER_DECODER)         += textdec.o ass.o
OBJS-$(CONFIG_VQA_DECODER)             += vqavideo.o
OBJS-$(CONFIG_WAVPACK_DECODER)         += wavpack.o
OBJS-$(CONFIG_WAVPACK_ENCODER)         += wavpackenc.o
OBJS-$(CONFIG_WEBP_DECODER)            += webp.o
OBJS-$(CONFIG_WEBVTT_DECODER)          += webvttdec.o ass.o
OBJS-$(CONFIG_WEBVTT_ENCODER)          += webvttenc.o ass_split.o
OBJS-$(CONFIG_WMALOSSLESS_DECODER)     += wmalosslessdec.o wma_common.o
OBJS-$(CONFIG_WMAPRO_DECODER)          += wmaprodec.o wma.o wma_common.o
OBJS-$(CONFIG_WMAV1_DECODER)           += wmadec.o wma.o wma_common.o aactab.o
OBJS-$(CONFIG_WMAV1_ENCODER)           += wmaenc.o wma.o wma_common.o aactab.o
OBJS-$(CONFIG_WMAV2_DECODER)           += wmadec.o wma.o wma_common.o aactab.o
OBJS-$(CONFIG_WMAV2_ENCODER)           += wmaenc.o wma.o wma_common.o aactab.o
OBJS-$(CONFIG_WMAVOICE_DECODER)        += wmavoice.o \
                                          celp_filters.o \
                                          acelp_vectors.o acelp_filters.o
OBJS-$(CONFIG_WMV1_DECODER)            += msmpeg4dec.o msmpeg4.o msmpeg4data.o
OBJS-$(CONFIG_WMV1_ENCODER)            += msmpeg4enc.o
OBJS-$(CONFIG_WMV2_DECODER)            += wmv2dec.o wmv2.o wmv2data.o \
                                          msmpeg4dec.o msmpeg4.o msmpeg4data.o
OBJS-$(CONFIG_WMV2_ENCODER)            += wmv2enc.o wmv2.o wmv2data.o \
                                          msmpeg4.o msmpeg4enc.o msmpeg4data.o
OBJS-$(CONFIG_WNV1_DECODER)            += wnv1.o
OBJS-$(CONFIG_WRAPPED_AVFRAME_ENCODER) += wrapped_avframe.o
OBJS-$(CONFIG_WS_SND1_DECODER)         += ws-snd1.o
OBJS-$(CONFIG_XAN_DPCM_DECODER)        += dpcm.o
OBJS-$(CONFIG_XAN_WC3_DECODER)         += xan.o
OBJS-$(CONFIG_XAN_WC4_DECODER)         += xxan.o
OBJS-$(CONFIG_XBIN_DECODER)            += bintext.o cga_data.o
OBJS-$(CONFIG_XBM_DECODER)             += xbmdec.o
OBJS-$(CONFIG_XBM_ENCODER)             += xbmenc.o
OBJS-$(CONFIG_XFACE_DECODER)           += xfacedec.o xface.o
OBJS-$(CONFIG_XFACE_ENCODER)           += xfaceenc.o xface.o
OBJS-$(CONFIG_XL_DECODER)              += xl.o
OBJS-$(CONFIG_XMA1_DECODER)            += wmaprodec.o wma.o wma_common.o
OBJS-$(CONFIG_XMA2_DECODER)            += wmaprodec.o wma.o wma_common.o
OBJS-$(CONFIG_XPM_DECODER)             += xpmdec.o
OBJS-$(CONFIG_XSUB_DECODER)            += xsubdec.o
OBJS-$(CONFIG_XSUB_ENCODER)            += xsubenc.o
OBJS-$(CONFIG_XWD_DECODER)             += xwddec.o
OBJS-$(CONFIG_XWD_ENCODER)             += xwdenc.o
OBJS-$(CONFIG_Y41P_DECODER)            += y41pdec.o
OBJS-$(CONFIG_Y41P_ENCODER)            += y41penc.o
OBJS-$(CONFIG_YLC_DECODER)             += ylc.o
OBJS-$(CONFIG_YOP_DECODER)             += yop.o
OBJS-$(CONFIG_YUV4_DECODER)            += yuv4dec.o
OBJS-$(CONFIG_YUV4_ENCODER)            += yuv4enc.o
OBJS-$(CONFIG_ZEROCODEC_DECODER)       += zerocodec.o
OBJS-$(CONFIG_ZLIB_DECODER)            += lcldec.o
OBJS-$(CONFIG_ZLIB_ENCODER)            += lclenc.o
OBJS-$(CONFIG_ZMBV_DECODER)            += zmbv.o
OBJS-$(CONFIG_ZMBV_ENCODER)            += zmbvenc.o

# (AD)PCM decoders/encoders
OBJS-$(CONFIG_PCM_ALAW_DECODER)           += pcm.o
OBJS-$(CONFIG_PCM_ALAW_ENCODER)           += pcm.o
OBJS-$(CONFIG_PCM_BLURAY_DECODER)         += pcm-bluray.o
OBJS-$(CONFIG_PCM_DVD_DECODER)            += pcm-dvd.o
OBJS-$(CONFIG_PCM_F16LE_DECODER)          += pcm.o
OBJS-$(CONFIG_PCM_F24LE_DECODER)          += pcm.o
OBJS-$(CONFIG_PCM_F32BE_DECODER)          += pcm.o
OBJS-$(CONFIG_PCM_F32BE_ENCODER)          += pcm.o
OBJS-$(CONFIG_PCM_F32LE_DECODER)          += pcm.o
OBJS-$(CONFIG_PCM_F32LE_ENCODER)          += pcm.o
OBJS-$(CONFIG_PCM_F64BE_DECODER)          += pcm.o
OBJS-$(CONFIG_PCM_F64BE_ENCODER)          += pcm.o
OBJS-$(CONFIG_PCM_F64LE_DECODER)          += pcm.o
OBJS-$(CONFIG_PCM_F64LE_ENCODER)          += pcm.o
OBJS-$(CONFIG_PCM_LXF_DECODER)            += pcm.o
OBJS-$(CONFIG_PCM_MULAW_DECODER)          += pcm.o
OBJS-$(CONFIG_PCM_MULAW_ENCODER)          += pcm.o
OBJS-$(CONFIG_PCM_S8_DECODER)             += pcm.o
OBJS-$(CONFIG_PCM_S8_ENCODER)             += pcm.o
OBJS-$(CONFIG_PCM_S8_PLANAR_DECODER)      += pcm.o
OBJS-$(CONFIG_PCM_S8_PLANAR_ENCODER)      += pcm.o
OBJS-$(CONFIG_PCM_S16BE_DECODER)          += pcm.o
OBJS-$(CONFIG_PCM_S16BE_ENCODER)          += pcm.o
OBJS-$(CONFIG_PCM_S16BE_PLANAR_DECODER)   += pcm.o
OBJS-$(CONFIG_PCM_S16BE_PLANAR_ENCODER)   += pcm.o
OBJS-$(CONFIG_PCM_S16LE_DECODER)          += pcm.o
OBJS-$(CONFIG_PCM_S16LE_ENCODER)          += pcm.o
OBJS-$(CONFIG_PCM_S16LE_PLANAR_DECODER)   += pcm.o
OBJS-$(CONFIG_PCM_S16LE_PLANAR_ENCODER)   += pcm.o
OBJS-$(CONFIG_PCM_S24BE_DECODER)          += pcm.o
OBJS-$(CONFIG_PCM_S24BE_ENCODER)          += pcm.o
OBJS-$(CONFIG_PCM_S24DAUD_DECODER)        += pcm.o
OBJS-$(CONFIG_PCM_S24DAUD_ENCODER)        += pcm.o
OBJS-$(CONFIG_PCM_S24LE_DECODER)          += pcm.o
OBJS-$(CONFIG_PCM_S24LE_ENCODER)          += pcm.o
OBJS-$(CONFIG_PCM_S24LE_PLANAR_DECODER)   += pcm.o
OBJS-$(CONFIG_PCM_S24LE_PLANAR_ENCODER)   += pcm.o
OBJS-$(CONFIG_PCM_S32BE_DECODER)          += pcm.o
OBJS-$(CONFIG_PCM_S32BE_ENCODER)          += pcm.o
OBJS-$(CONFIG_PCM_S32LE_DECODER)          += pcm.o
OBJS-$(CONFIG_PCM_S32LE_ENCODER)          += pcm.o
OBJS-$(CONFIG_PCM_S32LE_PLANAR_DECODER)   += pcm.o
OBJS-$(CONFIG_PCM_S32LE_PLANAR_ENCODER)   += pcm.o
OBJS-$(CONFIG_PCM_S64BE_DECODER)          += pcm.o
OBJS-$(CONFIG_PCM_S64BE_ENCODER)          += pcm.o
OBJS-$(CONFIG_PCM_S64LE_DECODER)          += pcm.o
OBJS-$(CONFIG_PCM_S64LE_ENCODER)          += pcm.o
OBJS-$(CONFIG_PCM_U8_DECODER)             += pcm.o
OBJS-$(CONFIG_PCM_U8_ENCODER)             += pcm.o
OBJS-$(CONFIG_PCM_U16BE_DECODER)          += pcm.o
OBJS-$(CONFIG_PCM_U16BE_ENCODER)          += pcm.o
OBJS-$(CONFIG_PCM_U16LE_DECODER)          += pcm.o
OBJS-$(CONFIG_PCM_U16LE_ENCODER)          += pcm.o
OBJS-$(CONFIG_PCM_U24BE_DECODER)          += pcm.o
OBJS-$(CONFIG_PCM_U24BE_ENCODER)          += pcm.o
OBJS-$(CONFIG_PCM_U24LE_DECODER)          += pcm.o
OBJS-$(CONFIG_PCM_U24LE_ENCODER)          += pcm.o
OBJS-$(CONFIG_PCM_U32BE_DECODER)          += pcm.o
OBJS-$(CONFIG_PCM_U32BE_ENCODER)          += pcm.o
OBJS-$(CONFIG_PCM_U32LE_DECODER)          += pcm.o
OBJS-$(CONFIG_PCM_U32LE_ENCODER)          += pcm.o
OBJS-$(CONFIG_PCM_ZORK_DECODER)           += pcm.o

OBJS-$(CONFIG_ADPCM_4XM_DECODER)          += adpcm.o adpcm_data.o
OBJS-$(CONFIG_ADPCM_ADX_DECODER)          += adxdec.o adx.o
OBJS-$(CONFIG_ADPCM_ADX_ENCODER)          += adxenc.o adx.o
OBJS-$(CONFIG_ADPCM_AFC_DECODER)          += adpcm.o adpcm_data.o
OBJS-$(CONFIG_ADPCM_AICA_DECODER)         += adpcm.o adpcm_data.o
OBJS-$(CONFIG_ADPCM_CT_DECODER)           += adpcm.o adpcm_data.o
OBJS-$(CONFIG_ADPCM_DTK_DECODER)          += adpcm.o adpcm_data.o
OBJS-$(CONFIG_ADPCM_EA_DECODER)           += adpcm.o adpcm_data.o
OBJS-$(CONFIG_ADPCM_EA_MAXIS_XA_DECODER)  += adpcm.o adpcm_data.o
OBJS-$(CONFIG_ADPCM_EA_R1_DECODER)        += adpcm.o adpcm_data.o
OBJS-$(CONFIG_ADPCM_EA_R2_DECODER)        += adpcm.o adpcm_data.o
OBJS-$(CONFIG_ADPCM_EA_R3_DECODER)        += adpcm.o adpcm_data.o
OBJS-$(CONFIG_ADPCM_EA_XAS_DECODER)       += adpcm.o adpcm_data.o
OBJS-$(CONFIG_ADPCM_G722_DECODER)         += g722.o g722dsp.o g722dec.o
OBJS-$(CONFIG_ADPCM_G722_ENCODER)         += g722.o g722dsp.o g722enc.o
OBJS-$(CONFIG_ADPCM_G726_DECODER)         += g726.o
OBJS-$(CONFIG_ADPCM_G726_ENCODER)         += g726.o
OBJS-$(CONFIG_ADPCM_G726LE_DECODER)       += g726.o
OBJS-$(CONFIG_ADPCM_IMA_AMV_DECODER)      += adpcm.o adpcm_data.o
OBJS-$(CONFIG_ADPCM_IMA_APC_DECODER)      += adpcm.o adpcm_data.o
OBJS-$(CONFIG_ADPCM_IMA_DAT4_DECODER)     += adpcm.o adpcm_data.o
OBJS-$(CONFIG_ADPCM_IMA_DK3_DECODER)      += adpcm.o adpcm_data.o
OBJS-$(CONFIG_ADPCM_IMA_DK4_DECODER)      += adpcm.o adpcm_data.o
OBJS-$(CONFIG_ADPCM_IMA_EA_EACS_DECODER)  += adpcm.o adpcm_data.o
OBJS-$(CONFIG_ADPCM_IMA_EA_SEAD_DECODER)  += adpcm.o adpcm_data.o
OBJS-$(CONFIG_ADPCM_IMA_ISS_DECODER)      += adpcm.o adpcm_data.o
OBJS-$(CONFIG_ADPCM_IMA_OKI_DECODER)      += adpcm.o adpcm_data.o
OBJS-$(CONFIG_ADPCM_IMA_QT_DECODER)       += adpcm.o adpcm_data.o
OBJS-$(CONFIG_ADPCM_IMA_QT_ENCODER)       += adpcmenc.o adpcm_data.o
OBJS-$(CONFIG_ADPCM_IMA_RAD_DECODER)      += adpcm.o adpcm_data.o
OBJS-$(CONFIG_ADPCM_IMA_SMJPEG_DECODER)   += adpcm.o adpcm_data.o
OBJS-$(CONFIG_ADPCM_IMA_WAV_DECODER)      += adpcm.o adpcm_data.o
OBJS-$(CONFIG_ADPCM_IMA_WAV_ENCODER)      += adpcmenc.o adpcm_data.o
OBJS-$(CONFIG_ADPCM_IMA_WS_DECODER)       += adpcm.o adpcm_data.o
OBJS-$(CONFIG_ADPCM_MS_DECODER)           += adpcm.o adpcm_data.o
OBJS-$(CONFIG_ADPCM_MS_ENCODER)           += adpcmenc.o adpcm_data.o
OBJS-$(CONFIG_ADPCM_MTAF_DECODER)         += adpcm.o adpcm_data.o
OBJS-$(CONFIG_ADPCM_PSX_DECODER)          += adpcm.o adpcm_data.o
OBJS-$(CONFIG_ADPCM_SBPRO_2_DECODER)      += adpcm.o adpcm_data.o
OBJS-$(CONFIG_ADPCM_SBPRO_3_DECODER)      += adpcm.o adpcm_data.o
OBJS-$(CONFIG_ADPCM_SBPRO_4_DECODER)      += adpcm.o adpcm_data.o
OBJS-$(CONFIG_ADPCM_SWF_DECODER)          += adpcm.o adpcm_data.o
OBJS-$(CONFIG_ADPCM_SWF_ENCODER)          += adpcmenc.o adpcm_data.o
OBJS-$(CONFIG_ADPCM_THP_DECODER)          += adpcm.o adpcm_data.o
OBJS-$(CONFIG_ADPCM_THP_LE_DECODER)       += adpcm.o adpcm_data.o
OBJS-$(CONFIG_ADPCM_VIMA_DECODER)         += vima.o adpcm_data.o
OBJS-$(CONFIG_ADPCM_XA_DECODER)           += adpcm.o adpcm_data.o
OBJS-$(CONFIG_ADPCM_YAMAHA_DECODER)       += adpcm.o adpcm_data.o
OBJS-$(CONFIG_ADPCM_YAMAHA_ENCODER)       += adpcmenc.o adpcm_data.o

# hardware accelerators
OBJS-$(CONFIG_D3D11VA)                    += dxva2.o
OBJS-$(CONFIG_DXVA2)                      += dxva2.o
OBJS-$(CONFIG_VAAPI)                      += vaapi_decode.o
OBJS-$(CONFIG_VDA)                        += vda.o videotoolbox.o
OBJS-$(CONFIG_VIDEOTOOLBOX)               += videotoolbox.o
OBJS-$(CONFIG_VDPAU)                      += vdpau.o

OBJS-$(CONFIG_H263_VAAPI_HWACCEL)         += vaapi_mpeg4.o
OBJS-$(CONFIG_H263_VIDEOTOOLBOX_HWACCEL)  += videotoolbox.o
OBJS-$(CONFIG_H264_D3D11VA_HWACCEL)       += dxva2_h264.o
OBJS-$(CONFIG_H264_DXVA2_HWACCEL)         += dxva2_h264.o
OBJS-$(CONFIG_H264_VAAPI_HWACCEL)         += vaapi_h264.o
OBJS-$(CONFIG_H264_VDA_HWACCEL)           += vda_h264.o
OBJS-$(CONFIG_H264_VDPAU_HWACCEL)         += vdpau_h264.o
OBJS-$(CONFIG_H264_VIDEOTOOLBOX_HWACCEL)  += videotoolbox.o
OBJS-$(CONFIG_HEVC_D3D11VA_HWACCEL)       += dxva2_hevc.o
OBJS-$(CONFIG_HEVC_DXVA2_HWACCEL)         += dxva2_hevc.o
OBJS-$(CONFIG_HEVC_VAAPI_HWACCEL)         += vaapi_hevc.o
OBJS-$(CONFIG_HEVC_VDPAU_HWACCEL)         += vdpau_hevc.o
OBJS-$(CONFIG_MPEG1_VDPAU_HWACCEL)        += vdpau_mpeg12.o
OBJS-$(CONFIG_MPEG1_VIDEOTOOLBOX_HWACCEL) += videotoolbox.o
OBJS-$(CONFIG_MPEG1_XVMC_HWACCEL)         += mpegvideo_xvmc.o
OBJS-$(CONFIG_MPEG2_D3D11VA_HWACCEL)      += dxva2_mpeg2.o
OBJS-$(CONFIG_MPEG2_DXVA2_HWACCEL)        += dxva2_mpeg2.o
OBJS-$(CONFIG_MPEG2_VAAPI_HWACCEL)        += vaapi_mpeg2.o
OBJS-$(CONFIG_MPEG2_VDPAU_HWACCEL)        += vdpau_mpeg12.o
OBJS-$(CONFIG_MPEG2_VIDEOTOOLBOX_HWACCEL) += videotoolbox.o
OBJS-$(CONFIG_MPEG2_XVMC_HWACCEL)         += mpegvideo_xvmc.o
OBJS-$(CONFIG_MPEG4_VAAPI_HWACCEL)        += vaapi_mpeg4.o
OBJS-$(CONFIG_MPEG4_VDPAU_HWACCEL)        += vdpau_mpeg4.o
OBJS-$(CONFIG_MPEG4_VIDEOTOOLBOX_HWACCEL) += videotoolbox.o
OBJS-$(CONFIG_VC1_D3D11VA_HWACCEL)        += dxva2_vc1.o
OBJS-$(CONFIG_VC1_DXVA2_HWACCEL)          += dxva2_vc1.o
OBJS-$(CONFIG_VC1_VAAPI_HWACCEL)          += vaapi_vc1.o
OBJS-$(CONFIG_VC1_VDPAU_HWACCEL)          += vdpau_vc1.o
OBJS-$(CONFIG_VP9_D3D11VA_HWACCEL)        += dxva2_vp9.o
OBJS-$(CONFIG_VP9_DXVA2_HWACCEL)          += dxva2_vp9.o
OBJS-$(CONFIG_VP9_VAAPI_HWACCEL)          += vaapi_vp9.o

# libavformat dependencies
OBJS-$(CONFIG_ISO_MEDIA)               += mpeg4audio.o mpegaudiodata.o

OBJS-$(CONFIG_ADTS_MUXER)              += mpeg4audio.o
OBJS-$(CONFIG_CAF_DEMUXER)             += ac3tab.o
OBJS-$(CONFIG_DNXHD_DEMUXER)           += dnxhddata.o
OBJS-$(CONFIG_FLV_DEMUXER)             += mpeg4audio.o
OBJS-$(CONFIG_LATM_MUXER)              += mpeg4audio.o
OBJS-$(CONFIG_MATROSKA_AUDIO_MUXER)    += mpeg4audio.o
OBJS-$(CONFIG_MATROSKA_MUXER)          += mpeg4audio.o
OBJS-$(CONFIG_MOV_DEMUXER)             += ac3tab.o
OBJS-$(CONFIG_MP3_MUXER)               += mpegaudiodata.o mpegaudiodecheader.o
OBJS-$(CONFIG_MXF_MUXER)               += dnxhddata.o
OBJS-$(CONFIG_NUT_MUXER)               += mpegaudiodata.o
OBJS-$(CONFIG_NUT_DEMUXER)             += mpegaudiodata.o mpeg4audio.o
OBJS-$(CONFIG_RTP_MUXER)               += mpeg4audio.o
OBJS-$(CONFIG_SPDIF_DEMUXER)           += aacadtsdec.o mpeg4audio.o
OBJS-$(CONFIG_SPDIF_MUXER)             += dca.o
OBJS-$(CONFIG_TAK_DEMUXER)             += tak.o
OBJS-$(CONFIG_WEBM_MUXER)              += mpeg4audio.o

# libavfilter dependencies
OBJS-$(CONFIG_ELBG_FILTER)             += elbg.o

# external codec libraries
OBJS-$(CONFIG_AAC_AT_DECODER)             += audiotoolboxdec.o
OBJS-$(CONFIG_AC3_AT_DECODER)             += audiotoolboxdec.o
OBJS-$(CONFIG_ADPCM_IMA_QT_AT_DECODER)    += audiotoolboxdec.o
OBJS-$(CONFIG_ALAC_AT_DECODER)            += audiotoolboxdec.o
OBJS-$(CONFIG_AMR_NB_AT_DECODER)          += audiotoolboxdec.o
OBJS-$(CONFIG_EAC3_AT_DECODER)            += audiotoolboxdec.o
OBJS-$(CONFIG_GSM_MS_AT_DECODER)          += audiotoolboxdec.o
OBJS-$(CONFIG_ILBC_AT_DECODER)            += audiotoolboxdec.o
OBJS-$(CONFIG_MP1_AT_DECODER)             += audiotoolboxdec.o mpegaudiodata.o mpegaudiodecheader.o
OBJS-$(CONFIG_MP2_AT_DECODER)             += audiotoolboxdec.o mpegaudiodata.o mpegaudiodecheader.o
OBJS-$(CONFIG_MP3_AT_DECODER)             += audiotoolboxdec.o mpegaudiodata.o mpegaudiodecheader.o
OBJS-$(CONFIG_PCM_MULAW_AT_DECODER)       += audiotoolboxdec.o
OBJS-$(CONFIG_PCM_ALAW_AT_DECODER)        += audiotoolboxdec.o
OBJS-$(CONFIG_QDMC_AT_DECODER)            += audiotoolboxdec.o
OBJS-$(CONFIG_QDM2_AT_DECODER)            += audiotoolboxdec.o
OBJS-$(CONFIG_AAC_AT_ENCODER)             += audiotoolboxenc.o
OBJS-$(CONFIG_ALAC_AT_ENCODER)            += audiotoolboxenc.o
OBJS-$(CONFIG_ILBC_AT_ENCODER)            += audiotoolboxenc.o
OBJS-$(CONFIG_PCM_ALAW_AT_ENCODER)        += audiotoolboxenc.o
OBJS-$(CONFIG_PCM_MULAW_AT_ENCODER)       += audiotoolboxenc.o
OBJS-$(CONFIG_LIBCELT_DECODER)            += libcelt_dec.o
OBJS-$(CONFIG_LIBFDK_AAC_DECODER)         += libfdk-aacdec.o
OBJS-$(CONFIG_LIBFDK_AAC_ENCODER)         += libfdk-aacenc.o
OBJS-$(CONFIG_LIBGSM_DECODER)             += libgsmdec.o
OBJS-$(CONFIG_LIBGSM_ENCODER)             += libgsmenc.o
OBJS-$(CONFIG_LIBGSM_MS_DECODER)          += libgsmdec.o
OBJS-$(CONFIG_LIBGSM_MS_ENCODER)          += libgsmenc.o
OBJS-$(CONFIG_LIBILBC_DECODER)            += libilbc.o
OBJS-$(CONFIG_LIBILBC_ENCODER)            += libilbc.o
OBJS-$(CONFIG_LIBKVAZAAR_ENCODER)         += libkvazaar.o
OBJS-$(CONFIG_LIBMP3LAME_ENCODER)         += libmp3lame.o mpegaudiodata.o mpegaudiodecheader.o
OBJS-$(CONFIG_LIBOPENCORE_AMRNB_DECODER)  += libopencore-amr.o
OBJS-$(CONFIG_LIBOPENCORE_AMRNB_ENCODER)  += libopencore-amr.o
OBJS-$(CONFIG_LIBOPENCORE_AMRWB_DECODER)  += libopencore-amr.o
OBJS-$(CONFIG_LIBOPENH264_DECODER)        += libopenh264dec.o libopenh264.o
OBJS-$(CONFIG_LIBOPENH264_ENCODER)        += libopenh264enc.o libopenh264.o
OBJS-$(CONFIG_LIBOPENJPEG_DECODER)        += libopenjpegdec.o
OBJS-$(CONFIG_LIBOPENJPEG_ENCODER)        += libopenjpegenc.o
OBJS-$(CONFIG_LIBOPUS_DECODER)            += libopusdec.o libopus.o     \
                                             vorbis_data.o
OBJS-$(CONFIG_LIBOPUS_ENCODER)            += libopusenc.o libopus.o     \
                                             vorbis_data.o
OBJS-$(CONFIG_LIBSCHROEDINGER_DECODER)    += libschroedingerdec.o \
                                             libschroedinger.o
OBJS-$(CONFIG_LIBSCHROEDINGER_ENCODER)    += libschroedingerenc.o \
                                             libschroedinger.o
OBJS-$(CONFIG_LIBSHINE_ENCODER)           += libshine.o
OBJS-$(CONFIG_LIBSPEEX_DECODER)           += libspeexdec.o
OBJS-$(CONFIG_LIBSPEEX_ENCODER)           += libspeexenc.o
OBJS-$(CONFIG_LIBTHEORA_ENCODER)          += libtheoraenc.o
OBJS-$(CONFIG_LIBTWOLAME_ENCODER)         += libtwolame.o
OBJS-$(CONFIG_LIBVO_AMRWBENC_ENCODER)     += libvo-amrwbenc.o
OBJS-$(CONFIG_LIBVORBIS_DECODER)          += libvorbisdec.o
OBJS-$(CONFIG_LIBVORBIS_ENCODER)          += libvorbisenc.o \
                                             vorbis_data.o
OBJS-$(CONFIG_LIBVPX_VP8_DECODER)         += libvpxdec.o
OBJS-$(CONFIG_LIBVPX_VP8_ENCODER)         += libvpxenc.o
OBJS-$(CONFIG_LIBVPX_VP9_DECODER)         += libvpxdec.o libvpx.o
OBJS-$(CONFIG_LIBVPX_VP9_ENCODER)         += libvpxenc.o libvpx.o
OBJS-$(CONFIG_LIBWAVPACK_ENCODER)         += libwavpackenc.o
OBJS-$(CONFIG_LIBWEBP_ENCODER)            += libwebpenc_common.o libwebpenc.o
OBJS-$(CONFIG_LIBWEBP_ANIM_ENCODER)       += libwebpenc_common.o libwebpenc_animencoder.o
OBJS-$(CONFIG_LIBX262_ENCODER)            += libx264.o
OBJS-$(CONFIG_LIBX264_ENCODER)            += libx264.o
OBJS-$(CONFIG_LIBX265_ENCODER)            += libx265.o
OBJS-$(CONFIG_LIBXAVS_ENCODER)            += libxavs.o
OBJS-$(CONFIG_LIBXVID_ENCODER)            += libxvid.o
OBJS-$(CONFIG_LIBZVBI_TELETEXT_DECODER)   += libzvbi-teletextdec.o ass.o

# parsers
OBJS-$(CONFIG_AAC_LATM_PARSER)         += latm_parser.o
OBJS-$(CONFIG_AAC_PARSER)              += aac_parser.o aac_ac3_parser.o \
                                          aacadtsdec.o mpeg4audio.o
OBJS-$(CONFIG_AC3_PARSER)              += ac3_parser.o ac3tab.o \
                                          aac_ac3_parser.o
OBJS-$(CONFIG_ADX_PARSER)              += adx_parser.o adx.o
OBJS-$(CONFIG_BMP_PARSER)              += bmp_parser.o
OBJS-$(CONFIG_CAVSVIDEO_PARSER)        += cavs_parser.o
OBJS-$(CONFIG_COOK_PARSER)             += cook_parser.o
OBJS-$(CONFIG_DCA_PARSER)              += dca_parser.o dca_exss.o dca.o
OBJS-$(CONFIG_DIRAC_PARSER)            += dirac_parser.o
OBJS-$(CONFIG_DNXHD_PARSER)            += dnxhd_parser.o
OBJS-$(CONFIG_DPX_PARSER)              += dpx_parser.o
OBJS-$(CONFIG_DVAUDIO_PARSER)          += dvaudio_parser.o
OBJS-$(CONFIG_DVBSUB_PARSER)           += dvbsub_parser.o
OBJS-$(CONFIG_DVD_NAV_PARSER)          += dvd_nav_parser.o
OBJS-$(CONFIG_DVDSUB_PARSER)           += dvdsub_parser.o
OBJS-$(CONFIG_FLAC_PARSER)             += flac_parser.o flacdata.o flac.o \
                                          vorbis_data.o
OBJS-$(CONFIG_G729_PARSER)             += g729_parser.o
OBJS-$(CONFIG_GSM_PARSER)              += gsm_parser.o
OBJS-$(CONFIG_H261_PARSER)             += h261_parser.o
OBJS-$(CONFIG_H263_PARSER)             += h263_parser.o
OBJS-$(CONFIG_H264_PARSER)             += h264_parser.o h264_sei.o h264data.o
OBJS-$(CONFIG_HEVC_PARSER)             += hevc_parser.o h2645_parse.o hevc_ps.o hevc_data.o
OBJS-$(CONFIG_MJPEG_PARSER)            += mjpeg_parser.o
OBJS-$(CONFIG_MLP_PARSER)              += mlp_parser.o mlp.o
OBJS-$(CONFIG_MPEG4VIDEO_PARSER)       += mpeg4video_parser.o h263.o \
                                          mpeg4videodec.o mpeg4video.o \
                                          ituh263dec.o h263dec.o h263data.o
OBJS-$(CONFIG_PNG_PARSER)              += png_parser.o
OBJS-$(CONFIG_MPEGAUDIO_PARSER)        += mpegaudio_parser.o \
                                          mpegaudiodecheader.o mpegaudiodata.o
OBJS-$(CONFIG_MPEGVIDEO_PARSER)        += mpegvideo_parser.o    \
                                          mpeg12.o mpeg12data.o
OBJS-$(CONFIG_OPUS_PARSER)             += opus_parser.o opus.o vorbis_data.o
OBJS-$(CONFIG_PNG_PARSER)              += png_parser.o
OBJS-$(CONFIG_PNM_PARSER)              += pnm_parser.o pnm.o
OBJS-$(CONFIG_RV30_PARSER)             += rv34_parser.o
OBJS-$(CONFIG_RV40_PARSER)             += rv34_parser.o
OBJS-$(CONFIG_SIPR_PARSER)             += sipr_parser.o
OBJS-$(CONFIG_TAK_PARSER)              += tak_parser.o tak.o
OBJS-$(CONFIG_VC1_PARSER)              += vc1_parser.o vc1.o vc1data.o  \
                                          simple_idct.o wmv2data.o
OBJS-$(CONFIG_VP3_PARSER)              += vp3_parser.o
OBJS-$(CONFIG_VP8_PARSER)              += vp8_parser.o
OBJS-$(CONFIG_VP9_PARSER)              += vp9_parser.o
OBJS-$(CONFIG_XMA_PARSER)              += xma_parser.o

# bitstream filters
OBJS-$(CONFIG_AAC_ADTSTOASC_BSF)          += aac_adtstoasc_bsf.o aacadtsdec.o \
                                             mpeg4audio.o
OBJS-$(CONFIG_CHOMP_BSF)                  += chomp_bsf.o
OBJS-$(CONFIG_DUMP_EXTRADATA_BSF)         += dump_extradata_bsf.o
OBJS-$(CONFIG_DCA_CORE_BSF)               += dca_core_bsf.o
OBJS-$(CONFIG_EXTRACT_EXTRADATA_BSF)      += extract_extradata_bsf.o    \
                                             h2645_parse.o
OBJS-$(CONFIG_H264_MP4TOANNEXB_BSF)       += h264_mp4toannexb_bsf.o
OBJS-$(CONFIG_HEVC_MP4TOANNEXB_BSF)       += hevc_mp4toannexb_bsf.o
OBJS-$(CONFIG_IMX_DUMP_HEADER_BSF)        += imx_dump_header_bsf.o
OBJS-$(CONFIG_MJPEG2JPEG_BSF)             += mjpeg2jpeg_bsf.o
OBJS-$(CONFIG_MJPEGA_DUMP_HEADER_BSF)     += mjpega_dump_header_bsf.o
OBJS-$(CONFIG_MPEG4_UNPACK_BFRAMES_BSF)   += mpeg4_unpack_bframes_bsf.o
OBJS-$(CONFIG_MOV2TEXTSUB_BSF)            += movsub_bsf.o
OBJS-$(CONFIG_MP3_HEADER_DECOMPRESS_BSF)  += mp3_header_decompress_bsf.o \
                                             mpegaudiodata.o
OBJS-$(CONFIG_NOISE_BSF)                  += noise_bsf.o
OBJS-$(CONFIG_REMOVE_EXTRADATA_BSF)       += remove_extradata_bsf.o
OBJS-$(CONFIG_TEXT2MOVSUB_BSF)            += movsub_bsf.o
OBJS-$(CONFIG_VP9_SUPERFRAME_BSF)         += vp9_superframe_bsf.o

# thread libraries
OBJS-$(HAVE_LIBC_MSVCRT)               += file_open.o
OBJS-$(HAVE_THREADS)                   += pthread.o pthread_slice.o pthread_frame.o

OBJS-$(CONFIG_FRAME_THREAD_ENCODER)    += frame_thread_encoder.o

# Windows resource file
SLIBOBJS-$(HAVE_GNU_WINDRES)           += avcodecres.o

SKIPHEADERS                            += %_tablegen.h                  \
                                          %_tables.h                    \
                                          fft-internal.h                \
                                          tableprint.h                  \
                                          tableprint_vlc.h              \
                                          aaccoder_twoloop.h            \
                                          aaccoder_trellis.h            \
                                          aacenc_quantization.h         \
                                          aacenc_quantization_misc.h    \
                                          $(ARCH)/vp56_arith.h          \

SKIPHEADERS-$(CONFIG_D3D11VA)          += d3d11va.h dxva2_internal.h
SKIPHEADERS-$(CONFIG_DXVA2)            += dxva2.h dxva2_internal.h
SKIPHEADERS-$(CONFIG_JNI)              += ffjni.h
SKIPHEADERS-$(CONFIG_LIBSCHROEDINGER)  += libschroedinger.h
SKIPHEADERS-$(CONFIG_LIBVPX)           += libvpx.h
SKIPHEADERS-$(CONFIG_LIBWEBP_ENCODER)  += libwebpenc_common.h
SKIPHEADERS-$(CONFIG_MEDIACODEC)       += mediacodecdec_common.h mediacodec_surface.h mediacodec_wrapper.h mediacodec_sw_buffer.h
SKIPHEADERS-$(CONFIG_NVENC)            += nvenc.h
SKIPHEADERS-$(CONFIG_QSV)              += qsv.h qsv_internal.h
SKIPHEADERS-$(CONFIG_QSVDEC)           += qsvdec.h
SKIPHEADERS-$(CONFIG_QSVENC)           += qsvenc.h
SKIPHEADERS-$(CONFIG_XVMC)             += xvmc.h
SKIPHEADERS-$(CONFIG_VAAPI)            += vaapi_decode.h vaapi_encode.h
SKIPHEADERS-$(CONFIG_VDA)              += vda.h vda_vt_internal.h
SKIPHEADERS-$(CONFIG_VDPAU)            += vdpau.h vdpau_internal.h
SKIPHEADERS-$(CONFIG_VIDEOTOOLBOX)     += videotoolbox.h vda_vt_internal.h

TESTPROGS = avpacket                                                    \
            celp_math                                                   \
            imgconvert                                                  \
            jpeg2000dwt                                                 \
            mathops                                                    \
            options                                                     \
            mjpegenc_huffman                                            \
            utils                                                       \

TESTPROGS-$(CONFIG_CABAC)                 += cabac
TESTPROGS-$(CONFIG_DCT)                   += avfft
TESTPROGS-$(CONFIG_FFT)                   += fft fft-fixed fft-fixed32
TESTPROGS-$(CONFIG_GOLOMB)                += golomb
TESTPROGS-$(CONFIG_IDCTDSP)               += dct
TESTPROGS-$(CONFIG_IIRFILTER)             += iirfilter
TESTPROGS-$(HAVE_MMX)                     += motion
TESTPROGS-$(CONFIG_RANGECODER)            += rangecoder
TESTPROGS-$(CONFIG_SNOW_ENCODER)          += snowenc

TESTOBJS = dctref.o

TOOLS = fourcc2pixfmt

HOSTPROGS = aacps_tablegen                                              \
            aacps_fixed_tablegen                                        \
            cbrt_tablegen                                               \
            cbrt_fixed_tablegen                                         \
            cos_tablegen                                                \
            dv_tablegen                                                 \
            motionpixels_tablegen                                       \
            mpegaudio_tablegen                                          \
            pcm_tablegen                                                \
            qdm2_tablegen                                               \
            sinewin_tablegen                                            \
            sinewin_fixed_tablegen                                      \

CLEANFILES = *_tables.c *_tables.h *_tablegen$(HOSTEXESUF)

$(SUBDIR)tests/dct$(EXESUF): $(SUBDIR)dctref.o $(SUBDIR)aandcttab.o
$(SUBDIR)dv_tablegen$(HOSTEXESUF): $(SUBDIR)dvdata_host.o

TRIG_TABLES  = cos cos_fixed sin
TRIG_TABLES := $(TRIG_TABLES:%=$(SUBDIR)%_tables.c)

$(TRIG_TABLES): $(SUBDIR)%_tables.c: $(SUBDIR)cos_tablegen$(HOSTEXESUF)
	$(M)./$< $* > $@

ifdef CONFIG_SMALL
$(SUBDIR)%_tablegen$(HOSTEXESUF): HOSTCFLAGS += -DCONFIG_SMALL=1
else
$(SUBDIR)%_tablegen$(HOSTEXESUF): HOSTCFLAGS += -DCONFIG_SMALL=0
endif

GEN_HEADERS = cbrt_tables.h cbrt_fixed_tables.h aacps_tables.h aacps_fixed_tables.h \
              dv_tables.h     \
              sinewin_tables.h sinewin_fixed_tables.h mpegaudio_tables.h motionpixels_tables.h \
              pcm_tables.h qdm2_tables.h
GEN_HEADERS := $(addprefix $(SUBDIR), $(GEN_HEADERS))

$(GEN_HEADERS): $(SUBDIR)%_tables.h: $(SUBDIR)%_tablegen$(HOSTEXESUF)
	$(M)./$< > $@

ifdef CONFIG_HARDCODED_TABLES
$(SUBDIR)cbrt_data.o: $(SUBDIR)cbrt_tables.h
$(SUBDIR)cbrt_data_fixed.o: $(SUBDIR)cbrt_fixed_tables.h
$(SUBDIR)aacps_float.o: $(SUBDIR)aacps_tables.h
$(SUBDIR)aacps_fixed.o: $(SUBDIR)aacps_fixed_tables.h
$(SUBDIR)aactab_fixed.o: $(SUBDIR)aac_fixed_tables.h
$(SUBDIR)dvenc.o: $(SUBDIR)dv_tables.h
$(SUBDIR)motionpixels.o: $(SUBDIR)motionpixels_tables.h
$(SUBDIR)mpegaudiodec_fixed.o: $(SUBDIR)mpegaudio_tables.h
$(SUBDIR)mpegaudiodec_float.o: $(SUBDIR)mpegaudio_tables.h
$(SUBDIR)pcm.o: $(SUBDIR)pcm_tables.h
$(SUBDIR)qdm2.o: $(SUBDIR)qdm2_tables.h
$(SUBDIR)sinewin.o: $(SUBDIR)sinewin_tables.h
$(SUBDIR)sinewin_fixed.o: $(SUBDIR)sinewin_fixed_tables.h
endif

QASM_PY := ../local/bin/qasm.py
<<<<<<< HEAD
=======
VASMVIDCORE := ../local/bin/vasmvidcore_std
>>>>>>> 60d5b6b8

ifneq ("$(wildcard $(QASM_PY))","")
$(SUBDIR)rpi_shader.c: $(SUBDIR)rpi_shader.qasm
	$(QASM_PY) -mc_c:rpi_shader,rpi_shader,rpi_shader $< > $@

$(SUBDIR)rpi_shader.h: $(SUBDIR)rpi_shader.qasm
	$(QASM_PY) -mc_h:rpi_shader,rpi_shader,rpi_shader $< > $@
endif

<<<<<<< HEAD
$(SUBDIR)rpi_qpu.o $(SUBDIR)hevc.o: $(SUBDIR)rpi_shader.h
=======
ifneq ("$(wildcard $(VASMVIDCORE))","")
$(SUBDIR)rpi_hevc_transform8.bin: $(SUBDIR)rpi_hevc_transform.s
	$(VASMVIDCORE) -Fbin -DBIT_DEPTH=8 $< -o $@
$(SUBDIR)rpi_hevc_transform10.bin: $(SUBDIR)rpi_hevc_transform.s
	$(VASMVIDCORE) -Fbin -DBIT_DEPTH=10 $< -o $@

$(SUBDIR)rpi_hevc_transform8.h: $(SUBDIR)rpi_hevc_transform8.bin
	python pi-util/make_array.py $<
$(SUBDIR)rpi_hevc_transform10.h: $(SUBDIR)rpi_hevc_transform10.bin
	python pi-util/make_array.py $<

endif

$(SUBDIR)rpi_qpu.o: $(SUBDIR)rpi_hevc_transform8.h $(SUBDIR)rpi_hevc_transform10.h
$(SUBDIR)hevcdec.o $(SUBDIR)rpi_shader_template.o $(SUBDIR)rpi_qpu.o: $(SUBDIR)rpi_shader.h
>>>>>>> 60d5b6b8
<|MERGE_RESOLUTION|>--- conflicted
+++ resolved
@@ -7,18 +7,12 @@
           avfft.h                                                       \
           rpi_qpu.h                                                     \
           rpi_shader.h                                                  \
-<<<<<<< HEAD
-	  rpi_shader_cmd.h                                              \
-          rpi_mailbox.h                                                 \
-          rpi_hevc_transform.h                                          \
-=======
           rpi_shader_cmd.h                                              \
           rpi_shader_template.h                                         \
           rpi_shader_template_fn.h                                      \
           rpi_mailbox.h                                                 \
           rpi_hevc_transform8.h                                         \
           rpi_hevc_transform10.h                                        \
->>>>>>> 60d5b6b8
           rpi_zc.h                                                      \
           d3d11va.h                                                     \
           dirac.h                                                       \
@@ -64,10 +58,7 @@
        utils.o                                                          \
        rpi_qpu.o                                                        \
        rpi_shader.o                                                     \
-<<<<<<< HEAD
-=======
        rpi_shader_template.o                                            \
->>>>>>> 60d5b6b8
        rpi_mailbox.o                                                    \
        rpi_zc.o                                                         \
        vorbis_parser.o                                                  \
@@ -1128,10 +1119,7 @@
 endif
 
 QASM_PY := ../local/bin/qasm.py
-<<<<<<< HEAD
-=======
 VASMVIDCORE := ../local/bin/vasmvidcore_std
->>>>>>> 60d5b6b8
 
 ifneq ("$(wildcard $(QASM_PY))","")
 $(SUBDIR)rpi_shader.c: $(SUBDIR)rpi_shader.qasm
@@ -1141,9 +1129,6 @@
 	$(QASM_PY) -mc_h:rpi_shader,rpi_shader,rpi_shader $< > $@
 endif
 
-<<<<<<< HEAD
-$(SUBDIR)rpi_qpu.o $(SUBDIR)hevc.o: $(SUBDIR)rpi_shader.h
-=======
 ifneq ("$(wildcard $(VASMVIDCORE))","")
 $(SUBDIR)rpi_hevc_transform8.bin: $(SUBDIR)rpi_hevc_transform.s
 	$(VASMVIDCORE) -Fbin -DBIT_DEPTH=8 $< -o $@
@@ -1158,5 +1143,4 @@
 endif
 
 $(SUBDIR)rpi_qpu.o: $(SUBDIR)rpi_hevc_transform8.h $(SUBDIR)rpi_hevc_transform10.h
-$(SUBDIR)hevcdec.o $(SUBDIR)rpi_shader_template.o $(SUBDIR)rpi_qpu.o: $(SUBDIR)rpi_shader.h
->>>>>>> 60d5b6b8
+$(SUBDIR)hevcdec.o $(SUBDIR)rpi_shader_template.o $(SUBDIR)rpi_qpu.o: $(SUBDIR)rpi_shader.h