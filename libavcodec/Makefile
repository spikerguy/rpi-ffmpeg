--- conflicted
+++ resolved
@@ -36,11 +36,8 @@
        imgconvert.o                                                     \
        jni.o                                                            \
        mathtables.o                                                     \
-<<<<<<< HEAD
        mediacodec.o                                                     \
-=======
        mpeg12framerate.o                                                \
->>>>>>> fe27792f
        options.o                                                        \
        parser.o                                                         \
        profiles.o                                                       \
@@ -221,7 +218,7 @@
 OBJS-$(CONFIG_BRENDER_PIX_DECODER)     += brenderpix.o
 OBJS-$(CONFIG_C93_DECODER)             += c93.o
 OBJS-$(CONFIG_CAVS_DECODER)            += cavs.o cavsdec.o cavsdsp.o \
-                                          cavsdata.o mpeg12data.o
+                                          cavsdata.o
 OBJS-$(CONFIG_CCAPTION_DECODER)        += ccaption_dec.o
 OBJS-$(CONFIG_CDGRAPHICS_DECODER)      += cdgraphics.o
 OBJS-$(CONFIG_CDXL_DECODER)            += cdxl.o
@@ -243,8 +240,7 @@
 OBJS-$(CONFIG_DCA_ENCODER)             += dcaenc.o dca.o dcadata.o
 OBJS-$(CONFIG_DDS_DECODER)             += dds.o
 OBJS-$(CONFIG_DIRAC_DECODER)           += diracdec.o dirac.o diracdsp.o diractab.o \
-                                          dirac_arith.o mpeg12data.o dirac_dwt.o \
-                                          dirac_vlc.o
+                                          dirac_arith.o dirac_dwt.o dirac_vlc.o
 OBJS-$(CONFIG_DFA_DECODER)             += dfa.o
 OBJS-$(CONFIG_DNXHD_DECODER)           += dnxhddec.o dnxhddata.o
 OBJS-$(CONFIG_DNXHD_ENCODER)           += dnxhdenc.o dnxhddata.o
