--- conflicted
+++ resolved
@@ -26,12 +26,6 @@
  */
 
 #include "config.h"
-
-#ifdef RPI
-// Move video buffers to GPU memory
-//#define RPI_GPU_BUFFERS
-#endif
-
 #include "libavutil/atomic.h"
 #include "libavutil/attributes.h"
 #include "libavutil/avassert.h"
@@ -45,7 +39,6 @@
 #include "libavutil/mathematics.h"
 #include "libavutil/mem_internal.h"
 #include "libavutil/pixdesc.h"
-#include "libavutil/rpi_sand_fns.h"
 #include "libavutil/imgutils.h"
 #include "libavutil/samplefmt.h"
 #include "libavutil/dict.h"
@@ -71,10 +64,6 @@
 
 #include "libavutil/ffversion.h"
 const char av_codec_ffversion[] = "FFmpeg version " FFMPEG_VERSION;
-
-#ifdef RPI_GPU_BUFFERS
-#include "rpi_qpu.h"
-#endif
 
 #if HAVE_PTHREADS || HAVE_W32THREADS || HAVE_OS2THREADS
 static int default_lockmgr_cb(void **arg, enum AVLockOp op)
@@ -520,252 +509,6 @@
     return ret;
 }
 
-<<<<<<< HEAD
-#ifdef RPI_GPU_BUFFERS
-static void rpi_buffer_default_free(void *opaque, uint8_t *data)
-{
-    GPU_MEM_PTR_T *p = opaque;
-    gpu_free(p);
-    av_free(p);
-}
-
-static AVBufferRef *rpi_buffer_alloc(int size)
-{
-    AVBufferRef *ret = NULL;
-    uint8_t    *data = NULL;
-    GPU_MEM_PTR_T *p;
-
-    static int total=0;
-    total+=size;
-
-    p = av_malloc(sizeof *p);
-    if (!p)
-        return NULL;
-
-    if (gpu_malloc_cached(size,p)<0)  // Change this line to choose cached or uncached memory.  The caching here refers to the ARM data cache.
-        return NULL;
-
-    data = p->arm;
-    printf("Rpi alloc %d/%d ARM=%p VC=%x->%x\n",size,total,p->arm,p->vc,p->vc+size);
-    //memset(data, 64, size);
-
-    if (!data)
-        return NULL;
-
-    ret = av_buffer_create(data, size, rpi_buffer_default_free, p, 0);
-    if (!ret) {
-        gpu_free(p);
-        av_freep(&p);
-    }
-
-    return ret;
-}
-#endif
-
-static int update_frame_pool(AVCodecContext *avctx, AVFrame *frame)
-{
-    FramePool *pool = avctx->internal->pool;
-    int i, ret;
-
-    switch (avctx->codec_type) {
-    case AVMEDIA_TYPE_VIDEO: {
-        uint8_t *data[4];
-        int linesize[4];
-        int size[4] = { 0 };
-        int w = frame->width;
-        int h = frame->height;
-        int tmpsize, unaligned;
-
-        if (pool->format == frame->format &&
-            pool->width == frame->width && pool->height == frame->height)
-            return 0;
-
-        avcodec_align_dimensions2(avctx, &w, &h, pool->stride_align);
-
-        do {
-            // NOTE: do not align linesizes individually, this breaks e.g. assumptions
-            // that linesize[0] == 2*linesize[1] in the MPEG-encoder for 4:2:2
-            ret = av_image_fill_linesizes(linesize, avctx->pix_fmt, w);
-            if (ret < 0)
-                return ret;
-            // increase alignment of w for next try (rhs gives the lowest bit set in w)
-            w += w & ~(w - 1);
-
-            unaligned = 0;
-            for (i = 0; i < 4; i++)
-                unaligned |= linesize[i] % pool->stride_align[i];
-        } while (unaligned);
-
-        tmpsize = av_image_fill_pointers(data, avctx->pix_fmt, h,
-                                         NULL, linesize);
-        if (tmpsize < 0)
-            return -1;
-
-        for (i = 0; i < 3 && data[i + 1]; i++)
-            size[i] = data[i + 1] - data[i];
-        size[i] = tmpsize - (data[i] - data[0]);
-
-        for (i = 0; i < 4; i++) {
-            av_buffer_pool_uninit(&pool->pools[i]);
-            pool->linesize[i] = linesize[i];
-            if (size[i]) {
-#ifdef RPI_GPU_BUFFERS
-                if (avctx->codec_id == AV_CODEC_ID_HEVC)
-                    pool->pools[i] = av_buffer_pool_init(size[i] + 16 + STRIDE_ALIGN - 1,
-                                                     CONFIG_MEMORY_POISONING ?
-                                                        NULL :
-                                                        rpi_buffer_alloc);
-                else
-#endif
-                pool->pools[i] = av_buffer_pool_init(size[i] + 16 + STRIDE_ALIGN - 1,
-                                                     CONFIG_MEMORY_POISONING ?
-                                                        NULL :
-                                                        av_buffer_allocz);
-                if (!pool->pools[i]) {
-                    ret = AVERROR(ENOMEM);
-                    goto fail;
-                }
-            }
-        }
-        pool->format = frame->format;
-        pool->width  = frame->width;
-        pool->height = frame->height;
-
-        break;
-        }
-    case AVMEDIA_TYPE_AUDIO: {
-        int ch     = av_frame_get_channels(frame); //av_get_channel_layout_nb_channels(frame->channel_layout);
-        int planar = av_sample_fmt_is_planar(frame->format);
-        int planes = planar ? ch : 1;
-
-        if (pool->format == frame->format && pool->planes == planes &&
-            pool->channels == ch && frame->nb_samples == pool->samples)
-            return 0;
-
-        av_buffer_pool_uninit(&pool->pools[0]);
-        ret = av_samples_get_buffer_size(&pool->linesize[0], ch,
-                                         frame->nb_samples, frame->format, 0);
-        if (ret < 0)
-            goto fail;
-
-        pool->pools[0] = av_buffer_pool_init(pool->linesize[0], NULL);
-        if (!pool->pools[0]) {
-            ret = AVERROR(ENOMEM);
-            goto fail;
-        }
-
-        pool->format     = frame->format;
-        pool->planes     = planes;
-        pool->channels   = ch;
-        pool->samples = frame->nb_samples;
-        break;
-        }
-    default: av_assert0(0);
-    }
-    return 0;
-fail:
-    for (i = 0; i < 4; i++)
-        av_buffer_pool_uninit(&pool->pools[i]);
-    pool->format = -1;
-    pool->planes = pool->channels = pool->samples = 0;
-    pool->width  = pool->height = 0;
-    return ret;
-}
-
-static int audio_get_buffer(AVCodecContext *avctx, AVFrame *frame)
-{
-    FramePool *pool = avctx->internal->pool;
-    int planes = pool->planes;
-    int i;
-
-    frame->linesize[0] = pool->linesize[0];
-
-    if (planes > AV_NUM_DATA_POINTERS) {
-        frame->extended_data = av_mallocz_array(planes, sizeof(*frame->extended_data));
-        frame->nb_extended_buf = planes - AV_NUM_DATA_POINTERS;
-        frame->extended_buf  = av_mallocz_array(frame->nb_extended_buf,
-                                          sizeof(*frame->extended_buf));
-        if (!frame->extended_data || !frame->extended_buf) {
-            av_freep(&frame->extended_data);
-            av_freep(&frame->extended_buf);
-            return AVERROR(ENOMEM);
-        }
-    } else {
-        frame->extended_data = frame->data;
-        av_assert0(frame->nb_extended_buf == 0);
-    }
-
-    for (i = 0; i < FFMIN(planes, AV_NUM_DATA_POINTERS); i++) {
-        frame->buf[i] = av_buffer_pool_get(pool->pools[0]);
-        if (!frame->buf[i])
-            goto fail;
-        frame->extended_data[i] = frame->data[i] = frame->buf[i]->data;
-    }
-    for (i = 0; i < frame->nb_extended_buf; i++) {
-        frame->extended_buf[i] = av_buffer_pool_get(pool->pools[0]);
-        if (!frame->extended_buf[i])
-            goto fail;
-        frame->extended_data[i + AV_NUM_DATA_POINTERS] = frame->extended_buf[i]->data;
-    }
-
-    if (avctx->debug & FF_DEBUG_BUFFERS)
-        av_log(avctx, AV_LOG_DEBUG, "default_get_buffer called on frame %p", frame);
-
-    return 0;
-fail:
-    av_frame_unref(frame);
-    return AVERROR(ENOMEM);
-}
-
-static int video_get_buffer(AVCodecContext *s, AVFrame *pic)
-{
-    FramePool *pool = s->internal->pool;
-    const AVPixFmtDescriptor *desc = av_pix_fmt_desc_get(pic->format);
-    int i;
-
-    if (pic->data[0] || pic->data[1] || pic->data[2] || pic->data[3]) {
-        av_log(s, AV_LOG_ERROR, "pic->data[*]!=NULL in avcodec_default_get_buffer\n");
-        return -1;
-    }
-
-    if (!desc) {
-        av_log(s, AV_LOG_ERROR,
-            "Unable to get pixel format descriptor for format %s\n",
-            av_get_pix_fmt_name(pic->format));
-        return AVERROR(EINVAL);
-    }
-
-    memset(pic->data, 0, sizeof(pic->data));
-    pic->extended_data = pic->data;
-
-    for (i = 0; i < 4 && pool->pools[i]; i++) {
-        pic->linesize[i] = pool->linesize[i];
-
-        pic->buf[i] = av_buffer_pool_get(pool->pools[i]);
-        if (!pic->buf[i])
-            goto fail;
-
-        pic->data[i] = pic->buf[i]->data;
-    }
-    for (; i < AV_NUM_DATA_POINTERS; i++) {
-        pic->data[i] = NULL;
-        pic->linesize[i] = 0;
-    }
-    if (desc->flags & AV_PIX_FMT_FLAG_PAL ||
-        desc->flags & AV_PIX_FMT_FLAG_PSEUDOPAL)
-        avpriv_set_systematic_pal2((uint32_t *)pic->data[1], pic->format);
-
-    if (s->debug & FF_DEBUG_BUFFERS)
-        av_log(s, AV_LOG_DEBUG, "default_get_buffer called on pic %p\n", pic);
-
-    return 0;
-fail:
-    av_frame_unref(pic);
-    return AVERROR(ENOMEM);
-}
-
-=======
->>>>>>> 01e291a5
 void ff_color_frame(AVFrame *frame, const int c[4])
 {
     const AVPixFmtDescriptor *desc = av_pix_fmt_desc_get(frame->format);
@@ -789,296 +532,6 @@
     }
 }
 
-<<<<<<< HEAD
-int avcodec_default_get_buffer2(AVCodecContext *avctx, AVFrame *frame, int flags)
-{
-    int ret;
-
-#ifdef RPI
-    // This is going to end badly if we let it continue
-    av_assert0(!av_rpi_is_sand_frame(frame));
-#endif
-
-    if (avctx->hw_frames_ctx)
-        return av_hwframe_get_buffer(avctx->hw_frames_ctx, frame, 0);
-
-    if ((ret = update_frame_pool(avctx, frame)) < 0)
-        return ret;
-
-    switch (avctx->codec_type) {
-    case AVMEDIA_TYPE_VIDEO:
-        return video_get_buffer(avctx, frame);
-    case AVMEDIA_TYPE_AUDIO:
-        return audio_get_buffer(avctx, frame);
-    default:
-        return -1;
-    }
-}
-
-static int add_metadata_from_side_data(const AVPacket *avpkt, AVFrame *frame)
-{
-    int size;
-    const uint8_t *side_metadata;
-
-    AVDictionary **frame_md = avpriv_frame_get_metadatap(frame);
-
-    side_metadata = av_packet_get_side_data(avpkt,
-                                            AV_PKT_DATA_STRINGS_METADATA, &size);
-    return av_packet_unpack_dictionary(side_metadata, size, frame_md);
-}
-
-int ff_init_buffer_info(AVCodecContext *avctx, AVFrame *frame)
-{
-    const AVPacket *pkt = avctx->internal->pkt;
-    int i;
-    static const struct {
-        enum AVPacketSideDataType packet;
-        enum AVFrameSideDataType frame;
-    } sd[] = {
-        { AV_PKT_DATA_REPLAYGAIN ,                AV_FRAME_DATA_REPLAYGAIN },
-        { AV_PKT_DATA_DISPLAYMATRIX,              AV_FRAME_DATA_DISPLAYMATRIX },
-        { AV_PKT_DATA_SPHERICAL,                  AV_FRAME_DATA_SPHERICAL },
-        { AV_PKT_DATA_STEREO3D,                   AV_FRAME_DATA_STEREO3D },
-        { AV_PKT_DATA_AUDIO_SERVICE_TYPE,         AV_FRAME_DATA_AUDIO_SERVICE_TYPE },
-        { AV_PKT_DATA_MASTERING_DISPLAY_METADATA, AV_FRAME_DATA_MASTERING_DISPLAY_METADATA },
-    };
-
-    if (pkt) {
-        frame->pts = pkt->pts;
-#if FF_API_PKT_PTS
-FF_DISABLE_DEPRECATION_WARNINGS
-        frame->pkt_pts = pkt->pts;
-FF_ENABLE_DEPRECATION_WARNINGS
-#endif
-        av_frame_set_pkt_pos     (frame, pkt->pos);
-        av_frame_set_pkt_duration(frame, pkt->duration);
-        av_frame_set_pkt_size    (frame, pkt->size);
-
-        for (i = 0; i < FF_ARRAY_ELEMS(sd); i++) {
-            int size;
-            uint8_t *packet_sd = av_packet_get_side_data(pkt, sd[i].packet, &size);
-            if (packet_sd) {
-                AVFrameSideData *frame_sd = av_frame_new_side_data(frame,
-                                                                   sd[i].frame,
-                                                                   size);
-                if (!frame_sd)
-                    return AVERROR(ENOMEM);
-
-                memcpy(frame_sd->data, packet_sd, size);
-            }
-        }
-        add_metadata_from_side_data(pkt, frame);
-
-        if (pkt->flags & AV_PKT_FLAG_DISCARD) {
-            frame->flags |= AV_FRAME_FLAG_DISCARD;
-        } else {
-            frame->flags = (frame->flags & ~AV_FRAME_FLAG_DISCARD);
-        }
-    } else {
-        frame->pts = AV_NOPTS_VALUE;
-#if FF_API_PKT_PTS
-FF_DISABLE_DEPRECATION_WARNINGS
-        frame->pkt_pts = AV_NOPTS_VALUE;
-FF_ENABLE_DEPRECATION_WARNINGS
-#endif
-        av_frame_set_pkt_pos     (frame, -1);
-        av_frame_set_pkt_duration(frame, 0);
-        av_frame_set_pkt_size    (frame, -1);
-    }
-    frame->reordered_opaque = avctx->reordered_opaque;
-
-    if (frame->color_primaries == AVCOL_PRI_UNSPECIFIED)
-        frame->color_primaries = avctx->color_primaries;
-    if (frame->color_trc == AVCOL_TRC_UNSPECIFIED)
-        frame->color_trc = avctx->color_trc;
-    if (av_frame_get_colorspace(frame) == AVCOL_SPC_UNSPECIFIED)
-        av_frame_set_colorspace(frame, avctx->colorspace);
-    if (av_frame_get_color_range(frame) == AVCOL_RANGE_UNSPECIFIED)
-        av_frame_set_color_range(frame, avctx->color_range);
-    if (frame->chroma_location == AVCHROMA_LOC_UNSPECIFIED)
-        frame->chroma_location = avctx->chroma_sample_location;
-
-    switch (avctx->codec->type) {
-    case AVMEDIA_TYPE_VIDEO:
-        frame->format              = avctx->pix_fmt;
-        if (!frame->sample_aspect_ratio.num)
-            frame->sample_aspect_ratio = avctx->sample_aspect_ratio;
-
-        if (frame->width && frame->height &&
-            av_image_check_sar(frame->width, frame->height,
-                               frame->sample_aspect_ratio) < 0) {
-            av_log(avctx, AV_LOG_WARNING, "ignoring invalid SAR: %u/%u\n",
-                   frame->sample_aspect_ratio.num,
-                   frame->sample_aspect_ratio.den);
-            frame->sample_aspect_ratio = (AVRational){ 0, 1 };
-        }
-
-        break;
-    case AVMEDIA_TYPE_AUDIO:
-        if (!frame->sample_rate)
-            frame->sample_rate    = avctx->sample_rate;
-        if (frame->format < 0)
-            frame->format         = avctx->sample_fmt;
-        if (!frame->channel_layout) {
-            if (avctx->channel_layout) {
-                 if (av_get_channel_layout_nb_channels(avctx->channel_layout) !=
-                     avctx->channels) {
-                     av_log(avctx, AV_LOG_ERROR, "Inconsistent channel "
-                            "configuration.\n");
-                     return AVERROR(EINVAL);
-                 }
-
-                frame->channel_layout = avctx->channel_layout;
-            } else {
-                if (avctx->channels > FF_SANE_NB_CHANNELS) {
-                    av_log(avctx, AV_LOG_ERROR, "Too many channels: %d.\n",
-                           avctx->channels);
-                    return AVERROR(ENOSYS);
-                }
-            }
-        }
-        av_frame_set_channels(frame, avctx->channels);
-        break;
-    }
-    return 0;
-}
-
-int ff_decode_frame_props(AVCodecContext *avctx, AVFrame *frame)
-{
-    return ff_init_buffer_info(avctx, frame);
-}
-
-static void validate_avframe_allocation(AVCodecContext *avctx, AVFrame *frame)
-{
-    if (avctx->codec_type == AVMEDIA_TYPE_VIDEO) {
-        int i;
-        int num_planes = av_pix_fmt_count_planes(frame->format);
-        const AVPixFmtDescriptor *desc = av_pix_fmt_desc_get(frame->format);
-        int flags = desc ? desc->flags : 0;
-        if (num_planes == 1 && (flags & AV_PIX_FMT_FLAG_PAL))
-            num_planes = 2;
-        for (i = 0; i < num_planes; i++) {
-            av_assert0(frame->data[i]);
-        }
-        // For now do not enforce anything for palette of pseudopal formats
-        if (num_planes == 1 && (flags & AV_PIX_FMT_FLAG_PSEUDOPAL))
-            num_planes = 2;
-        // For formats without data like hwaccel allow unused pointers to be non-NULL.
-        for (i = num_planes; num_planes > 0 && i < FF_ARRAY_ELEMS(frame->data); i++) {
-            if (frame->data[i])
-                av_log(avctx, AV_LOG_ERROR, "Buffer returned by get_buffer2() did not zero unused plane pointers\n");
-            frame->data[i] = NULL;
-        }
-    }
-}
-
-static int get_buffer_internal(AVCodecContext *avctx, AVFrame *frame, int flags)
-{
-    const AVHWAccel *hwaccel = avctx->hwaccel;
-    int override_dimensions = 1;
-    int ret;
-
-    if (avctx->codec_type == AVMEDIA_TYPE_VIDEO) {
-        if ((ret = av_image_check_size2(avctx->width, avctx->height, avctx->max_pixels, AV_PIX_FMT_NONE, 0, avctx)) < 0 || avctx->pix_fmt<0) {
-            av_log(avctx, AV_LOG_ERROR, "video_get_buffer: image parameters invalid\n");
-            return AVERROR(EINVAL);
-        }
-
-        if (frame->width <= 0 || frame->height <= 0) {
-            frame->width  = FFMAX(avctx->width,  AV_CEIL_RSHIFT(avctx->coded_width,  avctx->lowres));
-            frame->height = FFMAX(avctx->height, AV_CEIL_RSHIFT(avctx->coded_height, avctx->lowres));
-            override_dimensions = 0;
-        }
-
-        if (frame->data[0] || frame->data[1] || frame->data[2] || frame->data[3]) {
-            av_log(avctx, AV_LOG_ERROR, "pic->data[*]!=NULL in get_buffer_internal\n");
-            return AVERROR(EINVAL);
-        }
-    }
-    ret = ff_decode_frame_props(avctx, frame);
-    if (ret < 0)
-        return ret;
-
-    if (hwaccel) {
-        if (hwaccel->alloc_frame) {
-            ret = hwaccel->alloc_frame(avctx, frame);
-            goto end;
-        }
-    } else
-        avctx->sw_pix_fmt = avctx->pix_fmt;
-
-    ret = avctx->get_buffer2(avctx, frame, flags);
-    if (ret >= 0)
-        validate_avframe_allocation(avctx, frame);
-
-end:
-    if (avctx->codec_type == AVMEDIA_TYPE_VIDEO && !override_dimensions) {
-        frame->width  = avctx->width;
-        frame->height = avctx->height;
-    }
-
-    return ret;
-}
-
-int ff_get_buffer(AVCodecContext *avctx, AVFrame *frame, int flags)
-{
-    int ret = get_buffer_internal(avctx, frame, flags);
-    if (ret < 0) {
-        av_log(avctx, AV_LOG_ERROR, "get_buffer() failed\n");
-        frame->width = frame->height = 0;
-    }
-    return ret;
-}
-
-static int reget_buffer_internal(AVCodecContext *avctx, AVFrame *frame)
-{
-    AVFrame *tmp;
-    int ret;
-
-    av_assert0(avctx->codec_type == AVMEDIA_TYPE_VIDEO);
-
-    if (frame->data[0] && (frame->width != avctx->width || frame->height != avctx->height || frame->format != avctx->pix_fmt)) {
-        av_log(avctx, AV_LOG_WARNING, "Picture changed from size:%dx%d fmt:%s to size:%dx%d fmt:%s in reget buffer()\n",
-               frame->width, frame->height, av_get_pix_fmt_name(frame->format), avctx->width, avctx->height, av_get_pix_fmt_name(avctx->pix_fmt));
-        av_frame_unref(frame);
-    }
-
-    ff_init_buffer_info(avctx, frame);
-
-    if (!frame->data[0])
-        return ff_get_buffer(avctx, frame, AV_GET_BUFFER_FLAG_REF);
-
-    if (av_frame_is_writable(frame))
-        return ff_decode_frame_props(avctx, frame);
-
-    tmp = av_frame_alloc();
-    if (!tmp)
-        return AVERROR(ENOMEM);
-
-    av_frame_move_ref(tmp, frame);
-
-    ret = ff_get_buffer(avctx, frame, AV_GET_BUFFER_FLAG_REF);
-    if (ret < 0) {
-        av_frame_free(&tmp);
-        return ret;
-    }
-
-    av_frame_copy(frame, tmp);
-    av_frame_free(&tmp);
-
-    return 0;
-}
-
-int ff_reget_buffer(AVCodecContext *avctx, AVFrame *frame)
-{
-    int ret = reget_buffer_internal(avctx, frame);
-    if (ret < 0)
-        av_log(avctx, AV_LOG_ERROR, "reget_buffer() failed\n");
-    return ret;
-}
-
-=======
->>>>>>> 01e291a5
 int avcodec_default_execute(AVCodecContext *c, int (*func)(AVCodecContext *c2, void *arg2), void *arg, int *ret, int count, int size)
 {
     int i;
