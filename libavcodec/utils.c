--- conflicted
+++ resolved
@@ -669,31 +669,13 @@
     pic->extended_data = pic->data;
 
     for (i = 0; i < 4 && pool->pools[i]; i++) {
-<<<<<<< HEAD
-        const int h_shift = i == 0 ? 0 : h_chroma_shift;
-        const int v_shift = i == 0 ? 0 : v_chroma_shift;
-        int is_planar = pool->pools[2] || (i==0 && s->pix_fmt == AV_PIX_FMT_GRAY8);
-
-=======
->>>>>>> 1b04eb20
         pic->linesize[i] = pool->linesize[i];
 
         pic->buf[i] = av_buffer_pool_get(pool->pools[i]);
         if (!pic->buf[i])
             goto fail;
 
-<<<<<<< HEAD
-        // no edge if EDGE EMU or not planar YUV
-        if ((s->flags & CODEC_FLAG_EMU_EDGE) || !is_planar)
-            pic->data[i] = pic->buf[i]->data;
-        else {
-            pic->data[i] = pic->buf[i]->data +
-                FFALIGN((pic->linesize[i] * EDGE_WIDTH >> v_shift) +
-                        (pixel_size * EDGE_WIDTH >> h_shift), pool->stride_align[i]);
-        }
-=======
         pic->data[i] = pic->buf[i]->data;
->>>>>>> 1b04eb20
     }
     for (; i < AV_NUM_DATA_POINTERS; i++) {
         pic->data[i] = NULL;
