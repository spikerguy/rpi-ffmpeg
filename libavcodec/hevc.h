--- conflicted
+++ resolved
@@ -778,8 +778,6 @@
     int *skipped_bytes_pos;
 } HEVCNAL;
 
-<<<<<<< HEAD
-=======
 /* an input packet split into unescaped NAL units */
 typedef struct HEVCPacket {
     HEVCNAL *nals;
@@ -787,7 +785,6 @@
     int nals_allocated;
 } HEVCPacket;
 
->>>>>>> cd3ca007
 #ifdef RPI_WORKER
 typedef struct HEVCLocalContextIntra {
     TransformUnit tu;
