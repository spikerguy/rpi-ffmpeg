/*
 * HEVC shared code
 *
 * This file is part of FFmpeg.
 *
 * FFmpeg is free software; you can redistribute it and/or
 * modify it under the terms of the GNU Lesser General Public
 * License as published by the Free Software Foundation; either
 * version 2.1 of the License, or (at your option) any later version.
 *
 * FFmpeg is distributed in the hope that it will be useful,
 * but WITHOUT ANY WARRANTY; without even the implied warranty of
 * MERCHANTABILITY or FITNESS FOR A PARTICULAR PURPOSE.  See the GNU
 * Lesser General Public License for more details.
 *
 * You should have received a copy of the GNU Lesser General Public
 * License along with FFmpeg; if not, write to the Free Software
 * Foundation, Inc., 51 Franklin Street, Fifth Floor, Boston, MA 02110-1301 USA
 */

#ifndef AVCODEC_HEVC_H
#define AVCODEC_HEVC_H

// define RPI to split the CABAC/prediction/transform into separate stages
#ifndef RPI

  #define RPI_INTER          0
  #define RPI_TSTATS         0
  #define RPI_HEVC_SAND      0

#else

  #include "rpi_qpu.h"
  #define RPI_INTER          1          // 0 use ARM for UV inter-pred, 1 use QPU

<<<<<<< HEAD
  // Define RPI_WORKER to launch a worker thread for pixel processing tasks
  #define RPI_WORKER
=======
>>>>>>> 60d5b6b8
  // By passing jobs to a worker thread we hope to be able to catch up during slow frames
  // This has no effect unless RPI_WORKER is defined
  // N.B. The extra thread count is effectively RPI_MAX_JOBS - 1 as
  // RPI_MAX_JOBS defines the number of worker parameter sets and we must have one
  // free for the foreground to fill in.
  #define RPI_MAX_JOBS 2

  // Define RPI_DEBLOCK_VPU to perform deblocking on the VPUs
  // As it stands there is something mildy broken in VPU deblock - looks mostly OK
  // but reliably fails some conformance tests (e.g. DBLK_A/B/C_)
  // With VPU luma & chroma pred it is much the same speed to deblock on the ARM
//  #define RPI_DEBLOCK_VPU

  #define RPI_VPU_DEBLOCK_CACHED 1

  #if HAVE_NEON
  #define RPI_HEVC_SAND      1
  #else
  // Sand bust on Pi1 currently - reasons unknown
  #define RPI_HEVC_SAND      0
  #endif

<<<<<<< HEAD
=======

  #define RPI_QPU_EMU_Y      0
  #define RPI_QPU_EMU_C      0

>>>>>>> 60d5b6b8
  #define RPI_TSTATS 0
#endif

/**
 * Table 7-3: NAL unit type codes
 */
enum HEVCNALUnitType {
    HEVC_NAL_TRAIL_N    = 0,
    HEVC_NAL_TRAIL_R    = 1,
    HEVC_NAL_TSA_N      = 2,
    HEVC_NAL_TSA_R      = 3,
    HEVC_NAL_STSA_N     = 4,
    HEVC_NAL_STSA_R     = 5,
    HEVC_NAL_RADL_N     = 6,
    HEVC_NAL_RADL_R     = 7,
    HEVC_NAL_RASL_N     = 8,
    HEVC_NAL_RASL_R     = 9,
    HEVC_NAL_BLA_W_LP   = 16,
    HEVC_NAL_BLA_W_RADL = 17,
    HEVC_NAL_BLA_N_LP   = 18,
    HEVC_NAL_IDR_W_RADL = 19,
    HEVC_NAL_IDR_N_LP   = 20,
    HEVC_NAL_CRA_NUT    = 21,
    HEVC_NAL_VPS        = 32,
    HEVC_NAL_SPS        = 33,
    HEVC_NAL_PPS        = 34,
    HEVC_NAL_AUD        = 35,
    HEVC_NAL_EOS_NUT    = 36,
    HEVC_NAL_EOB_NUT    = 37,
    HEVC_NAL_FD_NUT     = 38,
    HEVC_NAL_SEI_PREFIX = 39,
    HEVC_NAL_SEI_SUFFIX = 40,
};

enum HEVCSliceType {
    HEVC_SLICE_B = 0,
    HEVC_SLICE_P = 1,
    HEVC_SLICE_I = 2,
};

/**
 * 7.4.2.1
 */
#define HEVC_MAX_SUB_LAYERS 7
#define HEVC_MAX_VPS_COUNT 16
#define HEVC_MAX_SPS_COUNT 32
#define HEVC_MAX_PPS_COUNT 256
#define HEVC_MAX_SHORT_TERM_RPS_COUNT 64
#define HEVC_MAX_CU_SIZE 128

#define HEVC_MAX_REFS 16
#define HEVC_MAX_DPB_SIZE 16 // A.4.1

#define HEVC_MAX_LOG2_CTB_SIZE 6

#endif /* AVCODEC_HEVC_H */<|MERGE_RESOLUTION|>--- conflicted
+++ resolved
@@ -33,11 +33,6 @@
   #include "rpi_qpu.h"
   #define RPI_INTER          1          // 0 use ARM for UV inter-pred, 1 use QPU
 
-<<<<<<< HEAD
-  // Define RPI_WORKER to launch a worker thread for pixel processing tasks
-  #define RPI_WORKER
-=======
->>>>>>> 60d5b6b8
   // By passing jobs to a worker thread we hope to be able to catch up during slow frames
   // This has no effect unless RPI_WORKER is defined
   // N.B. The extra thread count is effectively RPI_MAX_JOBS - 1 as
@@ -60,13 +55,10 @@
   #define RPI_HEVC_SAND      0
   #endif
 
-<<<<<<< HEAD
-=======
 
   #define RPI_QPU_EMU_Y      0
   #define RPI_QPU_EMU_C      0
 
->>>>>>> 60d5b6b8
   #define RPI_TSTATS 0
 #endif
 
