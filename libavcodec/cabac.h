/*
 * H.26L/H.264/AVC/JVT/14496-10/... encoder/decoder
 * Copyright (c) 2003 Michael Niedermayer <michaelni@gmx.at>
 *
 * This file is part of FFmpeg.
 *
 * FFmpeg is free software; you can redistribute it and/or
 * modify it under the terms of the GNU Lesser General Public
 * License as published by the Free Software Foundation; either
 * version 2.1 of the License, or (at your option) any later version.
 *
 * FFmpeg is distributed in the hope that it will be useful,
 * but WITHOUT ANY WARRANTY; without even the implied warranty of
 * MERCHANTABILITY or FITNESS FOR A PARTICULAR PURPOSE.  See the GNU
 * Lesser General Public License for more details.
 *
 * You should have received a copy of the GNU Lesser General Public
 * License along with FFmpeg; if not, write to the Free Software
 * Foundation, Inc., 51 Franklin Street, Fifth Floor, Boston, MA 02110-1301 USA
 */

/**
 * @file
 * Context Adaptive Binary Arithmetic Coder.
 */

#ifndef AVCODEC_CABAC_H
#define AVCODEC_CABAC_H

#include <stdint.h>

#include "put_bits.h"

extern const uint8_t ff_h264_cabac_tables[512 + 4*2*64 + 4*64 + 63];
#define H264_NORM_SHIFT_OFFSET 0
#define H264_LPS_RANGE_OFFSET 512
#define H264_MLPS_STATE_OFFSET 1024
#define H264_LAST_COEFF_FLAG_OFFSET_8x8_OFFSET 1280

#ifndef ALTCABAC_VER
#define ALTCABAC_VER 0
#endif

#if ALTCABAC_VER == 0
#define CABAC_BITS 16
#define CABAC_MASK ((1<<CABAC_BITS)-1)

typedef struct CABACContext{
    int low;
    int range;
    int outstanding_count;
    const uint8_t *bytestream_start;
    const uint8_t *bytestream;
    const uint8_t *bytestream_end;
    PutBitContext pb;
}CABACContext;
#elif ALTCABAC_VER == 1

#define CABACContext Alt1CABACContext

typedef struct Alt1CABACContext{
    uint16_t codIRange;
    uint16_t codIOffset;
    uint32_t b_offset;
    const uint8_t *bytestream_start;
    const uint8_t *bytestream_end;
} Alt1CABACContext;

#define ff_init_cabac_encoder __no_such_function__
#define ff_init_cabac_decoder ff_init_alt1cabac_decoder
extern const uint32_t alt1cabac_inv_range[256];
extern const uint16_t alt1cabac_cabac_transIdx[256];

#else
#error Unknown CABAC alternate
#endif

// Overriden by alt
void ff_init_cabac_encoder(CABACContext *c, uint8_t *buf, int buf_size);
<<<<<<< HEAD
int ff_init_cabac_decoder(CABACContext *c, const uint8_t *buf, int buf_size);
=======
void ff_init_cabac_decoder(CABACContext *c, const uint8_t *buf, int buf_size);

// Common
void ff_init_cabac_states(void);
>>>>>>> 8d4e9a02

#endif /* AVCODEC_CABAC_H */<|MERGE_RESOLUTION|>--- conflicted
+++ resolved
@@ -77,13 +77,6 @@
 
 // Overriden by alt
 void ff_init_cabac_encoder(CABACContext *c, uint8_t *buf, int buf_size);
-<<<<<<< HEAD
 int ff_init_cabac_decoder(CABACContext *c, const uint8_t *buf, int buf_size);
-=======
-void ff_init_cabac_decoder(CABACContext *c, const uint8_t *buf, int buf_size);
-
-// Common
-void ff_init_cabac_states(void);
->>>>>>> 8d4e9a02
 
 #endif /* AVCODEC_CABAC_H */