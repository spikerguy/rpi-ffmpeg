/*
 * MPEG4 decoder.
 * Copyright (c) 2000,2001 Fabrice Bellard
 * Copyright (c) 2002-2010 Michael Niedermayer <michaelni@gmx.at>
 *
 * This file is part of FFmpeg.
 *
 * FFmpeg is free software; you can redistribute it and/or
 * modify it under the terms of the GNU Lesser General Public
 * License as published by the Free Software Foundation; either
 * version 2.1 of the License, or (at your option) any later version.
 *
 * FFmpeg is distributed in the hope that it will be useful,
 * but WITHOUT ANY WARRANTY; without even the implied warranty of
 * MERCHANTABILITY or FITNESS FOR A PARTICULAR PURPOSE.  See the GNU
 * Lesser General Public License for more details.
 *
 * You should have received a copy of the GNU Lesser General Public
 * License along with FFmpeg; if not, write to the Free Software
 * Foundation, Inc., 51 Franklin Street, Fifth Floor, Boston, MA 02110-1301 USA
 */

#define UNCHECKED_BITSTREAM_READER 1

#include "libavutil/opt.h"
#include "mpegvideo.h"
#include "mpeg4video.h"
#include "h263.h"
#include "thread.h"

// The defines below define the number of bits that are read at once for
// reading vlc values. Changing these may improve speed and data cache needs
// be aware though that decreasing them may need the number of stages that is
// passed to get_vlc* to be increased.
#define SPRITE_TRAJ_VLC_BITS 6
#define DC_VLC_BITS 9
#define MB_TYPE_B_VLC_BITS 4


static VLC dc_lum, dc_chrom;
static VLC sprite_trajectory;
static VLC mb_type_b_vlc;

static const int mb_type_b_map[4]= {
    MB_TYPE_DIRECT2 | MB_TYPE_L0L1,
    MB_TYPE_L0L1 | MB_TYPE_16x16,
    MB_TYPE_L1 | MB_TYPE_16x16,
    MB_TYPE_L0 | MB_TYPE_16x16,
};

<<<<<<< HEAD
=======
void ff_mpeg4_init_tables(void)
{
    static int done = 0;
    if (!done) {
        done = 1;

        ff_init_rl(&ff_mpeg4_rl_intra, ff_mpeg4_static_rl_table_store[0]);
        ff_init_rl(&ff_rvlc_rl_inter, ff_mpeg4_static_rl_table_store[1]);
        ff_init_rl(&ff_rvlc_rl_intra, ff_mpeg4_static_rl_table_store[2]);
        INIT_VLC_RL(ff_mpeg4_rl_intra, 554);
        INIT_VLC_RL(ff_rvlc_rl_inter, 1072);
        INIT_VLC_RL(ff_rvlc_rl_intra, 1072);
        INIT_VLC_STATIC(&dc_lum, DC_VLC_BITS, 10 /* 13 */,
                 &ff_mpeg4_DCtab_lum[0][1], 2, 1,
                 &ff_mpeg4_DCtab_lum[0][0], 2, 1, 512);
        INIT_VLC_STATIC(&dc_chrom, DC_VLC_BITS, 10 /* 13 */,
                 &ff_mpeg4_DCtab_chrom[0][1], 2, 1,
                 &ff_mpeg4_DCtab_chrom[0][0], 2, 1, 512);
        INIT_VLC_STATIC(&sprite_trajectory, SPRITE_TRAJ_VLC_BITS, 15,
                 &ff_sprite_trajectory_tab[0][1], 4, 2,
                 &ff_sprite_trajectory_tab[0][0], 4, 2, 128);
        INIT_VLC_STATIC(&mb_type_b_vlc, MB_TYPE_B_VLC_BITS, 4,
                 &ff_mb_type_b_tab[0][1], 2, 1,
                 &ff_mb_type_b_tab[0][0], 2, 1, 16);
    }
}

>>>>>>> bdb975ab
/**
 * Predict the ac.
 * @param n block index (0-3 are luma, 4-5 are chroma)
 * @param dir the ac prediction direction
 */
void ff_mpeg4_pred_ac(MpegEncContext * s, DCTELEM *block, int n,
                      int dir)
{
    int i;
    int16_t *ac_val, *ac_val1;
    int8_t * const qscale_table = s->current_picture.f.qscale_table;

    /* find prediction */
    ac_val = s->ac_val[0][0] + s->block_index[n] * 16;
    ac_val1 = ac_val;
    if (s->ac_pred) {
        if (dir == 0) {
            const int xy= s->mb_x-1 + s->mb_y*s->mb_stride;
            /* left prediction */
            ac_val -= 16;

            if(s->mb_x==0 || s->qscale == qscale_table[xy] || n==1 || n==3){
                /* same qscale */
                for(i=1;i<8;i++) {
                    block[s->dsp.idct_permutation[i<<3]] += ac_val[i];
                }
            }else{
                /* different qscale, we must rescale */
                for(i=1;i<8;i++) {
                    block[s->dsp.idct_permutation[i<<3]] += ROUNDED_DIV(ac_val[i]*qscale_table[xy], s->qscale);
                }
            }
        } else {
            const int xy= s->mb_x + s->mb_y*s->mb_stride - s->mb_stride;
            /* top prediction */
            ac_val -= 16 * s->block_wrap[n];

            if(s->mb_y==0 || s->qscale == qscale_table[xy] || n==2 || n==3){
                /* same qscale */
                for(i=1;i<8;i++) {
                    block[s->dsp.idct_permutation[i]] += ac_val[i + 8];
                }
            }else{
                /* different qscale, we must rescale */
                for(i=1;i<8;i++) {
                    block[s->dsp.idct_permutation[i]] += ROUNDED_DIV(ac_val[i + 8]*qscale_table[xy], s->qscale);
                }
            }
        }
    }
    /* left copy */
    for(i=1;i<8;i++)
        ac_val1[i    ] = block[s->dsp.idct_permutation[i<<3]];

    /* top copy */
    for(i=1;i<8;i++)
        ac_val1[8 + i] = block[s->dsp.idct_permutation[i   ]];

}

/**
 * check if the next stuff is a resync marker or the end.
 * @return 0 if not
 */
static inline int mpeg4_is_resync(MpegEncContext *s){
    int bits_count= get_bits_count(&s->gb);
    int v= show_bits(&s->gb, 16);

    if(s->workaround_bugs&FF_BUG_NO_PADDING && !s->resync_marker){
        return 0;
    }

    while(v<=0xFF){
        if(s->pict_type==AV_PICTURE_TYPE_B || (v>>(8-s->pict_type)!=1) || s->partitioned_frame)
            break;
        skip_bits(&s->gb, 8+s->pict_type);
        bits_count+= 8+s->pict_type;
        v= show_bits(&s->gb, 16);
    }

    if(bits_count + 8 >= s->gb.size_in_bits){
        v>>=8;
        v|= 0x7F >> (7-(bits_count&7));

        if(v==0x7F)
            return s->mb_num;
    }else{
        if(v == ff_mpeg4_resync_prefix[bits_count&7]){
            int len, mb_num;
            int mb_num_bits= av_log2(s->mb_num - 1) + 1;
            GetBitContext gb= s->gb;

            skip_bits(&s->gb, 1);
            align_get_bits(&s->gb);

            for(len=0; len<32; len++){
                if(get_bits1(&s->gb)) break;
            }

            mb_num= get_bits(&s->gb, mb_num_bits);
            if(!mb_num || mb_num > s->mb_num || get_bits_count(&s->gb)+6 > s->gb.size_in_bits)
                mb_num= -1;

            s->gb= gb;

            if(len>=ff_mpeg4_get_video_packet_prefix_length(s))
                return mb_num;
        }
    }
    return 0;
}

static int mpeg4_decode_sprite_trajectory(MpegEncContext *s, GetBitContext *gb)
{
    int i;
    int a= 2<<s->sprite_warping_accuracy;
    int rho= 3-s->sprite_warping_accuracy;
    int r=16/a;
    const int vop_ref[4][2]= {{0,0}, {s->width,0}, {0, s->height}, {s->width, s->height}}; // only true for rectangle shapes
    int d[4][2]={{0,0}, {0,0}, {0,0}, {0,0}};
    int sprite_ref[4][2];
    int virtual_ref[2][2];
    int w2, h2, w3, h3;
    int alpha=0, beta=0;
    int w= s->width;
    int h= s->height;
    int min_ab;

    if (w <= 0 || h <= 0)
        return AVERROR_INVALIDDATA;

    for(i=0; i<s->num_sprite_warping_points; i++){
        int length;
        int x=0, y=0;

        length= get_vlc2(gb, sprite_trajectory.table, SPRITE_TRAJ_VLC_BITS, 3);
        if(length){
            x= get_xbits(gb, length);
        }
        if(!(s->divx_version==500 && s->divx_build==413)) skip_bits1(gb); /* marker bit */

        length= get_vlc2(gb, sprite_trajectory.table, SPRITE_TRAJ_VLC_BITS, 3);
        if(length){
            y=get_xbits(gb, length);
        }
        skip_bits1(gb); /* marker bit */
        s->sprite_traj[i][0]= d[i][0]= x;
        s->sprite_traj[i][1]= d[i][1]= y;
    }
    for(; i<4; i++)
        s->sprite_traj[i][0]= s->sprite_traj[i][1]= 0;

    while((1<<alpha)<w) alpha++;
    while((1<<beta )<h) beta++; // there seems to be a typo in the mpeg4 std for the definition of w' and h'
    w2= 1<<alpha;
    h2= 1<<beta;

// Note, the 4th point isn't used for GMC
    if(s->divx_version==500 && s->divx_build==413){
        sprite_ref[0][0]= a*vop_ref[0][0] + d[0][0];
        sprite_ref[0][1]= a*vop_ref[0][1] + d[0][1];
        sprite_ref[1][0]= a*vop_ref[1][0] + d[0][0] + d[1][0];
        sprite_ref[1][1]= a*vop_ref[1][1] + d[0][1] + d[1][1];
        sprite_ref[2][0]= a*vop_ref[2][0] + d[0][0] + d[2][0];
        sprite_ref[2][1]= a*vop_ref[2][1] + d[0][1] + d[2][1];
    } else {
        sprite_ref[0][0]= (a>>1)*(2*vop_ref[0][0] + d[0][0]);
        sprite_ref[0][1]= (a>>1)*(2*vop_ref[0][1] + d[0][1]);
        sprite_ref[1][0]= (a>>1)*(2*vop_ref[1][0] + d[0][0] + d[1][0]);
        sprite_ref[1][1]= (a>>1)*(2*vop_ref[1][1] + d[0][1] + d[1][1]);
        sprite_ref[2][0]= (a>>1)*(2*vop_ref[2][0] + d[0][0] + d[2][0]);
        sprite_ref[2][1]= (a>>1)*(2*vop_ref[2][1] + d[0][1] + d[2][1]);
    }
/*    sprite_ref[3][0]= (a>>1)*(2*vop_ref[3][0] + d[0][0] + d[1][0] + d[2][0] + d[3][0]);
    sprite_ref[3][1]= (a>>1)*(2*vop_ref[3][1] + d[0][1] + d[1][1] + d[2][1] + d[3][1]); */

// this is mostly identical to the mpeg4 std (and is totally unreadable because of that ...)
// perhaps it should be reordered to be more readable ...
// the idea behind this virtual_ref mess is to be able to use shifts later per pixel instead of divides
// so the distance between points is converted from w&h based to w2&h2 based which are of the 2^x form
    virtual_ref[0][0]= 16*(vop_ref[0][0] + w2)
        + ROUNDED_DIV(((w - w2)*(r*sprite_ref[0][0] - 16*vop_ref[0][0]) + w2*(r*sprite_ref[1][0] - 16*vop_ref[1][0])),w);
    virtual_ref[0][1]= 16*vop_ref[0][1]
        + ROUNDED_DIV(((w - w2)*(r*sprite_ref[0][1] - 16*vop_ref[0][1]) + w2*(r*sprite_ref[1][1] - 16*vop_ref[1][1])),w);
    virtual_ref[1][0]= 16*vop_ref[0][0]
        + ROUNDED_DIV(((h - h2)*(r*sprite_ref[0][0] - 16*vop_ref[0][0]) + h2*(r*sprite_ref[2][0] - 16*vop_ref[2][0])),h);
    virtual_ref[1][1]= 16*(vop_ref[0][1] + h2)
        + ROUNDED_DIV(((h - h2)*(r*sprite_ref[0][1] - 16*vop_ref[0][1]) + h2*(r*sprite_ref[2][1] - 16*vop_ref[2][1])),h);

    switch(s->num_sprite_warping_points)
    {
        case 0:
            s->sprite_offset[0][0]= 0;
            s->sprite_offset[0][1]= 0;
            s->sprite_offset[1][0]= 0;
            s->sprite_offset[1][1]= 0;
            s->sprite_delta[0][0]= a;
            s->sprite_delta[0][1]= 0;
            s->sprite_delta[1][0]= 0;
            s->sprite_delta[1][1]= a;
            s->sprite_shift[0]= 0;
            s->sprite_shift[1]= 0;
            break;
        case 1: //GMC only
            s->sprite_offset[0][0]= sprite_ref[0][0] - a*vop_ref[0][0];
            s->sprite_offset[0][1]= sprite_ref[0][1] - a*vop_ref[0][1];
            s->sprite_offset[1][0]= ((sprite_ref[0][0]>>1)|(sprite_ref[0][0]&1)) - a*(vop_ref[0][0]/2);
            s->sprite_offset[1][1]= ((sprite_ref[0][1]>>1)|(sprite_ref[0][1]&1)) - a*(vop_ref[0][1]/2);
            s->sprite_delta[0][0]= a;
            s->sprite_delta[0][1]= 0;
            s->sprite_delta[1][0]= 0;
            s->sprite_delta[1][1]= a;
            s->sprite_shift[0]= 0;
            s->sprite_shift[1]= 0;
            break;
        case 2:
            s->sprite_offset[0][0]= (sprite_ref[0][0]<<(alpha+rho))
                                                  + (-r*sprite_ref[0][0] + virtual_ref[0][0])*(-vop_ref[0][0])
                                                  + ( r*sprite_ref[0][1] - virtual_ref[0][1])*(-vop_ref[0][1])
                                                  + (1<<(alpha+rho-1));
            s->sprite_offset[0][1]= (sprite_ref[0][1]<<(alpha+rho))
                                                  + (-r*sprite_ref[0][1] + virtual_ref[0][1])*(-vop_ref[0][0])
                                                  + (-r*sprite_ref[0][0] + virtual_ref[0][0])*(-vop_ref[0][1])
                                                  + (1<<(alpha+rho-1));
            s->sprite_offset[1][0]= ( (-r*sprite_ref[0][0] + virtual_ref[0][0])*(-2*vop_ref[0][0] + 1)
                                     +( r*sprite_ref[0][1] - virtual_ref[0][1])*(-2*vop_ref[0][1] + 1)
                                     +2*w2*r*sprite_ref[0][0]
                                     - 16*w2
                                     + (1<<(alpha+rho+1)));
            s->sprite_offset[1][1]= ( (-r*sprite_ref[0][1] + virtual_ref[0][1])*(-2*vop_ref[0][0] + 1)
                                     +(-r*sprite_ref[0][0] + virtual_ref[0][0])*(-2*vop_ref[0][1] + 1)
                                     +2*w2*r*sprite_ref[0][1]
                                     - 16*w2
                                     + (1<<(alpha+rho+1)));
            s->sprite_delta[0][0]=   (-r*sprite_ref[0][0] + virtual_ref[0][0]);
            s->sprite_delta[0][1]=   (+r*sprite_ref[0][1] - virtual_ref[0][1]);
            s->sprite_delta[1][0]=   (-r*sprite_ref[0][1] + virtual_ref[0][1]);
            s->sprite_delta[1][1]=   (-r*sprite_ref[0][0] + virtual_ref[0][0]);

            s->sprite_shift[0]= alpha+rho;
            s->sprite_shift[1]= alpha+rho+2;
            break;
        case 3:
            min_ab= FFMIN(alpha, beta);
            w3= w2>>min_ab;
            h3= h2>>min_ab;
            s->sprite_offset[0][0]=  (sprite_ref[0][0]<<(alpha+beta+rho-min_ab))
                                   + (-r*sprite_ref[0][0] + virtual_ref[0][0])*h3*(-vop_ref[0][0])
                                   + (-r*sprite_ref[0][0] + virtual_ref[1][0])*w3*(-vop_ref[0][1])
                                   + (1<<(alpha+beta+rho-min_ab-1));
            s->sprite_offset[0][1]=  (sprite_ref[0][1]<<(alpha+beta+rho-min_ab))
                                   + (-r*sprite_ref[0][1] + virtual_ref[0][1])*h3*(-vop_ref[0][0])
                                   + (-r*sprite_ref[0][1] + virtual_ref[1][1])*w3*(-vop_ref[0][1])
                                   + (1<<(alpha+beta+rho-min_ab-1));
            s->sprite_offset[1][0]=  (-r*sprite_ref[0][0] + virtual_ref[0][0])*h3*(-2*vop_ref[0][0] + 1)
                                   + (-r*sprite_ref[0][0] + virtual_ref[1][0])*w3*(-2*vop_ref[0][1] + 1)
                                   + 2*w2*h3*r*sprite_ref[0][0]
                                   - 16*w2*h3
                                   + (1<<(alpha+beta+rho-min_ab+1));
            s->sprite_offset[1][1]=  (-r*sprite_ref[0][1] + virtual_ref[0][1])*h3*(-2*vop_ref[0][0] + 1)
                                   + (-r*sprite_ref[0][1] + virtual_ref[1][1])*w3*(-2*vop_ref[0][1] + 1)
                                   + 2*w2*h3*r*sprite_ref[0][1]
                                   - 16*w2*h3
                                   + (1<<(alpha+beta+rho-min_ab+1));
            s->sprite_delta[0][0]=   (-r*sprite_ref[0][0] + virtual_ref[0][0])*h3;
            s->sprite_delta[0][1]=   (-r*sprite_ref[0][0] + virtual_ref[1][0])*w3;
            s->sprite_delta[1][0]=   (-r*sprite_ref[0][1] + virtual_ref[0][1])*h3;
            s->sprite_delta[1][1]=   (-r*sprite_ref[0][1] + virtual_ref[1][1])*w3;

            s->sprite_shift[0]= alpha + beta + rho - min_ab;
            s->sprite_shift[1]= alpha + beta + rho - min_ab + 2;
            break;
    }
    /* try to simplify the situation */
    if(   s->sprite_delta[0][0] == a<<s->sprite_shift[0]
       && s->sprite_delta[0][1] == 0
       && s->sprite_delta[1][0] == 0
       && s->sprite_delta[1][1] == a<<s->sprite_shift[0])
    {
        s->sprite_offset[0][0]>>=s->sprite_shift[0];
        s->sprite_offset[0][1]>>=s->sprite_shift[0];
        s->sprite_offset[1][0]>>=s->sprite_shift[1];
        s->sprite_offset[1][1]>>=s->sprite_shift[1];
        s->sprite_delta[0][0]= a;
        s->sprite_delta[0][1]= 0;
        s->sprite_delta[1][0]= 0;
        s->sprite_delta[1][1]= a;
        s->sprite_shift[0]= 0;
        s->sprite_shift[1]= 0;
        s->real_sprite_warping_points=1;
    }
    else{
        int shift_y= 16 - s->sprite_shift[0];
        int shift_c= 16 - s->sprite_shift[1];
        for(i=0; i<2; i++){
            s->sprite_offset[0][i]<<= shift_y;
            s->sprite_offset[1][i]<<= shift_c;
            s->sprite_delta[0][i]<<= shift_y;
            s->sprite_delta[1][i]<<= shift_y;
            s->sprite_shift[i]= 16;
        }
        s->real_sprite_warping_points= s->num_sprite_warping_points;
    }
    return 0;
}

/**
 * Decode the next video packet.
 * @return <0 if something went wrong
 */
int ff_mpeg4_decode_video_packet_header(MpegEncContext *s)
{
    int mb_num_bits= av_log2(s->mb_num - 1) + 1;
    int header_extension=0, mb_num, len;

    /* is there enough space left for a video packet + header */
    if( get_bits_count(&s->gb) > s->gb.size_in_bits-20) return -1;

    for(len=0; len<32; len++){
        if(get_bits1(&s->gb)) break;
    }

    if(len!=ff_mpeg4_get_video_packet_prefix_length(s)){
        av_log(s->avctx, AV_LOG_ERROR, "marker does not match f_code\n");
        return -1;
    }

    if(s->shape != RECT_SHAPE){
        header_extension= get_bits1(&s->gb);
        //FIXME more stuff here
    }

    mb_num= get_bits(&s->gb, mb_num_bits);
    if(mb_num>=s->mb_num){
        av_log(s->avctx, AV_LOG_ERROR, "illegal mb_num in video packet (%d %d) \n", mb_num, s->mb_num);
        return -1;
    }

    s->mb_x= mb_num % s->mb_width;
    s->mb_y= mb_num / s->mb_width;

    if(s->shape != BIN_ONLY_SHAPE){
        int qscale= get_bits(&s->gb, s->quant_precision);
        if(qscale)
            s->chroma_qscale=s->qscale= qscale;
    }

    if(s->shape == RECT_SHAPE){
        header_extension= get_bits1(&s->gb);
    }
    if(header_extension){
        int time_incr=0;

        while (get_bits1(&s->gb) != 0)
            time_incr++;

        check_marker(&s->gb, "before time_increment in video packed header");
        skip_bits(&s->gb, s->time_increment_bits); /* time_increment */
        check_marker(&s->gb, "before vop_coding_type in video packed header");

        skip_bits(&s->gb, 2); /* vop coding type */
        //FIXME not rect stuff here

        if(s->shape != BIN_ONLY_SHAPE){
            skip_bits(&s->gb, 3); /* intra dc vlc threshold */
//FIXME don't just ignore everything
            if(s->pict_type == AV_PICTURE_TYPE_S && s->vol_sprite_usage==GMC_SPRITE){
                if (mpeg4_decode_sprite_trajectory(s, &s->gb) < 0)
                    return AVERROR_INVALIDDATA;
                av_log(s->avctx, AV_LOG_ERROR, "untested\n");
            }

            //FIXME reduced res stuff here

            if (s->pict_type != AV_PICTURE_TYPE_I) {
                int f_code = get_bits(&s->gb, 3);       /* fcode_for */
                if(f_code==0){
                    av_log(s->avctx, AV_LOG_ERROR, "Error, video packet header damaged (f_code=0)\n");
                }
            }
            if (s->pict_type == AV_PICTURE_TYPE_B) {
                int b_code = get_bits(&s->gb, 3);
                if(b_code==0){
                    av_log(s->avctx, AV_LOG_ERROR, "Error, video packet header damaged (b_code=0)\n");
                }
            }
        }
    }
    //FIXME new-pred stuff

    return 0;
}

/**
 * Get the average motion vector for a GMC MB.
 * @param n either 0 for the x component or 1 for y
 * @return the average MV for a GMC MB
 */
static inline int get_amv(MpegEncContext *s, int n){
    int x, y, mb_v, sum, dx, dy, shift;
    int len = 1 << (s->f_code + 4);
    const int a= s->sprite_warping_accuracy;

    if(s->workaround_bugs & FF_BUG_AMV)
        len >>= s->quarter_sample;

    if(s->real_sprite_warping_points==1){
        if(s->divx_version==500 && s->divx_build==413)
            sum= s->sprite_offset[0][n] / (1<<(a - s->quarter_sample));
        else
            sum= RSHIFT(s->sprite_offset[0][n]<<s->quarter_sample, a);
    }else{
        dx= s->sprite_delta[n][0];
        dy= s->sprite_delta[n][1];
        shift= s->sprite_shift[0];
        if(n) dy -= 1<<(shift + a + 1);
        else  dx -= 1<<(shift + a + 1);
        mb_v= s->sprite_offset[0][n] + dx*s->mb_x*16 + dy*s->mb_y*16;

        sum=0;
        for(y=0; y<16; y++){
            int v;

            v= mb_v + dy*y;
            //XXX FIXME optimize
            for(x=0; x<16; x++){
                sum+= v>>shift;
                v+= dx;
            }
        }
        sum= RSHIFT(sum, a+8-s->quarter_sample);
    }

    if      (sum < -len) sum= -len;
    else if (sum >= len) sum= len-1;

    return sum;
}

/**
 * Decode the dc value.
 * @param n block index (0-3 are luma, 4-5 are chroma)
 * @param dir_ptr the prediction direction will be stored here
 * @return the quantized dc
 */
static inline int mpeg4_decode_dc(MpegEncContext * s, int n, int *dir_ptr)
{
    int level, code;

    if (n < 4)
        code = get_vlc2(&s->gb, dc_lum.table, DC_VLC_BITS, 1);
    else
        code = get_vlc2(&s->gb, dc_chrom.table, DC_VLC_BITS, 1);
    if (code < 0 || code > 9 /* && s->nbit<9 */){
        av_log(s->avctx, AV_LOG_ERROR, "illegal dc vlc\n");
        return -1;
    }
    if (code == 0) {
        level = 0;
    } else {
        if(IS_3IV1){
            if(code==1)
                level= 2*get_bits1(&s->gb)-1;
            else{
                if(get_bits1(&s->gb))
                    level = get_bits(&s->gb, code-1) + (1<<(code-1));
                else
                    level = -get_bits(&s->gb, code-1) - (1<<(code-1));
            }
        }else{
            level = get_xbits(&s->gb, code);
        }

        if (code > 8){
            if(get_bits1(&s->gb)==0){ /* marker */
                if(s->err_recognition&(AV_EF_BITSTREAM|AV_EF_COMPLIANT)){
                    av_log(s->avctx, AV_LOG_ERROR, "dc marker bit missing\n");
                    return -1;
                }
            }
        }
    }

    return ff_mpeg4_pred_dc(s, n, level, dir_ptr, 0);
}

/**
 * Decode first partition.
 * @return number of MBs decoded or <0 if an error occurred
 */
static int mpeg4_decode_partition_a(MpegEncContext *s){
    int mb_num;
    static const int8_t quant_tab[4] = { -1, -2, 1, 2 };

    /* decode first partition */
    mb_num=0;
    s->first_slice_line=1;
    for(; s->mb_y<s->mb_height; s->mb_y++){
        ff_init_block_index(s);
        for(; s->mb_x<s->mb_width; s->mb_x++){
            const int xy= s->mb_x + s->mb_y*s->mb_stride;
            int cbpc;
            int dir=0;

            mb_num++;
            ff_update_block_index(s);
            if(s->mb_x == s->resync_mb_x && s->mb_y == s->resync_mb_y+1)
                s->first_slice_line=0;

            if(s->pict_type==AV_PICTURE_TYPE_I){
                int i;

                do{
                    if(show_bits_long(&s->gb, 19)==DC_MARKER){
                        return mb_num-1;
                    }

                    cbpc = get_vlc2(&s->gb, ff_h263_intra_MCBPC_vlc.table, INTRA_MCBPC_VLC_BITS, 2);
                    if (cbpc < 0){
                        av_log(s->avctx, AV_LOG_ERROR, "cbpc corrupted at %d %d\n", s->mb_x, s->mb_y);
                        return -1;
                    }
                }while(cbpc == 8);

                s->cbp_table[xy]= cbpc & 3;
                s->current_picture.f.mb_type[xy] = MB_TYPE_INTRA;
                s->mb_intra = 1;

                if(cbpc & 4) {
                    ff_set_qscale(s, s->qscale + quant_tab[get_bits(&s->gb, 2)]);
                }
                s->current_picture.f.qscale_table[xy]= s->qscale;

                s->mbintra_table[xy]= 1;
                for(i=0; i<6; i++){
                    int dc_pred_dir;
                    int dc= mpeg4_decode_dc(s, i, &dc_pred_dir);
                    if(dc < 0){
                        av_log(s->avctx, AV_LOG_ERROR, "DC corrupted at %d %d\n", s->mb_x, s->mb_y);
                        return -1;
                    }
                    dir<<=1;
                    if(dc_pred_dir) dir|=1;
                }
                s->pred_dir_table[xy]= dir;
            }else{ /* P/S_TYPE */
                int mx, my, pred_x, pred_y, bits;
                int16_t * const mot_val = s->current_picture.f.motion_val[0][s->block_index[0]];
                const int stride= s->b8_stride*2;

try_again:
                bits= show_bits(&s->gb, 17);
                if(bits==MOTION_MARKER){
                    return mb_num-1;
                }
                skip_bits1(&s->gb);
                if(bits&0x10000){
                    /* skip mb */
                    if(s->pict_type==AV_PICTURE_TYPE_S && s->vol_sprite_usage==GMC_SPRITE){
                        s->current_picture.f.mb_type[xy] = MB_TYPE_SKIP | MB_TYPE_16x16 | MB_TYPE_GMC | MB_TYPE_L0;
                        mx= get_amv(s, 0);
                        my= get_amv(s, 1);
                    }else{
                        s->current_picture.f.mb_type[xy] = MB_TYPE_SKIP | MB_TYPE_16x16 | MB_TYPE_L0;
                        mx=my=0;
                    }
                    mot_val[0       ]= mot_val[2       ]=
                    mot_val[0+stride]= mot_val[2+stride]= mx;
                    mot_val[1       ]= mot_val[3       ]=
                    mot_val[1+stride]= mot_val[3+stride]= my;

                    if(s->mbintra_table[xy])
                        ff_clean_intra_table_entries(s);
                    continue;
                }

                cbpc = get_vlc2(&s->gb, ff_h263_inter_MCBPC_vlc.table, INTER_MCBPC_VLC_BITS, 2);
                if (cbpc < 0){
                    av_log(s->avctx, AV_LOG_ERROR, "cbpc corrupted at %d %d\n", s->mb_x, s->mb_y);
                    return -1;
                }
                if(cbpc == 20)
                    goto try_again;

                s->cbp_table[xy]= cbpc&(8+3); //8 is dquant

                s->mb_intra = ((cbpc & 4) != 0);

                if(s->mb_intra){
                    s->current_picture.f.mb_type[xy] = MB_TYPE_INTRA;
                    s->mbintra_table[xy]= 1;
                    mot_val[0       ]= mot_val[2       ]=
                    mot_val[0+stride]= mot_val[2+stride]= 0;
                    mot_val[1       ]= mot_val[3       ]=
                    mot_val[1+stride]= mot_val[3+stride]= 0;
                }else{
                    if(s->mbintra_table[xy])
                        ff_clean_intra_table_entries(s);

                    if(s->pict_type==AV_PICTURE_TYPE_S && s->vol_sprite_usage==GMC_SPRITE && (cbpc & 16) == 0)
                        s->mcsel= get_bits1(&s->gb);
                    else s->mcsel= 0;

                    if ((cbpc & 16) == 0) {
                        /* 16x16 motion prediction */

                        ff_h263_pred_motion(s, 0, 0, &pred_x, &pred_y);
                        if(!s->mcsel){
                            mx = ff_h263_decode_motion(s, pred_x, s->f_code);
                            if (mx >= 0xffff)
                                return -1;

                            my = ff_h263_decode_motion(s, pred_y, s->f_code);
                            if (my >= 0xffff)
                                return -1;
                            s->current_picture.f.mb_type[xy] = MB_TYPE_16x16 | MB_TYPE_L0;
                        } else {
                            mx = get_amv(s, 0);
                            my = get_amv(s, 1);
                            s->current_picture.f.mb_type[xy] = MB_TYPE_16x16 | MB_TYPE_GMC | MB_TYPE_L0;
                        }

                        mot_val[0       ]= mot_val[2       ] =
                        mot_val[0+stride]= mot_val[2+stride]= mx;
                        mot_val[1       ]= mot_val[3       ]=
                        mot_val[1+stride]= mot_val[3+stride]= my;
                    } else {
                        int i;
                        s->current_picture.f.mb_type[xy] = MB_TYPE_8x8 | MB_TYPE_L0;
                        for(i=0;i<4;i++) {
                            int16_t *mot_val= ff_h263_pred_motion(s, i, 0, &pred_x, &pred_y);
                            mx = ff_h263_decode_motion(s, pred_x, s->f_code);
                            if (mx >= 0xffff)
                                return -1;

                            my = ff_h263_decode_motion(s, pred_y, s->f_code);
                            if (my >= 0xffff)
                                return -1;
                            mot_val[0] = mx;
                            mot_val[1] = my;
                        }
                    }
                }
            }
        }
        s->mb_x= 0;
    }

    return mb_num;
}

/**
 * decode second partition.
 * @return <0 if an error occurred
 */
static int mpeg4_decode_partition_b(MpegEncContext *s, int mb_count){
    int mb_num=0;
    static const int8_t quant_tab[4] = { -1, -2, 1, 2 };

    s->mb_x= s->resync_mb_x;
    s->first_slice_line=1;
    for(s->mb_y= s->resync_mb_y; mb_num < mb_count; s->mb_y++){
        ff_init_block_index(s);
        for(; mb_num < mb_count && s->mb_x<s->mb_width; s->mb_x++){
            const int xy= s->mb_x + s->mb_y*s->mb_stride;

            mb_num++;
            ff_update_block_index(s);
            if(s->mb_x == s->resync_mb_x && s->mb_y == s->resync_mb_y+1)
                s->first_slice_line=0;

            if(s->pict_type==AV_PICTURE_TYPE_I){
                int ac_pred= get_bits1(&s->gb);
                int cbpy = get_vlc2(&s->gb, ff_h263_cbpy_vlc.table, CBPY_VLC_BITS, 1);
                if(cbpy<0){
                    av_log(s->avctx, AV_LOG_ERROR, "cbpy corrupted at %d %d\n", s->mb_x, s->mb_y);
                    return -1;
                }

                s->cbp_table[xy]|= cbpy<<2;
                s->current_picture.f.mb_type[xy] |= ac_pred*MB_TYPE_ACPRED;
            }else{ /* P || S_TYPE */
                if (IS_INTRA(s->current_picture.f.mb_type[xy])) {
                    int dir=0,i;
                    int ac_pred = get_bits1(&s->gb);
                    int cbpy = get_vlc2(&s->gb, ff_h263_cbpy_vlc.table, CBPY_VLC_BITS, 1);

                    if(cbpy<0){
                        av_log(s->avctx, AV_LOG_ERROR, "I cbpy corrupted at %d %d\n", s->mb_x, s->mb_y);
                        return -1;
                    }

                    if(s->cbp_table[xy] & 8) {
                        ff_set_qscale(s, s->qscale + quant_tab[get_bits(&s->gb, 2)]);
                    }
                    s->current_picture.f.qscale_table[xy] = s->qscale;

                    for(i=0; i<6; i++){
                        int dc_pred_dir;
                        int dc= mpeg4_decode_dc(s, i, &dc_pred_dir);
                        if(dc < 0){
                            av_log(s->avctx, AV_LOG_ERROR, "DC corrupted at %d %d\n", s->mb_x, s->mb_y);
                            return -1;
                        }
                        dir<<=1;
                        if(dc_pred_dir) dir|=1;
                    }
                    s->cbp_table[xy]&= 3; //remove dquant
                    s->cbp_table[xy]|= cbpy<<2;
                    s->current_picture.f.mb_type[xy] |= ac_pred*MB_TYPE_ACPRED;
                    s->pred_dir_table[xy]= dir;
                } else if (IS_SKIP(s->current_picture.f.mb_type[xy])) {
                    s->current_picture.f.qscale_table[xy] = s->qscale;
                    s->cbp_table[xy]= 0;
                }else{
                    int cbpy = get_vlc2(&s->gb, ff_h263_cbpy_vlc.table, CBPY_VLC_BITS, 1);

                    if(cbpy<0){
                        av_log(s->avctx, AV_LOG_ERROR, "P cbpy corrupted at %d %d\n", s->mb_x, s->mb_y);
                        return -1;
                    }

                    if(s->cbp_table[xy] & 8) {
                        ff_set_qscale(s, s->qscale + quant_tab[get_bits(&s->gb, 2)]);
                    }
                    s->current_picture.f.qscale_table[xy] = s->qscale;

                    s->cbp_table[xy]&= 3; //remove dquant
                    s->cbp_table[xy]|= (cbpy^0xf)<<2;
                }
            }
        }
        if(mb_num >= mb_count) return 0;
        s->mb_x= 0;
    }
    return 0;
}

/**
 * Decode the first and second partition.
 * @return <0 if error (and sets error type in the error_status_table)
 */
int ff_mpeg4_decode_partitions(MpegEncContext *s)
{
    int mb_num;
    const int part_a_error= s->pict_type==AV_PICTURE_TYPE_I ? (ER_DC_ERROR|ER_MV_ERROR) : ER_MV_ERROR;
    const int part_a_end  = s->pict_type==AV_PICTURE_TYPE_I ? (ER_DC_END  |ER_MV_END)   : ER_MV_END;

    mb_num= mpeg4_decode_partition_a(s);
    if(mb_num<0){
        ff_er_add_slice(s, s->resync_mb_x, s->resync_mb_y, s->mb_x, s->mb_y, part_a_error);
        return -1;
    }

    if(s->resync_mb_x + s->resync_mb_y*s->mb_width + mb_num > s->mb_num){
        av_log(s->avctx, AV_LOG_ERROR, "slice below monitor ...\n");
        ff_er_add_slice(s, s->resync_mb_x, s->resync_mb_y, s->mb_x, s->mb_y, part_a_error);
        return -1;
    }

    s->mb_num_left= mb_num;

    if(s->pict_type==AV_PICTURE_TYPE_I){
        while(show_bits(&s->gb, 9) == 1)
            skip_bits(&s->gb, 9);
        if(get_bits_long(&s->gb, 19)!=DC_MARKER){
            av_log(s->avctx, AV_LOG_ERROR, "marker missing after first I partition at %d %d\n", s->mb_x, s->mb_y);
            return -1;
        }
    }else{
        while(show_bits(&s->gb, 10) == 1)
            skip_bits(&s->gb, 10);
        if(get_bits(&s->gb, 17)!=MOTION_MARKER){
            av_log(s->avctx, AV_LOG_ERROR, "marker missing after first P partition at %d %d\n", s->mb_x, s->mb_y);
            return -1;
        }
    }
    ff_er_add_slice(s, s->resync_mb_x, s->resync_mb_y, s->mb_x-1, s->mb_y, part_a_end);

    if( mpeg4_decode_partition_b(s, mb_num) < 0){
        if(s->pict_type==AV_PICTURE_TYPE_P)
            ff_er_add_slice(s, s->resync_mb_x, s->resync_mb_y, s->mb_x, s->mb_y, ER_DC_ERROR);
        return -1;
    }else{
        if(s->pict_type==AV_PICTURE_TYPE_P)
            ff_er_add_slice(s, s->resync_mb_x, s->resync_mb_y, s->mb_x-1, s->mb_y, ER_DC_END);
    }

    return 0;
}

/**
 * Decode a block.
 * @return <0 if an error occurred
 */
static inline int mpeg4_decode_block(MpegEncContext * s, DCTELEM * block,
                              int n, int coded, int intra, int rvlc)
{
    int level, i, last, run;
    int av_uninit(dc_pred_dir);
    RLTable * rl;
    RL_VLC_ELEM * rl_vlc;
    const uint8_t * scan_table;
    int qmul, qadd;

    //Note intra & rvlc should be optimized away if this is inlined

    if(intra) {
      if(s->use_intra_dc_vlc){
        /* DC coef */
        if(s->partitioned_frame){
            level = s->dc_val[0][ s->block_index[n] ];
            if(n<4) level= FASTDIV((level + (s->y_dc_scale>>1)), s->y_dc_scale);
            else    level= FASTDIV((level + (s->c_dc_scale>>1)), s->c_dc_scale);
            dc_pred_dir= (s->pred_dir_table[s->mb_x + s->mb_y*s->mb_stride]<<n)&32;
        }else{
            level = mpeg4_decode_dc(s, n, &dc_pred_dir);
            if (level < 0)
                return -1;
        }
        block[0] = level;
        i = 0;
      }else{
            i = -1;
            ff_mpeg4_pred_dc(s, n, 0, &dc_pred_dir, 0);
      }
      if (!coded)
          goto not_coded;

      if(rvlc){
          rl = &ff_rvlc_rl_intra;
          rl_vlc = ff_rvlc_rl_intra.rl_vlc[0];
      }else{
          rl = &ff_mpeg4_rl_intra;
          rl_vlc = ff_mpeg4_rl_intra.rl_vlc[0];
      }
      if (s->ac_pred) {
          if (dc_pred_dir == 0)
              scan_table = s->intra_v_scantable.permutated; /* left */
          else
              scan_table = s->intra_h_scantable.permutated; /* top */
      } else {
            scan_table = s->intra_scantable.permutated;
      }
      qmul=1;
      qadd=0;
    } else {
        i = -1;
        if (!coded) {
            s->block_last_index[n] = i;
            return 0;
        }
        if(rvlc) rl = &ff_rvlc_rl_inter;
        else     rl = &ff_h263_rl_inter;

        scan_table = s->intra_scantable.permutated;

        if(s->mpeg_quant){
            qmul=1;
            qadd=0;
            if(rvlc){
                rl_vlc = ff_rvlc_rl_inter.rl_vlc[0];
            }else{
                rl_vlc = ff_h263_rl_inter.rl_vlc[0];
            }
        }else{
            qmul = s->qscale << 1;
            qadd = (s->qscale - 1) | 1;
            if(rvlc){
                rl_vlc = ff_rvlc_rl_inter.rl_vlc[s->qscale];
            }else{
                rl_vlc = ff_h263_rl_inter.rl_vlc[s->qscale];
            }
        }
    }
  {
    OPEN_READER(re, &s->gb);
    for(;;) {
        UPDATE_CACHE(re, &s->gb);
        GET_RL_VLC(level, run, re, &s->gb, rl_vlc, TEX_VLC_BITS, 2, 0);
        if (level==0) {
          /* escape */
          if(rvlc){
                if(SHOW_UBITS(re, &s->gb, 1)==0){
                    av_log(s->avctx, AV_LOG_ERROR, "1. marker bit missing in rvlc esc\n");
                    return -1;
                }; SKIP_CACHE(re, &s->gb, 1);

                last=  SHOW_UBITS(re, &s->gb, 1); SKIP_CACHE(re, &s->gb, 1);
                run=   SHOW_UBITS(re, &s->gb, 6);
                SKIP_COUNTER(re, &s->gb, 1+1+6);
                UPDATE_CACHE(re, &s->gb);

                if(SHOW_UBITS(re, &s->gb, 1)==0){
                    av_log(s->avctx, AV_LOG_ERROR, "2. marker bit missing in rvlc esc\n");
                    return -1;
                }; SKIP_CACHE(re, &s->gb, 1);

                level= SHOW_UBITS(re, &s->gb, 11); SKIP_CACHE(re, &s->gb, 11);

                if(SHOW_UBITS(re, &s->gb, 5)!=0x10){
                    av_log(s->avctx, AV_LOG_ERROR, "reverse esc missing\n");
                    return -1;
                }; SKIP_CACHE(re, &s->gb, 5);

                level=  level * qmul + qadd;
                level = (level ^ SHOW_SBITS(re, &s->gb, 1)) - SHOW_SBITS(re, &s->gb, 1);
                SKIP_COUNTER(re, &s->gb, 1+11+5+1);

                i+= run + 1;
                if(last) i+=192;
          }else{
            int cache;
            cache= GET_CACHE(re, &s->gb);

            if(IS_3IV1)
                cache ^= 0xC0000000;

            if (cache&0x80000000) {
                if (cache&0x40000000) {
                    /* third escape */
                    SKIP_CACHE(re, &s->gb, 2);
                    last=  SHOW_UBITS(re, &s->gb, 1); SKIP_CACHE(re, &s->gb, 1);
                    run=   SHOW_UBITS(re, &s->gb, 6);
                    SKIP_COUNTER(re, &s->gb, 2+1+6);
                    UPDATE_CACHE(re, &s->gb);

                    if(IS_3IV1){
                        level= SHOW_SBITS(re, &s->gb, 12); LAST_SKIP_BITS(re, &s->gb, 12);
                    }else{
                        if(SHOW_UBITS(re, &s->gb, 1)==0){
                            av_log(s->avctx, AV_LOG_ERROR, "1. marker bit missing in 3. esc\n");
                            return -1;
                        }; SKIP_CACHE(re, &s->gb, 1);

                        level= SHOW_SBITS(re, &s->gb, 12); SKIP_CACHE(re, &s->gb, 12);

                        if(SHOW_UBITS(re, &s->gb, 1)==0){
                            av_log(s->avctx, AV_LOG_ERROR, "2. marker bit missing in 3. esc\n");
                            return -1;
                        }

                        SKIP_COUNTER(re, &s->gb, 1+12+1);
                    }

#if 0
                    if(s->error_recognition >= FF_ER_COMPLIANT){
                        const int abs_level= FFABS(level);
                        if(abs_level<=MAX_LEVEL && run<=MAX_RUN){
                            const int run1= run - rl->max_run[last][abs_level] - 1;
                            if(abs_level <= rl->max_level[last][run]){
                                av_log(s->avctx, AV_LOG_ERROR, "illegal 3. esc, vlc encoding possible\n");
                                return -1;
                            }
                            if(s->error_recognition > FF_ER_COMPLIANT){
                                if(abs_level <= rl->max_level[last][run]*2){
                                    av_log(s->avctx, AV_LOG_ERROR, "illegal 3. esc, esc 1 encoding possible\n");
                                    return -1;
                                }
                                if(run1 >= 0 && abs_level <= rl->max_level[last][run1]){
                                    av_log(s->avctx, AV_LOG_ERROR, "illegal 3. esc, esc 2 encoding possible\n");
                                    return -1;
                                }
                            }
                        }
                    }
#endif
                    if (level>0) level= level * qmul + qadd;
                    else         level= level * qmul - qadd;

                    if((unsigned)(level + 2048) > 4095){
                        if(s->err_recognition & (AV_EF_BITSTREAM|AV_EF_AGGRESSIVE)){
                            if(level > 2560 || level<-2560){
                                av_log(s->avctx, AV_LOG_ERROR, "|level| overflow in 3. esc, qp=%d\n", s->qscale);
                                return -1;
                            }
                        }
                        level= level<0 ? -2048 : 2047;
                    }

                    i+= run + 1;
                    if(last) i+=192;
                } else {
                    /* second escape */
                    SKIP_BITS(re, &s->gb, 2);
                    GET_RL_VLC(level, run, re, &s->gb, rl_vlc, TEX_VLC_BITS, 2, 1);
                    i+= run + rl->max_run[run>>7][level/qmul] +1; //FIXME opt indexing
                    level = (level ^ SHOW_SBITS(re, &s->gb, 1)) - SHOW_SBITS(re, &s->gb, 1);
                    LAST_SKIP_BITS(re, &s->gb, 1);
                }
            } else {
                /* first escape */
                SKIP_BITS(re, &s->gb, 1);
                GET_RL_VLC(level, run, re, &s->gb, rl_vlc, TEX_VLC_BITS, 2, 1);
                i+= run;
                level = level + rl->max_level[run>>7][(run-1)&63] * qmul;//FIXME opt indexing
                level = (level ^ SHOW_SBITS(re, &s->gb, 1)) - SHOW_SBITS(re, &s->gb, 1);
                LAST_SKIP_BITS(re, &s->gb, 1);
            }
          }
        } else {
            i+= run;
            level = (level ^ SHOW_SBITS(re, &s->gb, 1)) - SHOW_SBITS(re, &s->gb, 1);
            LAST_SKIP_BITS(re, &s->gb, 1);
        }
        if (i > 62){
            i-= 192;
            if(i&(~63)){
                av_log(s->avctx, AV_LOG_ERROR, "ac-tex damaged at %d %d\n", s->mb_x, s->mb_y);
                return -1;
            }

            block[scan_table[i]] = level;
            break;
        }

        block[scan_table[i]] = level;
    }
    CLOSE_READER(re, &s->gb);
  }
 not_coded:
    if (intra) {
        if(!s->use_intra_dc_vlc){
            block[0] = ff_mpeg4_pred_dc(s, n, block[0], &dc_pred_dir, 0);

            i -= i>>31; //if(i == -1) i=0;
        }

        ff_mpeg4_pred_ac(s, block, n, dc_pred_dir);
        if (s->ac_pred) {
            i = 63; /* XXX: not optimal */
        }
    }
    s->block_last_index[n] = i;
    return 0;
}

/**
 * decode partition C of one MB.
 * @return <0 if an error occurred
 */
static int mpeg4_decode_partitioned_mb(MpegEncContext *s, DCTELEM block[6][64])
{
    int cbp, mb_type;
    const int xy= s->mb_x + s->mb_y*s->mb_stride;

    mb_type = s->current_picture.f.mb_type[xy];
    cbp = s->cbp_table[xy];

    s->use_intra_dc_vlc= s->qscale < s->intra_dc_threshold;

    if (s->current_picture.f.qscale_table[xy] != s->qscale) {
        ff_set_qscale(s, s->current_picture.f.qscale_table[xy]);
    }

    if (s->pict_type == AV_PICTURE_TYPE_P || s->pict_type==AV_PICTURE_TYPE_S) {
        int i;
        for(i=0; i<4; i++){
            s->mv[0][i][0] = s->current_picture.f.motion_val[0][s->block_index[i]][0];
            s->mv[0][i][1] = s->current_picture.f.motion_val[0][s->block_index[i]][1];
        }
        s->mb_intra = IS_INTRA(mb_type);

        if (IS_SKIP(mb_type)) {
            /* skip mb */
            for(i=0;i<6;i++)
                s->block_last_index[i] = -1;
            s->mv_dir = MV_DIR_FORWARD;
            s->mv_type = MV_TYPE_16X16;
            if(s->pict_type==AV_PICTURE_TYPE_S && s->vol_sprite_usage==GMC_SPRITE){
                s->mcsel=1;
                s->mb_skipped = 0;
            }else{
                s->mcsel=0;
                s->mb_skipped = 1;
            }
        }else if(s->mb_intra){
            s->ac_pred = IS_ACPRED(s->current_picture.f.mb_type[xy]);
        }else if(!s->mb_intra){
//            s->mcsel= 0; //FIXME do we need to init that

            s->mv_dir = MV_DIR_FORWARD;
            if (IS_8X8(mb_type)) {
                s->mv_type = MV_TYPE_8X8;
            } else {
                s->mv_type = MV_TYPE_16X16;
            }
        }
    } else { /* I-Frame */
        s->mb_intra = 1;
        s->ac_pred = IS_ACPRED(s->current_picture.f.mb_type[xy]);
    }

    if (!IS_SKIP(mb_type)) {
        int i;
        s->dsp.clear_blocks(s->block[0]);
        /* decode each block */
        for (i = 0; i < 6; i++) {
            if(mpeg4_decode_block(s, block[i], i, cbp&32, s->mb_intra, s->rvlc) < 0){
                av_log(s->avctx, AV_LOG_ERROR, "texture corrupted at %d %d %d\n", s->mb_x, s->mb_y, s->mb_intra);
                return -1;
            }
            cbp+=cbp;
        }
    }

    /* per-MB end of slice check */

    if(--s->mb_num_left <= 0){
        if(mpeg4_is_resync(s))
            return SLICE_END;
        else
            return SLICE_NOEND;
    }else{
        if(mpeg4_is_resync(s)){
            const int delta= s->mb_x + 1 == s->mb_width ? 2 : 1;
            if(s->cbp_table[xy+delta])
                return SLICE_END;
        }
        return SLICE_OK;
    }
}

static int mpeg4_decode_mb(MpegEncContext *s,
                      DCTELEM block[6][64])
{
    int cbpc, cbpy, i, cbp, pred_x, pred_y, mx, my, dquant;
    int16_t *mot_val;
    static int8_t quant_tab[4] = { -1, -2, 1, 2 };
    const int xy= s->mb_x + s->mb_y * s->mb_stride;

    av_assert2(s->h263_pred);

    if (s->pict_type == AV_PICTURE_TYPE_P || s->pict_type==AV_PICTURE_TYPE_S) {
        do{
            if (get_bits1(&s->gb)) {
                /* skip mb */
                s->mb_intra = 0;
                for(i=0;i<6;i++)
                    s->block_last_index[i] = -1;
                s->mv_dir = MV_DIR_FORWARD;
                s->mv_type = MV_TYPE_16X16;
                if(s->pict_type==AV_PICTURE_TYPE_S && s->vol_sprite_usage==GMC_SPRITE){
                    s->current_picture.f.mb_type[xy] = MB_TYPE_SKIP | MB_TYPE_GMC | MB_TYPE_16x16 | MB_TYPE_L0;
                    s->mcsel=1;
                    s->mv[0][0][0]= get_amv(s, 0);
                    s->mv[0][0][1]= get_amv(s, 1);

                    s->mb_skipped = 0;
                }else{
                    s->current_picture.f.mb_type[xy] = MB_TYPE_SKIP | MB_TYPE_16x16 | MB_TYPE_L0;
                    s->mcsel=0;
                    s->mv[0][0][0] = 0;
                    s->mv[0][0][1] = 0;
                    s->mb_skipped = 1;
                }
                goto end;
            }
            cbpc = get_vlc2(&s->gb, ff_h263_inter_MCBPC_vlc.table, INTER_MCBPC_VLC_BITS, 2);
            if (cbpc < 0){
                av_log(s->avctx, AV_LOG_ERROR, "cbpc damaged at %d %d\n", s->mb_x, s->mb_y);
                return -1;
            }
        }while(cbpc == 20);

        s->dsp.clear_blocks(s->block[0]);
        dquant = cbpc & 8;
        s->mb_intra = ((cbpc & 4) != 0);
        if (s->mb_intra) goto intra;

        if(s->pict_type==AV_PICTURE_TYPE_S && s->vol_sprite_usage==GMC_SPRITE && (cbpc & 16) == 0)
            s->mcsel= get_bits1(&s->gb);
        else s->mcsel= 0;
        cbpy = get_vlc2(&s->gb, ff_h263_cbpy_vlc.table, CBPY_VLC_BITS, 1) ^ 0x0F;

        cbp = (cbpc & 3) | (cbpy << 2);
        if (dquant) {
            ff_set_qscale(s, s->qscale + quant_tab[get_bits(&s->gb, 2)]);
        }
        if((!s->progressive_sequence) && (cbp || (s->workaround_bugs&FF_BUG_XVID_ILACE)))
            s->interlaced_dct= get_bits1(&s->gb);

        s->mv_dir = MV_DIR_FORWARD;
        if ((cbpc & 16) == 0) {
            if(s->mcsel){
                s->current_picture.f.mb_type[xy] = MB_TYPE_GMC | MB_TYPE_16x16 | MB_TYPE_L0;
                /* 16x16 global motion prediction */
                s->mv_type = MV_TYPE_16X16;
                mx= get_amv(s, 0);
                my= get_amv(s, 1);
                s->mv[0][0][0] = mx;
                s->mv[0][0][1] = my;
            }else if((!s->progressive_sequence) && get_bits1(&s->gb)){
                s->current_picture.f.mb_type[xy] = MB_TYPE_16x8 | MB_TYPE_L0 | MB_TYPE_INTERLACED;
                /* 16x8 field motion prediction */
                s->mv_type= MV_TYPE_FIELD;

                s->field_select[0][0]= get_bits1(&s->gb);
                s->field_select[0][1]= get_bits1(&s->gb);

                ff_h263_pred_motion(s, 0, 0, &pred_x, &pred_y);

                for(i=0; i<2; i++){
                    mx = ff_h263_decode_motion(s, pred_x, s->f_code);
                    if (mx >= 0xffff)
                        return -1;

                    my = ff_h263_decode_motion(s, pred_y/2, s->f_code);
                    if (my >= 0xffff)
                        return -1;

                    s->mv[0][i][0] = mx;
                    s->mv[0][i][1] = my;
                }
            }else{
                s->current_picture.f.mb_type[xy] = MB_TYPE_16x16 | MB_TYPE_L0;
                /* 16x16 motion prediction */
                s->mv_type = MV_TYPE_16X16;
                ff_h263_pred_motion(s, 0, 0, &pred_x, &pred_y);
                mx = ff_h263_decode_motion(s, pred_x, s->f_code);

                if (mx >= 0xffff)
                    return -1;

                my = ff_h263_decode_motion(s, pred_y, s->f_code);

                if (my >= 0xffff)
                    return -1;
                s->mv[0][0][0] = mx;
                s->mv[0][0][1] = my;
            }
        } else {
            s->current_picture.f.mb_type[xy] = MB_TYPE_8x8 | MB_TYPE_L0;
            s->mv_type = MV_TYPE_8X8;
            for(i=0;i<4;i++) {
                mot_val = ff_h263_pred_motion(s, i, 0, &pred_x, &pred_y);
                mx = ff_h263_decode_motion(s, pred_x, s->f_code);
                if (mx >= 0xffff)
                    return -1;

                my = ff_h263_decode_motion(s, pred_y, s->f_code);
                if (my >= 0xffff)
                    return -1;
                s->mv[0][i][0] = mx;
                s->mv[0][i][1] = my;
                mot_val[0] = mx;
                mot_val[1] = my;
            }
        }
    } else if(s->pict_type==AV_PICTURE_TYPE_B) {
        int modb1; // first bit of modb
        int modb2; // second bit of modb
        int mb_type;

        s->mb_intra = 0; //B-frames never contain intra blocks
        s->mcsel=0;      //     ...               true gmc blocks

        if(s->mb_x==0){
            for(i=0; i<2; i++){
                s->last_mv[i][0][0]=
                s->last_mv[i][0][1]=
                s->last_mv[i][1][0]=
                s->last_mv[i][1][1]= 0;
            }

            ff_thread_await_progress(&s->next_picture_ptr->f, s->mb_y, 0);
        }

        /* if we skipped it in the future P Frame than skip it now too */
        s->mb_skipped = s->next_picture.f.mbskip_table[s->mb_y * s->mb_stride + s->mb_x]; // Note, skiptab=0 if last was GMC

        if(s->mb_skipped){
                /* skip mb */
            for(i=0;i<6;i++)
                s->block_last_index[i] = -1;

            s->mv_dir = MV_DIR_FORWARD;
            s->mv_type = MV_TYPE_16X16;
            s->mv[0][0][0] = 0;
            s->mv[0][0][1] = 0;
            s->mv[1][0][0] = 0;
            s->mv[1][0][1] = 0;
            s->current_picture.f.mb_type[xy] = MB_TYPE_SKIP | MB_TYPE_16x16 | MB_TYPE_L0;
            goto end;
        }

        modb1= get_bits1(&s->gb);
        if(modb1){
            mb_type= MB_TYPE_DIRECT2 | MB_TYPE_SKIP | MB_TYPE_L0L1; //like MB_TYPE_B_DIRECT but no vectors coded
            cbp=0;
        }else{
            modb2= get_bits1(&s->gb);
            mb_type= get_vlc2(&s->gb, mb_type_b_vlc.table, MB_TYPE_B_VLC_BITS, 1);
            if(mb_type<0){
                av_log(s->avctx, AV_LOG_ERROR, "illegal MB_type\n");
                return -1;
            }
            mb_type= mb_type_b_map[ mb_type ];
            if(modb2) cbp= 0;
            else{
                s->dsp.clear_blocks(s->block[0]);
                cbp= get_bits(&s->gb, 6);
            }

            if ((!IS_DIRECT(mb_type)) && cbp) {
                if(get_bits1(&s->gb)){
                    ff_set_qscale(s, s->qscale + get_bits1(&s->gb)*4 - 2);
                }
            }

            if(!s->progressive_sequence){
                if(cbp)
                    s->interlaced_dct= get_bits1(&s->gb);

                if(!IS_DIRECT(mb_type) && get_bits1(&s->gb)){
                    mb_type |= MB_TYPE_16x8 | MB_TYPE_INTERLACED;
                    mb_type &= ~MB_TYPE_16x16;

                    if(USES_LIST(mb_type, 0)){
                        s->field_select[0][0]= get_bits1(&s->gb);
                        s->field_select[0][1]= get_bits1(&s->gb);
                    }
                    if(USES_LIST(mb_type, 1)){
                        s->field_select[1][0]= get_bits1(&s->gb);
                        s->field_select[1][1]= get_bits1(&s->gb);
                    }
                }
            }

            s->mv_dir = 0;
            if((mb_type & (MB_TYPE_DIRECT2|MB_TYPE_INTERLACED)) == 0){
                s->mv_type= MV_TYPE_16X16;

                if(USES_LIST(mb_type, 0)){
                    s->mv_dir = MV_DIR_FORWARD;

                    mx = ff_h263_decode_motion(s, s->last_mv[0][0][0], s->f_code);
                    my = ff_h263_decode_motion(s, s->last_mv[0][0][1], s->f_code);
                    s->last_mv[0][1][0]= s->last_mv[0][0][0]= s->mv[0][0][0] = mx;
                    s->last_mv[0][1][1]= s->last_mv[0][0][1]= s->mv[0][0][1] = my;
                }

                if(USES_LIST(mb_type, 1)){
                    s->mv_dir |= MV_DIR_BACKWARD;

                    mx = ff_h263_decode_motion(s, s->last_mv[1][0][0], s->b_code);
                    my = ff_h263_decode_motion(s, s->last_mv[1][0][1], s->b_code);
                    s->last_mv[1][1][0]= s->last_mv[1][0][0]= s->mv[1][0][0] = mx;
                    s->last_mv[1][1][1]= s->last_mv[1][0][1]= s->mv[1][0][1] = my;
                }
            }else if(!IS_DIRECT(mb_type)){
                s->mv_type= MV_TYPE_FIELD;

                if(USES_LIST(mb_type, 0)){
                    s->mv_dir = MV_DIR_FORWARD;

                    for(i=0; i<2; i++){
                        mx = ff_h263_decode_motion(s, s->last_mv[0][i][0]  , s->f_code);
                        my = ff_h263_decode_motion(s, s->last_mv[0][i][1]/2, s->f_code);
                        s->last_mv[0][i][0]=  s->mv[0][i][0] = mx;
                        s->last_mv[0][i][1]= (s->mv[0][i][1] = my)*2;
                    }
                }

                if(USES_LIST(mb_type, 1)){
                    s->mv_dir |= MV_DIR_BACKWARD;

                    for(i=0; i<2; i++){
                        mx = ff_h263_decode_motion(s, s->last_mv[1][i][0]  , s->b_code);
                        my = ff_h263_decode_motion(s, s->last_mv[1][i][1]/2, s->b_code);
                        s->last_mv[1][i][0]=  s->mv[1][i][0] = mx;
                        s->last_mv[1][i][1]= (s->mv[1][i][1] = my)*2;
                    }
                }
            }
        }

        if(IS_DIRECT(mb_type)){
            if(IS_SKIP(mb_type))
                mx=my=0;
            else{
                mx = ff_h263_decode_motion(s, 0, 1);
                my = ff_h263_decode_motion(s, 0, 1);
            }

            s->mv_dir = MV_DIR_FORWARD | MV_DIR_BACKWARD | MV_DIRECT;
            mb_type |= ff_mpeg4_set_direct_mv(s, mx, my);
        }
        s->current_picture.f.mb_type[xy] = mb_type;
    } else { /* I-Frame */
        do{
            cbpc = get_vlc2(&s->gb, ff_h263_intra_MCBPC_vlc.table, INTRA_MCBPC_VLC_BITS, 2);
            if (cbpc < 0){
                av_log(s->avctx, AV_LOG_ERROR, "I cbpc damaged at %d %d\n", s->mb_x, s->mb_y);
                return -1;
            }
        }while(cbpc == 8);

        dquant = cbpc & 4;
        s->mb_intra = 1;
intra:
        s->ac_pred = get_bits1(&s->gb);
        if(s->ac_pred)
            s->current_picture.f.mb_type[xy] = MB_TYPE_INTRA | MB_TYPE_ACPRED;
        else
            s->current_picture.f.mb_type[xy] = MB_TYPE_INTRA;

        cbpy = get_vlc2(&s->gb, ff_h263_cbpy_vlc.table, CBPY_VLC_BITS, 1);
        if(cbpy<0){
            av_log(s->avctx, AV_LOG_ERROR, "I cbpy damaged at %d %d\n", s->mb_x, s->mb_y);
            return -1;
        }
        cbp = (cbpc & 3) | (cbpy << 2);

        s->use_intra_dc_vlc= s->qscale < s->intra_dc_threshold;

        if (dquant) {
            ff_set_qscale(s, s->qscale + quant_tab[get_bits(&s->gb, 2)]);
        }

        if(!s->progressive_sequence)
            s->interlaced_dct= get_bits1(&s->gb);

        s->dsp.clear_blocks(s->block[0]);
        /* decode each block */
        for (i = 0; i < 6; i++) {
            if (mpeg4_decode_block(s, block[i], i, cbp&32, 1, 0) < 0)
                return -1;
            cbp+=cbp;
        }
        goto end;
    }

    /* decode each block */
    for (i = 0; i < 6; i++) {
        if (mpeg4_decode_block(s, block[i], i, cbp&32, 0, 0) < 0)
            return -1;
        cbp+=cbp;
    }
end:

        /* per-MB end of slice check */
    if(s->codec_id==AV_CODEC_ID_MPEG4){
        int next= mpeg4_is_resync(s);
        if(next) {
            if        (s->mb_x + s->mb_y*s->mb_width + 1 >  next && (s->avctx->err_recognition & AV_EF_AGGRESSIVE)) {
                return -1;
            } else if (s->mb_x + s->mb_y*s->mb_width + 1 >= next)
                return SLICE_END;

            if(s->pict_type==AV_PICTURE_TYPE_B){
                const int delta= s->mb_x + 1 == s->mb_width ? 2 : 1;
                ff_thread_await_progress(&s->next_picture_ptr->f,
                                        (s->mb_x + delta >= s->mb_width) ? FFMIN(s->mb_y+1, s->mb_height-1) : s->mb_y, 0);
                if (s->next_picture.f.mbskip_table[xy + delta])
                    return SLICE_OK;
            }

            return SLICE_END;
        }
    }

    return SLICE_OK;
}


static int mpeg4_decode_gop_header(MpegEncContext * s, GetBitContext *gb){
    int hours, minutes, seconds;

    if(!show_bits(gb, 23)){
        av_log(s->avctx, AV_LOG_WARNING, "GOP header invalid\n");
        return -1;
    }

    hours= get_bits(gb, 5);
    minutes= get_bits(gb, 6);
    skip_bits1(gb);
    seconds= get_bits(gb, 6);

    s->time_base= seconds + 60*(minutes + 60*hours);

    skip_bits1(gb);
    skip_bits1(gb);

    return 0;
}

static int mpeg4_decode_profile_level(MpegEncContext * s, GetBitContext *gb){

    s->avctx->profile = get_bits(gb, 4);
    s->avctx->level   = get_bits(gb, 4);

    // for Simple profile, level 0
    if (s->avctx->profile == 0 && s->avctx->level == 8) {
        s->avctx->level = 0;
    }

    return 0;
}

static int decode_vol_header(MpegEncContext *s, GetBitContext *gb){
    int width, height, vo_ver_id;

    /* vol header */
    skip_bits(gb, 1); /* random access */
    s->vo_type= get_bits(gb, 8);
    if (get_bits1(gb) != 0) { /* is_ol_id */
        vo_ver_id = get_bits(gb, 4); /* vo_ver_id */
        skip_bits(gb, 3); /* vo_priority */
    } else {
        vo_ver_id = 1;
    }
    s->aspect_ratio_info= get_bits(gb, 4);
    if(s->aspect_ratio_info == FF_ASPECT_EXTENDED){
        s->avctx->sample_aspect_ratio.num= get_bits(gb, 8); // par_width
        s->avctx->sample_aspect_ratio.den= get_bits(gb, 8); // par_height
    }else{
        s->avctx->sample_aspect_ratio= ff_h263_pixel_aspect[s->aspect_ratio_info];
    }

    if ((s->vol_control_parameters=get_bits1(gb))) { /* vol control parameter */
        int chroma_format= get_bits(gb, 2);
        if(chroma_format!=CHROMA_420){
            av_log(s->avctx, AV_LOG_ERROR, "illegal chroma format\n");
        }
        s->low_delay= get_bits1(gb);
        if(get_bits1(gb)){ /* vbv parameters */
            get_bits(gb, 15);   /* first_half_bitrate */
            skip_bits1(gb);     /* marker */
            get_bits(gb, 15);   /* latter_half_bitrate */
            skip_bits1(gb);     /* marker */
            get_bits(gb, 15);   /* first_half_vbv_buffer_size */
            skip_bits1(gb);     /* marker */
            get_bits(gb, 3);    /* latter_half_vbv_buffer_size */
            get_bits(gb, 11);   /* first_half_vbv_occupancy */
            skip_bits1(gb);     /* marker */
            get_bits(gb, 15);   /* latter_half_vbv_occupancy */
            skip_bits1(gb);     /* marker */
        }
    }else{
        // set low delay flag only once the smartest? low delay detection won't be overridden
        if(s->picture_number==0)
            s->low_delay=0;
    }

    s->shape = get_bits(gb, 2); /* vol shape */
    if(s->shape != RECT_SHAPE) av_log(s->avctx, AV_LOG_ERROR, "only rectangular vol supported\n");
    if(s->shape == GRAY_SHAPE && vo_ver_id != 1){
        av_log(s->avctx, AV_LOG_ERROR, "Gray shape not supported\n");
        skip_bits(gb, 4);  //video_object_layer_shape_extension
    }

    check_marker(gb, "before time_increment_resolution");

    s->avctx->time_base.den = get_bits(gb, 16);
    if(!s->avctx->time_base.den){
        av_log(s->avctx, AV_LOG_ERROR, "time_base.den==0\n");
        s->avctx->time_base.num = 0;
        return -1;
    }

    s->time_increment_bits = av_log2(s->avctx->time_base.den - 1) + 1;
    if (s->time_increment_bits < 1)
        s->time_increment_bits = 1;

    check_marker(gb, "before fixed_vop_rate");

    if (get_bits1(gb) != 0) {   /* fixed_vop_rate  */
        s->avctx->time_base.num = get_bits(gb, s->time_increment_bits);
    }else
        s->avctx->time_base.num = 1;

    s->t_frame=0;

    if (s->shape != BIN_ONLY_SHAPE) {
        if (s->shape == RECT_SHAPE) {
            skip_bits1(gb);   /* marker */
            width = get_bits(gb, 13);
            skip_bits1(gb);   /* marker */
            height = get_bits(gb, 13);
            skip_bits1(gb);   /* marker */
            if(width && height && !(s->width && s->codec_tag == AV_RL32("MP4S"))){ /* they should be non zero but who knows ... */
                if (s->width && s->height &&
                    (s->width != width || s->height != height))
                    s->context_reinit = 1;
                s->width = width;
                s->height = height;
            }
        }

        s->progressive_sequence=
        s->progressive_frame= get_bits1(gb)^1;
        s->interlaced_dct=0;
        if(!get_bits1(gb) && (s->avctx->debug & FF_DEBUG_PICT_INFO))
            av_log(s->avctx, AV_LOG_INFO, "MPEG4 OBMC not supported (very likely buggy encoder)\n");   /* OBMC Disable */
        if (vo_ver_id == 1) {
            s->vol_sprite_usage = get_bits1(gb); /* vol_sprite_usage */
        } else {
            s->vol_sprite_usage = get_bits(gb, 2); /* vol_sprite_usage */
        }
        if(s->vol_sprite_usage==STATIC_SPRITE) av_log(s->avctx, AV_LOG_ERROR, "Static Sprites not supported\n");
        if(s->vol_sprite_usage==STATIC_SPRITE || s->vol_sprite_usage==GMC_SPRITE){
            if(s->vol_sprite_usage==STATIC_SPRITE){
                s->sprite_width = get_bits(gb, 13);
                skip_bits1(gb); /* marker */
                s->sprite_height= get_bits(gb, 13);
                skip_bits1(gb); /* marker */
                s->sprite_left  = get_bits(gb, 13);
                skip_bits1(gb); /* marker */
                s->sprite_top   = get_bits(gb, 13);
                skip_bits1(gb); /* marker */
            }
            s->num_sprite_warping_points= get_bits(gb, 6);
            if(s->num_sprite_warping_points > 3){
                av_log(s->avctx, AV_LOG_ERROR, "%d sprite_warping_points\n", s->num_sprite_warping_points);
                s->num_sprite_warping_points= 0;
                return -1;
            }
            s->sprite_warping_accuracy = get_bits(gb, 2);
            s->sprite_brightness_change= get_bits1(gb);
            if(s->vol_sprite_usage==STATIC_SPRITE)
                s->low_latency_sprite= get_bits1(gb);
        }
        // FIXME sadct disable bit if verid!=1 && shape not rect

        if (get_bits1(gb) == 1) {   /* not_8_bit */
            s->quant_precision = get_bits(gb, 4); /* quant_precision */
            if(get_bits(gb, 4)!=8) av_log(s->avctx, AV_LOG_ERROR, "N-bit not supported\n"); /* bits_per_pixel */
            if(s->quant_precision!=5) av_log(s->avctx, AV_LOG_ERROR, "quant precision %d\n", s->quant_precision);
            if(s->quant_precision<3 || s->quant_precision>9) {
                s->quant_precision = 5;
            }
        } else {
            s->quant_precision = 5;
        }

        // FIXME a bunch of grayscale shape things

        if((s->mpeg_quant=get_bits1(gb))){ /* vol_quant_type */
            int i, v;

            /* load default matrixes */
            for(i=0; i<64; i++){
                int j= s->dsp.idct_permutation[i];
                v= ff_mpeg4_default_intra_matrix[i];
                s->intra_matrix[j]= v;
                s->chroma_intra_matrix[j]= v;

                v= ff_mpeg4_default_non_intra_matrix[i];
                s->inter_matrix[j]= v;
                s->chroma_inter_matrix[j]= v;
            }

            /* load custom intra matrix */
            if(get_bits1(gb)){
                int last=0;
                for(i=0; i<64; i++){
                    int j;
                    v= get_bits(gb, 8);
                    if(v==0) break;

                    last= v;
                    j= s->dsp.idct_permutation[ ff_zigzag_direct[i] ];
                    s->intra_matrix[j]= v;
                    s->chroma_intra_matrix[j]= v;
                }

                /* replicate last value */
                for(; i<64; i++){
                    int j= s->dsp.idct_permutation[ ff_zigzag_direct[i] ];
                    s->intra_matrix[j]= last;
                    s->chroma_intra_matrix[j]= last;
                }
            }

            /* load custom non intra matrix */
            if(get_bits1(gb)){
                int last=0;
                for(i=0; i<64; i++){
                    int j;
                    v= get_bits(gb, 8);
                    if(v==0) break;

                    last= v;
                    j= s->dsp.idct_permutation[ ff_zigzag_direct[i] ];
                    s->inter_matrix[j]= v;
                    s->chroma_inter_matrix[j]= v;
                }

                /* replicate last value */
                for(; i<64; i++){
                    int j= s->dsp.idct_permutation[ ff_zigzag_direct[i] ];
                    s->inter_matrix[j]= last;
                    s->chroma_inter_matrix[j]= last;
                }
            }

            // FIXME a bunch of grayscale shape things
        }

        if(vo_ver_id != 1)
             s->quarter_sample= get_bits1(gb);
        else s->quarter_sample=0;

        if(!get_bits1(gb)){
            int pos= get_bits_count(gb);
            int estimation_method= get_bits(gb, 2);
            if(estimation_method<2){
                if(!get_bits1(gb)){
                    s->cplx_estimation_trash_i += 8*get_bits1(gb); //opaque
                    s->cplx_estimation_trash_i += 8*get_bits1(gb); //transparent
                    s->cplx_estimation_trash_i += 8*get_bits1(gb); //intra_cae
                    s->cplx_estimation_trash_i += 8*get_bits1(gb); //inter_cae
                    s->cplx_estimation_trash_i += 8*get_bits1(gb); //no_update
                    s->cplx_estimation_trash_i += 8*get_bits1(gb); //upampling
                }
                if(!get_bits1(gb)){
                    s->cplx_estimation_trash_i += 8*get_bits1(gb); //intra_blocks
                    s->cplx_estimation_trash_p += 8*get_bits1(gb); //inter_blocks
                    s->cplx_estimation_trash_p += 8*get_bits1(gb); //inter4v_blocks
                    s->cplx_estimation_trash_i += 8*get_bits1(gb); //not coded blocks
                }
                if(!check_marker(gb, "in complexity estimation part 1")){
                    skip_bits_long(gb, pos - get_bits_count(gb));
                    goto no_cplx_est;
                }
                if(!get_bits1(gb)){
                    s->cplx_estimation_trash_i += 8*get_bits1(gb); //dct_coeffs
                    s->cplx_estimation_trash_i += 8*get_bits1(gb); //dct_lines
                    s->cplx_estimation_trash_i += 8*get_bits1(gb); //vlc_syms
                    s->cplx_estimation_trash_i += 4*get_bits1(gb); //vlc_bits
                }
                if(!get_bits1(gb)){
                    s->cplx_estimation_trash_p += 8*get_bits1(gb); //apm
                    s->cplx_estimation_trash_p += 8*get_bits1(gb); //npm
                    s->cplx_estimation_trash_b += 8*get_bits1(gb); //interpolate_mc_q
                    s->cplx_estimation_trash_p += 8*get_bits1(gb); //forwback_mc_q
                    s->cplx_estimation_trash_p += 8*get_bits1(gb); //halfpel2
                    s->cplx_estimation_trash_p += 8*get_bits1(gb); //halfpel4
                }
                if(!check_marker(gb, "in complexity estimation part 2")){
                    skip_bits_long(gb, pos - get_bits_count(gb));
                    goto no_cplx_est;
                }
                if(estimation_method==1){
                    s->cplx_estimation_trash_i += 8*get_bits1(gb); //sadct
                    s->cplx_estimation_trash_p += 8*get_bits1(gb); //qpel
                }
            }else
                av_log(s->avctx, AV_LOG_ERROR, "Invalid Complexity estimation method %d\n", estimation_method);
        }else{
no_cplx_est:
            s->cplx_estimation_trash_i=
            s->cplx_estimation_trash_p=
            s->cplx_estimation_trash_b= 0;
        }

        s->resync_marker= !get_bits1(gb); /* resync_marker_disabled */

        s->data_partitioning= get_bits1(gb);
        if(s->data_partitioning){
            s->rvlc= get_bits1(gb);
        }

        if(vo_ver_id != 1) {
            s->new_pred= get_bits1(gb);
            if(s->new_pred){
                av_log(s->avctx, AV_LOG_ERROR, "new pred not supported\n");
                skip_bits(gb, 2); /* requested upstream message type */
                skip_bits1(gb); /* newpred segment type */
            }
            s->reduced_res_vop= get_bits1(gb);
            if(s->reduced_res_vop) av_log(s->avctx, AV_LOG_ERROR, "reduced resolution VOP not supported\n");
        }
        else{
            s->new_pred=0;
            s->reduced_res_vop= 0;
        }

        s->scalability= get_bits1(gb);

        if (s->scalability) {
            GetBitContext bak= *gb;
            int h_sampling_factor_n;
            int h_sampling_factor_m;
            int v_sampling_factor_n;
            int v_sampling_factor_m;

            s->hierachy_type= get_bits1(gb);
            skip_bits(gb, 4);  /* ref_layer_id */
            skip_bits1(gb);    /* ref_layer_sampling_dir */
            h_sampling_factor_n= get_bits(gb, 5);
            h_sampling_factor_m= get_bits(gb, 5);
            v_sampling_factor_n= get_bits(gb, 5);
            v_sampling_factor_m= get_bits(gb, 5);
            s->enhancement_type= get_bits1(gb);

            if(   h_sampling_factor_n==0 || h_sampling_factor_m==0
               || v_sampling_factor_n==0 || v_sampling_factor_m==0){
                /* illegal scalability header (VERY broken encoder),
                 * trying to workaround */
                s->scalability=0;
                *gb= bak;
            }else
                av_log(s->avctx, AV_LOG_ERROR, "scalability not supported\n");

            // bin shape stuff FIXME
        }
    }

    if(s->avctx->debug&FF_DEBUG_PICT_INFO) {
        av_log(s->avctx, AV_LOG_DEBUG, "tb %d/%d, tincrbits:%d, qp_prec:%d, ps:%d,  %s%s%s%s\n",
               s->avctx->time_base.num, s->avctx->time_base.den,
               s->time_increment_bits,
               s->quant_precision,
               s->progressive_sequence,
               s->scalability ? "scalability " :"" , s->quarter_sample ? "qpel " : "",
               s->data_partitioning ? "partition " : "", s->rvlc ? "rvlc " : ""
        );
    }

    return 0;
}

/**
 * Decode the user data stuff in the header.
 * Also initializes divx/xvid/lavc_version/build.
 */
static int decode_user_data(MpegEncContext *s, GetBitContext *gb){
    char buf[256];
    int i;
    int e;
    int ver = 0, build = 0, ver2 = 0, ver3 = 0;
    char last;

    for(i=0; i<255 && get_bits_count(gb) < gb->size_in_bits; i++){
        if(show_bits(gb, 23) == 0) break;
        buf[i]= get_bits(gb, 8);
    }
    buf[i]=0;

    /* divx detection */
    e=sscanf(buf, "DivX%dBuild%d%c", &ver, &build, &last);
    if(e<2)
        e=sscanf(buf, "DivX%db%d%c", &ver, &build, &last);
    if(e>=2){
        s->divx_version= ver;
        s->divx_build= build;
        s->divx_packed= e==3 && last=='p';
        if(s->divx_packed && !s->showed_packed_warning) {
            av_log(s->avctx, AV_LOG_WARNING, "Invalid and inefficient vfw-avi packed B frames detected\n");
            s->showed_packed_warning=1;
        }
    }

    /* libavcodec detection */
    e=sscanf(buf, "FFmpe%*[^b]b%d", &build)+3;
    if(e!=4)
        e=sscanf(buf, "FFmpeg v%d.%d.%d / libavcodec build: %d", &ver, &ver2, &ver3, &build);
    if(e!=4){
        e=sscanf(buf, "Lavc%d.%d.%d", &ver, &ver2, &ver3)+1;
        if (e>1)
            build= (ver<<16) + (ver2<<8) + ver3;
    }
    if(e!=4){
        if(strcmp(buf, "ffmpeg")==0){
            s->lavc_build= 4600;
        }
    }
    if(e==4){
        s->lavc_build= build;
    }

    /* Xvid detection */
    e=sscanf(buf, "XviD%d", &build);
    if(e==1){
        s->xvid_build= build;
    }

    return 0;
}

static int decode_vop_header(MpegEncContext *s, GetBitContext *gb){
    int time_incr, time_increment;

    s->pict_type = get_bits(gb, 2) + AV_PICTURE_TYPE_I;        /* pict type: I = 0 , P = 1 */
    if(s->pict_type==AV_PICTURE_TYPE_B && s->low_delay && s->vol_control_parameters==0 && !(s->flags & CODEC_FLAG_LOW_DELAY)){
        av_log(s->avctx, AV_LOG_ERROR, "low_delay flag incorrectly, clearing it\n");
        s->low_delay=0;
    }

    s->partitioned_frame= s->data_partitioning && s->pict_type!=AV_PICTURE_TYPE_B;
    if(s->partitioned_frame)
        s->decode_mb= mpeg4_decode_partitioned_mb;
    else
        s->decode_mb= mpeg4_decode_mb;

    time_incr=0;
    while (get_bits1(gb) != 0)
        time_incr++;

    check_marker(gb, "before time_increment");

    if(s->time_increment_bits==0 || !(show_bits(gb, s->time_increment_bits+1)&1)){
        av_log(s->avctx, AV_LOG_ERROR, "hmm, seems the headers are not complete, trying to guess time_increment_bits\n");

        for(s->time_increment_bits=1 ;s->time_increment_bits<16; s->time_increment_bits++){
            if (    s->pict_type == AV_PICTURE_TYPE_P
                || (s->pict_type == AV_PICTURE_TYPE_S && s->vol_sprite_usage==GMC_SPRITE)) {
                if((show_bits(gb, s->time_increment_bits+6)&0x37) == 0x30) break;
            }else
                if((show_bits(gb, s->time_increment_bits+5)&0x1F) == 0x18) break;
        }

        av_log(s->avctx, AV_LOG_ERROR, "my guess is %d bits ;)\n",s->time_increment_bits);
        if (s->avctx->time_base.den && 4*s->avctx->time_base.den < 1<<s->time_increment_bits) {
            s->avctx->time_base.den = 1<<s->time_increment_bits;
        }
    }

    if(IS_3IV1) time_increment= get_bits1(gb); //FIXME investigate further
    else time_increment= get_bits(gb, s->time_increment_bits);

    if(s->pict_type!=AV_PICTURE_TYPE_B){
        s->last_time_base= s->time_base;
        s->time_base+= time_incr;
        s->time= s->time_base*s->avctx->time_base.den + time_increment;
        if(s->workaround_bugs&FF_BUG_UMP4){
            if(s->time < s->last_non_b_time){
                /* header is not mpeg-4-compatible, broken encoder,
                 * trying to workaround */
                s->time_base++;
                s->time+= s->avctx->time_base.den;
            }
        }
        s->pp_time= s->time - s->last_non_b_time;
        s->last_non_b_time= s->time;
    }else{
        s->time= (s->last_time_base + time_incr)*s->avctx->time_base.den + time_increment;
        s->pb_time= s->pp_time - (s->last_non_b_time - s->time);
        if(s->pp_time <=s->pb_time || s->pp_time <= s->pp_time - s->pb_time || s->pp_time<=0){
            /* messed up order, maybe after seeking? skipping current b-frame */
            return FRAME_SKIPPED;
        }
        ff_mpeg4_init_direct_mv(s);

        if(s->t_frame==0) s->t_frame= s->pb_time;
        if(s->t_frame==0) s->t_frame=1; // 1/0 protection
        s->pp_field_time= (  ROUNDED_DIV(s->last_non_b_time, s->t_frame)
                           - ROUNDED_DIV(s->last_non_b_time - s->pp_time, s->t_frame))*2;
        s->pb_field_time= (  ROUNDED_DIV(s->time, s->t_frame)
                           - ROUNDED_DIV(s->last_non_b_time - s->pp_time, s->t_frame))*2;
        if(!s->progressive_sequence){
            if(s->pp_field_time <= s->pb_field_time || s->pb_field_time <= 1)
                return FRAME_SKIPPED;
        }
    }

    if(s->avctx->time_base.num)
        s->current_picture_ptr->f.pts = ROUNDED_DIV(s->time, s->avctx->time_base.num);
    else
        s->current_picture_ptr->f.pts = AV_NOPTS_VALUE;
    if(s->avctx->debug&FF_DEBUG_PTS)
        av_log(s->avctx, AV_LOG_DEBUG, "MPEG4 PTS: %"PRId64"\n",
               s->current_picture_ptr->f.pts);

    check_marker(gb, "before vop_coded");

    /* vop coded */
    if (get_bits1(gb) != 1){
        if(s->avctx->debug&FF_DEBUG_PICT_INFO)
            av_log(s->avctx, AV_LOG_ERROR, "vop not coded\n");
        return FRAME_SKIPPED;
    }
    if (s->shape != BIN_ONLY_SHAPE && ( s->pict_type == AV_PICTURE_TYPE_P
                          || (s->pict_type == AV_PICTURE_TYPE_S && s->vol_sprite_usage==GMC_SPRITE))) {
        /* rounding type for motion estimation */
        s->no_rounding = get_bits1(gb);
    } else {
        s->no_rounding = 0;
    }
//FIXME reduced res stuff

     if (s->shape != RECT_SHAPE) {
         if (s->vol_sprite_usage != 1 || s->pict_type != AV_PICTURE_TYPE_I) {
             skip_bits(gb, 13); /* width */
             skip_bits1(gb);   /* marker */
             skip_bits(gb, 13); /* height */
             skip_bits1(gb);   /* marker */
             skip_bits(gb, 13); /* hor_spat_ref */
             skip_bits1(gb);   /* marker */
             skip_bits(gb, 13); /* ver_spat_ref */
         }
         skip_bits1(gb); /* change_CR_disable */

         if (get_bits1(gb) != 0) {
             skip_bits(gb, 8); /* constant_alpha_value */
         }
     }
//FIXME complexity estimation stuff

     if (s->shape != BIN_ONLY_SHAPE) {
         skip_bits_long(gb, s->cplx_estimation_trash_i);
         if(s->pict_type != AV_PICTURE_TYPE_I)
            skip_bits_long(gb, s->cplx_estimation_trash_p);
         if(s->pict_type == AV_PICTURE_TYPE_B)
            skip_bits_long(gb, s->cplx_estimation_trash_b);

         if(get_bits_left(gb) < 3) {
             av_log(s->avctx, AV_LOG_ERROR, "Header truncated\n");
             return -1;
         }
         s->intra_dc_threshold= ff_mpeg4_dc_threshold[ get_bits(gb, 3) ];
         if(!s->progressive_sequence){
             s->top_field_first= get_bits1(gb);
             s->alternate_scan= get_bits1(gb);
         }else
             s->alternate_scan= 0;
     }

     if(s->alternate_scan){
         ff_init_scantable(s->dsp.idct_permutation, &s->inter_scantable  , ff_alternate_vertical_scan);
         ff_init_scantable(s->dsp.idct_permutation, &s->intra_scantable  , ff_alternate_vertical_scan);
         ff_init_scantable(s->dsp.idct_permutation, &s->intra_h_scantable, ff_alternate_vertical_scan);
         ff_init_scantable(s->dsp.idct_permutation, &s->intra_v_scantable, ff_alternate_vertical_scan);
     } else{
         ff_init_scantable(s->dsp.idct_permutation, &s->inter_scantable  , ff_zigzag_direct);
         ff_init_scantable(s->dsp.idct_permutation, &s->intra_scantable  , ff_zigzag_direct);
         ff_init_scantable(s->dsp.idct_permutation, &s->intra_h_scantable, ff_alternate_horizontal_scan);
         ff_init_scantable(s->dsp.idct_permutation, &s->intra_v_scantable, ff_alternate_vertical_scan);
     }

     if(s->pict_type == AV_PICTURE_TYPE_S && (s->vol_sprite_usage==STATIC_SPRITE || s->vol_sprite_usage==GMC_SPRITE)){
         if (mpeg4_decode_sprite_trajectory(s, gb) < 0)
             return AVERROR_INVALIDDATA;
         if(s->sprite_brightness_change) av_log(s->avctx, AV_LOG_ERROR, "sprite_brightness_change not supported\n");
         if(s->vol_sprite_usage==STATIC_SPRITE) av_log(s->avctx, AV_LOG_ERROR, "static sprite not supported\n");
     }

     if (s->shape != BIN_ONLY_SHAPE) {
         s->chroma_qscale= s->qscale = get_bits(gb, s->quant_precision);
         if(s->qscale==0){
             av_log(s->avctx, AV_LOG_ERROR, "Error, header damaged or not MPEG4 header (qscale=0)\n");
             return -1; // makes no sense to continue, as there is nothing left from the image then
         }

         if (s->pict_type != AV_PICTURE_TYPE_I) {
             s->f_code = get_bits(gb, 3);       /* fcode_for */
             if(s->f_code==0){
                 av_log(s->avctx, AV_LOG_ERROR, "Error, header damaged or not MPEG4 header (f_code=0)\n");
                 s->f_code=1;
                 return -1; // makes no sense to continue, as the MV decoding will break very quickly
             }
         }else
             s->f_code=1;

         if (s->pict_type == AV_PICTURE_TYPE_B) {
             s->b_code = get_bits(gb, 3);
             if(s->b_code==0){
                 av_log(s->avctx, AV_LOG_ERROR, "Error, header damaged or not MPEG4 header (b_code=0)\n");
                 s->b_code=1;
                 return -1; // makes no sense to continue, as the MV decoding will break very quickly
             }
         }else
             s->b_code=1;

         if(s->avctx->debug&FF_DEBUG_PICT_INFO){
             av_log(s->avctx, AV_LOG_DEBUG, "qp:%d fc:%d,%d %s size:%d pro:%d alt:%d top:%d %spel part:%d resync:%d w:%d a:%d rnd:%d vot:%d%s dc:%d ce:%d/%d/%d time:%"PRId64" tincr:%d\n",
                 s->qscale, s->f_code, s->b_code,
                 s->pict_type == AV_PICTURE_TYPE_I ? "I" : (s->pict_type == AV_PICTURE_TYPE_P ? "P" : (s->pict_type == AV_PICTURE_TYPE_B ? "B" : "S")),
                 gb->size_in_bits,s->progressive_sequence, s->alternate_scan, s->top_field_first,
                 s->quarter_sample ? "q" : "h", s->data_partitioning, s->resync_marker, s->num_sprite_warping_points,
                 s->sprite_warping_accuracy, 1-s->no_rounding, s->vo_type, s->vol_control_parameters ? " VOLC" : " ", s->intra_dc_threshold,
                 s->cplx_estimation_trash_i, s->cplx_estimation_trash_p, s->cplx_estimation_trash_b,
                 s->time,
                 time_increment
                   );
         }

         if(!s->scalability){
             if (s->shape!=RECT_SHAPE && s->pict_type!=AV_PICTURE_TYPE_I) {
                 skip_bits1(gb); // vop shape coding type
             }
         }else{
             if(s->enhancement_type){
                 int load_backward_shape= get_bits1(gb);
                 if(load_backward_shape){
                     av_log(s->avctx, AV_LOG_ERROR, "load backward shape isn't supported\n");
                 }
             }
             skip_bits(gb, 2); //ref_select_code
         }
     }
     /* detect buggy encoders which don't set the low_delay flag (divx4/xvid/opendivx)*/
     // note we cannot detect divx5 without b-frames easily (although it's buggy too)
     if(s->vo_type==0 && s->vol_control_parameters==0 && s->divx_version==-1 && s->picture_number==0){
         av_log(s->avctx, AV_LOG_WARNING, "looks like this file was encoded with (divx4/(old)xvid/opendivx) -> forcing low_delay flag\n");
         s->low_delay=1;
     }

     s->picture_number++; // better than pic number==0 always ;)

     s->y_dc_scale_table= ff_mpeg4_y_dc_scale_table; //FIXME add short header support
     s->c_dc_scale_table= ff_mpeg4_c_dc_scale_table;

     if(s->workaround_bugs&FF_BUG_EDGE){
         s->h_edge_pos= s->width;
         s->v_edge_pos= s->height;
     }
     return 0;
}

/**
 * Decode mpeg4 headers.
 * @return <0 if no VOP found (or a damaged one)
 *         FRAME_SKIPPED if a not coded VOP is found
 *         0 if a VOP is found
 */
int ff_mpeg4_decode_picture_header(MpegEncContext * s, GetBitContext *gb)
{
    unsigned startcode, v;

    /* search next start code */
    align_get_bits(gb);

    if(s->codec_tag == AV_RL32("WV1F") && show_bits(gb, 24) == 0x575630){
        skip_bits(gb, 24);
        if(get_bits(gb, 8) == 0xF0)
            goto end;
    }

    startcode = 0xff;
    for(;;) {
        if(get_bits_count(gb) >= gb->size_in_bits){
            if(gb->size_in_bits==8 && (s->divx_version>=0 || s->xvid_build>=0) || s->codec_tag == AV_RL32("QMP4")){
                av_log(s->avctx, AV_LOG_VERBOSE, "frame skip %d\n", gb->size_in_bits);
                return FRAME_SKIPPED; //divx bug
            }else
                return -1; //end of stream
        }

        /* use the bits after the test */
        v = get_bits(gb, 8);
        startcode = ((startcode << 8) | v) & 0xffffffff;

        if((startcode&0xFFFFFF00) != 0x100)
            continue; //no startcode

        if(s->avctx->debug&FF_DEBUG_STARTCODE){
            av_log(s->avctx, AV_LOG_DEBUG, "startcode: %3X ", startcode);
            if     (startcode<=0x11F) av_log(s->avctx, AV_LOG_DEBUG, "Video Object Start");
            else if(startcode<=0x12F) av_log(s->avctx, AV_LOG_DEBUG, "Video Object Layer Start");
            else if(startcode<=0x13F) av_log(s->avctx, AV_LOG_DEBUG, "Reserved");
            else if(startcode<=0x15F) av_log(s->avctx, AV_LOG_DEBUG, "FGS bp start");
            else if(startcode<=0x1AF) av_log(s->avctx, AV_LOG_DEBUG, "Reserved");
            else if(startcode==0x1B0) av_log(s->avctx, AV_LOG_DEBUG, "Visual Object Seq Start");
            else if(startcode==0x1B1) av_log(s->avctx, AV_LOG_DEBUG, "Visual Object Seq End");
            else if(startcode==0x1B2) av_log(s->avctx, AV_LOG_DEBUG, "User Data");
            else if(startcode==0x1B3) av_log(s->avctx, AV_LOG_DEBUG, "Group of VOP start");
            else if(startcode==0x1B4) av_log(s->avctx, AV_LOG_DEBUG, "Video Session Error");
            else if(startcode==0x1B5) av_log(s->avctx, AV_LOG_DEBUG, "Visual Object Start");
            else if(startcode==0x1B6) av_log(s->avctx, AV_LOG_DEBUG, "Video Object Plane start");
            else if(startcode==0x1B7) av_log(s->avctx, AV_LOG_DEBUG, "slice start");
            else if(startcode==0x1B8) av_log(s->avctx, AV_LOG_DEBUG, "extension start");
            else if(startcode==0x1B9) av_log(s->avctx, AV_LOG_DEBUG, "fgs start");
            else if(startcode==0x1BA) av_log(s->avctx, AV_LOG_DEBUG, "FBA Object start");
            else if(startcode==0x1BB) av_log(s->avctx, AV_LOG_DEBUG, "FBA Object Plane start");
            else if(startcode==0x1BC) av_log(s->avctx, AV_LOG_DEBUG, "Mesh Object start");
            else if(startcode==0x1BD) av_log(s->avctx, AV_LOG_DEBUG, "Mesh Object Plane start");
            else if(startcode==0x1BE) av_log(s->avctx, AV_LOG_DEBUG, "Still Texture Object start");
            else if(startcode==0x1BF) av_log(s->avctx, AV_LOG_DEBUG, "Texture Spatial Layer start");
            else if(startcode==0x1C0) av_log(s->avctx, AV_LOG_DEBUG, "Texture SNR Layer start");
            else if(startcode==0x1C1) av_log(s->avctx, AV_LOG_DEBUG, "Texture Tile start");
            else if(startcode==0x1C2) av_log(s->avctx, AV_LOG_DEBUG, "Texture Shape Layer start");
            else if(startcode==0x1C3) av_log(s->avctx, AV_LOG_DEBUG, "stuffing start");
            else if(startcode<=0x1C5) av_log(s->avctx, AV_LOG_DEBUG, "reserved");
            else if(startcode<=0x1FF) av_log(s->avctx, AV_LOG_DEBUG, "System start");
            av_log(s->avctx, AV_LOG_DEBUG, " at %d\n", get_bits_count(gb));
        }

        if(startcode >= 0x120 && startcode <= 0x12F){
            if(decode_vol_header(s, gb) < 0)
                return -1;
        }
        else if(startcode == USER_DATA_STARTCODE){
            decode_user_data(s, gb);
        }
        else if(startcode == GOP_STARTCODE){
            mpeg4_decode_gop_header(s, gb);
        }
        else if(startcode == VOS_STARTCODE){
            mpeg4_decode_profile_level(s, gb);
        }
        else if(startcode == VOP_STARTCODE){
            break;
        }

        align_get_bits(gb);
        startcode = 0xff;
    }
end:
    if(s->flags& CODEC_FLAG_LOW_DELAY)
        s->low_delay=1;
    s->avctx->has_b_frames= !s->low_delay;
    return decode_vop_header(s, gb);
}

av_cold void ff_mpeg4videodec_static_init(void)
{
    static int done = 0;

    if (!done) {
        ff_init_rl(&ff_mpeg4_rl_intra, ff_mpeg4_static_rl_table_store[0]);
        ff_init_rl(&ff_rvlc_rl_inter, ff_mpeg4_static_rl_table_store[1]);
        ff_init_rl(&ff_rvlc_rl_intra, ff_mpeg4_static_rl_table_store[2]);
        INIT_VLC_RL(ff_mpeg4_rl_intra, 554);
        INIT_VLC_RL(ff_rvlc_rl_inter, 1072);
        INIT_VLC_RL(ff_rvlc_rl_intra, 1072);
        INIT_VLC_STATIC(&dc_lum, DC_VLC_BITS, 10 /* 13 */,
                 &ff_mpeg4_DCtab_lum[0][1], 2, 1,
                 &ff_mpeg4_DCtab_lum[0][0], 2, 1, 512);
        INIT_VLC_STATIC(&dc_chrom, DC_VLC_BITS, 10 /* 13 */,
                 &ff_mpeg4_DCtab_chrom[0][1], 2, 1,
                 &ff_mpeg4_DCtab_chrom[0][0], 2, 1, 512);
        INIT_VLC_STATIC(&sprite_trajectory, SPRITE_TRAJ_VLC_BITS, 15,
                 &ff_sprite_trajectory_tab[0][1], 4, 2,
                 &ff_sprite_trajectory_tab[0][0], 4, 2, 128);
        INIT_VLC_STATIC(&mb_type_b_vlc, MB_TYPE_B_VLC_BITS, 4,
                 &ff_mb_type_b_tab[0][1], 2, 1,
                 &ff_mb_type_b_tab[0][0], 2, 1, 16);
        done = 1;
    }
}

static av_cold int decode_init(AVCodecContext *avctx)
{
    MpegEncContext *s = avctx->priv_data;
    int ret;

<<<<<<< HEAD
=======
    ff_mpeg4_init_tables();

>>>>>>> bdb975ab
    s->divx_version=
    s->divx_build=
    s->xvid_build=
    s->lavc_build= -1;

    if((ret=ff_h263_decode_init(avctx)) < 0)
        return ret;

    ff_mpeg4videodec_static_init();

    s->h263_pred = 1;
    s->low_delay = 0; //default, might be overridden in the vol header during header parsing
    s->decode_mb= mpeg4_decode_mb;
    s->time_increment_bits = 4; /* default value for broken headers */
    avctx->chroma_sample_location = AVCHROMA_LOC_LEFT;

    return 0;
}

static const AVProfile mpeg4_video_profiles[] = {
    { FF_PROFILE_MPEG4_SIMPLE,                    "Simple Profile" },
    { FF_PROFILE_MPEG4_SIMPLE_SCALABLE,           "Simple Scalable Profile" },
    { FF_PROFILE_MPEG4_CORE,                      "Core Profile" },
    { FF_PROFILE_MPEG4_MAIN,                      "Main Profile" },
    { FF_PROFILE_MPEG4_N_BIT,                     "N-bit Profile" },
    { FF_PROFILE_MPEG4_SCALABLE_TEXTURE,          "Scalable Texture Profile" },
    { FF_PROFILE_MPEG4_SIMPLE_FACE_ANIMATION,     "Simple Face Animation Profile" },
    { FF_PROFILE_MPEG4_BASIC_ANIMATED_TEXTURE,    "Basic Animated Texture Profile" },
    { FF_PROFILE_MPEG4_HYBRID,                    "Hybrid Profile" },
    { FF_PROFILE_MPEG4_ADVANCED_REAL_TIME,        "Advanced Real Time Simple Profile" },
    { FF_PROFILE_MPEG4_CORE_SCALABLE,             "Code Scalable Profile" },
    { FF_PROFILE_MPEG4_ADVANCED_CODING,           "Advanced Coding Profile" },
    { FF_PROFILE_MPEG4_ADVANCED_CORE,             "Advanced Core Profile" },
    { FF_PROFILE_MPEG4_ADVANCED_SCALABLE_TEXTURE, "Advanced Scalable Texture Profile" },
    { FF_PROFILE_MPEG4_SIMPLE_STUDIO,             "Simple Studio Profile" },
    { FF_PROFILE_MPEG4_ADVANCED_SIMPLE,           "Advanced Simple Profile" },
    { FF_PROFILE_UNKNOWN },
};

static const AVOption mpeg4_options[] = {
    {"quarter_sample", "1/4 subpel MC", offsetof(MpegEncContext, quarter_sample), FF_OPT_TYPE_INT, {.i64 = 0}, 0, 1, 0},
    {"divx_packed", "divx style packed b frames", offsetof(MpegEncContext, divx_packed), FF_OPT_TYPE_INT, {.i64 = 0}, 0, 1, 0},
    {NULL}
};

static const AVClass mpeg4_class = {
    "MPEG4 Video Decoder",
    av_default_item_name,
    mpeg4_options,
    LIBAVUTIL_VERSION_INT,
};

static const AVClass mpeg4_vdpau_class = {
    "MPEG4 Video VDPAU Decoder",
    av_default_item_name,
    mpeg4_options,
    LIBAVUTIL_VERSION_INT,
};

AVCodec ff_mpeg4_decoder = {
    .name                  = "mpeg4",
    .type                  = AVMEDIA_TYPE_VIDEO,
    .id                    = AV_CODEC_ID_MPEG4,
    .priv_data_size        = sizeof(MpegEncContext),
    .init                  = decode_init,
    .close                 = ff_h263_decode_end,
    .decode                = ff_h263_decode_frame,
    .capabilities          = CODEC_CAP_DRAW_HORIZ_BAND | CODEC_CAP_DR1 |
                             CODEC_CAP_TRUNCATED | CODEC_CAP_DELAY |
                             CODEC_CAP_FRAME_THREADS,
    .flush                 = ff_mpeg_flush,
    .max_lowres            = 3,
    .long_name             = NULL_IF_CONFIG_SMALL("MPEG-4 part 2"),
    .pix_fmts              = ff_hwaccel_pixfmt_list_420,
    .profiles              = NULL_IF_CONFIG_SMALL(mpeg4_video_profiles),
    .update_thread_context = ONLY_IF_THREADS_ENABLED(ff_mpeg_update_thread_context),
    .priv_class = &mpeg4_class,
};


#if CONFIG_MPEG4_VDPAU_DECODER
AVCodec ff_mpeg4_vdpau_decoder = {
    .name           = "mpeg4_vdpau",
    .type           = AVMEDIA_TYPE_VIDEO,
    .id             = AV_CODEC_ID_MPEG4,
    .priv_data_size = sizeof(MpegEncContext),
    .init           = decode_init,
    .close          = ff_h263_decode_end,
    .decode         = ff_h263_decode_frame,
    .capabilities   = CODEC_CAP_DR1 | CODEC_CAP_TRUNCATED | CODEC_CAP_DELAY |
                      CODEC_CAP_HWACCEL_VDPAU,
    .long_name      = NULL_IF_CONFIG_SMALL("MPEG-4 part 2 (VDPAU)"),
    .pix_fmts       = (const enum AVPixelFormat[]){ AV_PIX_FMT_VDPAU_MPEG4,
                                                  AV_PIX_FMT_NONE },
    .priv_class     = &mpeg4_vdpau_class,
};
#endif<|MERGE_RESOLUTION|>--- conflicted
+++ resolved
@@ -48,14 +48,11 @@
     MB_TYPE_L0 | MB_TYPE_16x16,
 };
 
-<<<<<<< HEAD
-=======
-void ff_mpeg4_init_tables(void)
+av_cold void ff_mpeg4videodec_static_init(void)
 {
     static int done = 0;
+
     if (!done) {
-        done = 1;
-
         ff_init_rl(&ff_mpeg4_rl_intra, ff_mpeg4_static_rl_table_store[0]);
         ff_init_rl(&ff_rvlc_rl_inter, ff_mpeg4_static_rl_table_store[1]);
         ff_init_rl(&ff_rvlc_rl_intra, ff_mpeg4_static_rl_table_store[2]);
@@ -74,10 +71,10 @@
         INIT_VLC_STATIC(&mb_type_b_vlc, MB_TYPE_B_VLC_BITS, 4,
                  &ff_mb_type_b_tab[0][1], 2, 1,
                  &ff_mb_type_b_tab[0][0], 2, 1, 16);
+        done = 1;
     }
 }
 
->>>>>>> bdb975ab
 /**
  * Predict the ac.
  * @param n block index (0-3 are luma, 4-5 are chroma)
@@ -2285,43 +2282,11 @@
     return decode_vop_header(s, gb);
 }
 
-av_cold void ff_mpeg4videodec_static_init(void)
-{
-    static int done = 0;
-
-    if (!done) {
-        ff_init_rl(&ff_mpeg4_rl_intra, ff_mpeg4_static_rl_table_store[0]);
-        ff_init_rl(&ff_rvlc_rl_inter, ff_mpeg4_static_rl_table_store[1]);
-        ff_init_rl(&ff_rvlc_rl_intra, ff_mpeg4_static_rl_table_store[2]);
-        INIT_VLC_RL(ff_mpeg4_rl_intra, 554);
-        INIT_VLC_RL(ff_rvlc_rl_inter, 1072);
-        INIT_VLC_RL(ff_rvlc_rl_intra, 1072);
-        INIT_VLC_STATIC(&dc_lum, DC_VLC_BITS, 10 /* 13 */,
-                 &ff_mpeg4_DCtab_lum[0][1], 2, 1,
-                 &ff_mpeg4_DCtab_lum[0][0], 2, 1, 512);
-        INIT_VLC_STATIC(&dc_chrom, DC_VLC_BITS, 10 /* 13 */,
-                 &ff_mpeg4_DCtab_chrom[0][1], 2, 1,
-                 &ff_mpeg4_DCtab_chrom[0][0], 2, 1, 512);
-        INIT_VLC_STATIC(&sprite_trajectory, SPRITE_TRAJ_VLC_BITS, 15,
-                 &ff_sprite_trajectory_tab[0][1], 4, 2,
-                 &ff_sprite_trajectory_tab[0][0], 4, 2, 128);
-        INIT_VLC_STATIC(&mb_type_b_vlc, MB_TYPE_B_VLC_BITS, 4,
-                 &ff_mb_type_b_tab[0][1], 2, 1,
-                 &ff_mb_type_b_tab[0][0], 2, 1, 16);
-        done = 1;
-    }
-}
-
 static av_cold int decode_init(AVCodecContext *avctx)
 {
     MpegEncContext *s = avctx->priv_data;
     int ret;
 
-<<<<<<< HEAD
-=======
-    ff_mpeg4_init_tables();
-
->>>>>>> bdb975ab
     s->divx_version=
     s->divx_build=
     s->xvid_build=
