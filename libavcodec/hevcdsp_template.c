/*
 * HEVC video decoder
 *
 * Copyright (C) 2012 - 2013 Guillaume Martres
 *
 * This file is part of FFmpeg.
 *
 * FFmpeg is free software; you can redistribute it and/or
 * modify it under the terms of the GNU Lesser General Public
 * License as published by the Free Software Foundation; either
 * version 2.1 of the License, or (at your option) any later version.
 *
 * FFmpeg is distributed in the hope that it will be useful,
 * but WITHOUT ANY WARRANTY; without even the implied warranty of
 * MERCHANTABILITY or FITNESS FOR A PARTICULAR PURPOSE.  See the GNU
 * Lesser General Public License for more details.
 *
 * You should have received a copy of the GNU Lesser General Public
 * License along with FFmpeg; if not, write to the Free Software
 * Foundation, Inc., 51 Franklin Street, Fifth Floor, Boston, MA 02110-1301 USA
 */

#include "get_bits.h"
#include "hevcdec.h"

#include "bit_depth_template.c"
#include "hevcdsp.h"

<<<<<<< HEAD
#ifdef RPI
#include "rpi_zc.h"
#endif
=======
#include "rpi_shader_template.h"
>>>>>>> 60d5b6b8

static void FUNC(put_pcm)(uint8_t *_dst, ptrdiff_t stride, int width, int height,
                          GetBitContext *gb, int pcm_bit_depth)
{
    int x, y;
    pixel *dst = (pixel *)_dst;

    stride /= sizeof(pixel);

    for (y = 0; y < height; y++) {
        for (x = 0; x < width; x++)
            dst[x] = get_bits(gb, pcm_bit_depth) << (BIT_DEPTH - pcm_bit_depth);
        dst += stride;
    }
}

<<<<<<< HEAD
=======
#if RPI_HEVC_SAND
>>>>>>> 60d5b6b8
static void FUNC(put_pcm_c)(uint8_t *_dst, ptrdiff_t stride, int width, int height,
                          GetBitContext *gb, int pcm_bit_depth)
{
    int x, y;
    pixel *dst = (pixel *)_dst;

    stride /= sizeof(pixel);

    for (y = 0; y < height; y++) {
        for (x = 0; x < width; x++)
            dst[x*2] = get_bits(gb, pcm_bit_depth) << (BIT_DEPTH - pcm_bit_depth);
        dst += stride;
    }

    dst = (pixel *)_dst + 1;
    for (y = 0; y < height; y++) {
        for (x = 0; x < width; x++)
            dst[x*2] = get_bits(gb, pcm_bit_depth) << (BIT_DEPTH - pcm_bit_depth);
        dst += stride;
    }
}
<<<<<<< HEAD

=======
#endif
>>>>>>> 60d5b6b8

static av_always_inline void FUNC(add_residual)(uint8_t *_dst, int16_t *res,
                                                ptrdiff_t stride, int size)
{
    int x, y;
    pixel *dst = (pixel *)_dst;

    stride /= sizeof(pixel);

    for (y = 0; y < size; y++) {
        for (x = 0; x < size; x++) {
            dst[x] = av_clip_pixel(dst[x] + *res);
            res++;
        }
        dst += stride;
    }
}

<<<<<<< HEAD
#if RPI_HEVC_SAND
static av_always_inline void FUNC(add_residual_u_v)(uint8_t *_dst, const int16_t *res,
                                                ptrdiff_t stride, int size)
=======
static av_always_inline void FUNC(add_residual_dc)(uint8_t *_dst, ptrdiff_t stride, const int dc, int size)
{
    int x, y;
    pixel *dst = (pixel *)_dst;

    stride /= sizeof(pixel);

    for (y = 0; y < size; y++) {
        for (x = 0; x < size; x++) {
            dst[x] = av_clip_pixel(dst[x] + dc);
        }
        dst += stride;
    }
}


#if RPI_HEVC_SAND
static av_always_inline void FUNC(add_residual_u)(uint8_t *_dst, const int16_t *res,
                                                ptrdiff_t stride, const int dc_v, int size)
>>>>>>> 60d5b6b8
{
    int x, y;
    pixel *dst = (pixel *)_dst;

    stride /= sizeof(pixel);

    for (y = 0; y < size; y++) {
        for (x = 0; x < size * 2; x += 2) {
            dst[x] = av_clip_pixel(dst[x] + *res);
<<<<<<< HEAD
=======
            dst[x + 1] = av_clip_pixel(dst[x + 1] + dc_v);
            res++;
        }
        dst += stride;
    }
}

static av_always_inline void FUNC(add_residual_v)(uint8_t *_dst, const int16_t *res,
                                                ptrdiff_t stride, const int dc_u, int size)
{
    int x, y;
    pixel *dst = (pixel *)_dst;

    stride /= sizeof(pixel);

    for (y = 0; y < size; y++) {
        for (x = 0; x < size * 2; x += 2) {
            dst[x] = av_clip_pixel(dst[x] + dc_u);
            dst[x + 1] = av_clip_pixel(dst[x + 1] + *res);
>>>>>>> 60d5b6b8
            res++;
        }
        dst += stride;
    }
}

static av_always_inline void FUNC(add_residual_c)(uint8_t *_dst, const int16_t *res,
                                                ptrdiff_t stride, unsigned int size)
{
    unsigned int x, y;
    pixel *dst = (pixel *)_dst;
    const int16_t * ru = res;
    const int16_t * rv = res + size * size;

<<<<<<< HEAD
=======
//    rpi_sand_dump16("ARC In Pred", _dst, stride, 0, 0, 0, size, size, 1);
//    rpi_sand_dump16("ARC In RU", ru, size * 2, 0, 0, 0, size, size, 0);
//    rpi_sand_dump16("ARC In RV", rv, size * 2, 0, 0, 0, size, size, 0);

>>>>>>> 60d5b6b8
    stride /= sizeof(pixel);

    for (y = 0; y < size; y++) {
        for (x = 0; x < size * 2; x += 2) {
            dst[x + 0] = av_clip_pixel(dst[x + 0] + *ru++);
            dst[x + 1] = av_clip_pixel(dst[x + 1] + *rv++);
        }
        dst += stride;
    }
<<<<<<< HEAD
}
=======

//    rpi_sand_dump16("ARC Out", _dst, stride * 2, 0, 0, 0, size, size, 1);
}


static av_always_inline void FUNC(add_residual_dc_c)(uint8_t *_dst, ptrdiff_t stride, const int32_t dc, int size)
{
    int x, y;
    pixel *dst = (pixel *)_dst;
    const int dc_v = dc >> 16;
    const int dc_u = (dc << 16) >> 16;

    stride /= sizeof(pixel);

    for (y = 0; y < size; y++) {
        for (x = 0; x < size * 2; x += 2) {
            dst[x] = av_clip_pixel(dst[x] + dc_u);
            dst[x + 1] = av_clip_pixel(dst[x + 1] + dc_v);
        }
        dst += stride;
    }
}


>>>>>>> 60d5b6b8
#endif

static void FUNC(add_residual4x4)(uint8_t *_dst, int16_t *res,
                                  ptrdiff_t stride)
{
    FUNC(add_residual)(_dst, res, stride, 4);
}

static void FUNC(add_residual8x8)(uint8_t *_dst, int16_t *res,
                                  ptrdiff_t stride)
{
    FUNC(add_residual)(_dst, res, stride, 8);
}

static void FUNC(add_residual16x16)(uint8_t *_dst, int16_t *res,
                                    ptrdiff_t stride)
{
    FUNC(add_residual)(_dst, res, stride, 16);
}

static void FUNC(add_residual32x32)(uint8_t *_dst, int16_t *res,
                                    ptrdiff_t stride)
{
    FUNC(add_residual)(_dst, res, stride, 32);
}

<<<<<<< HEAD
=======
static void FUNC(add_residual4x4_dc)(uint8_t *_dst, ptrdiff_t stride, int dc)
{
    FUNC(add_residual_dc)(_dst, stride, dc, 4);
}

static void FUNC(add_residual8x8_dc)(uint8_t *_dst, ptrdiff_t stride, int dc)
{
    FUNC(add_residual_dc)(_dst, stride, dc, 8);
}

static void FUNC(add_residual16x16_dc)(uint8_t *_dst, ptrdiff_t stride, int dc)
{
    FUNC(add_residual_dc)(_dst, stride, dc, 16);
}

static void FUNC(add_residual32x32_dc)(uint8_t *_dst, ptrdiff_t stride, int dc)
{
    FUNC(add_residual_dc)(_dst, stride, dc, 32);
}

>>>>>>> 60d5b6b8
#if RPI_HEVC_SAND
// -- U -- (plaited)

static void FUNC(add_residual4x4_u)(uint8_t *_dst, const int16_t * res,
<<<<<<< HEAD
                                  ptrdiff_t stride)
{
    FUNC(add_residual_u_v)(_dst, res, stride, 4);
}

static void FUNC(add_residual8x8_u)(uint8_t *_dst, const int16_t * res,
                                  ptrdiff_t stride)
{
    FUNC(add_residual_u_v)(_dst, res, stride, 8);
}

static void FUNC(add_residual16x16_u)(uint8_t *_dst, const int16_t * res,
                                    ptrdiff_t stride)
{
    FUNC(add_residual_u_v)(_dst, res, stride, 16);
}

static void FUNC(add_residual32x32_u)(uint8_t *_dst, const int16_t * res,
                                    ptrdiff_t stride)
=======
                                  ptrdiff_t stride, int dc_u)
{
    FUNC(add_residual_u)(_dst, res, stride, dc_u, 4);
}

static void FUNC(add_residual8x8_u)(uint8_t *_dst, const int16_t * res,
                                  ptrdiff_t stride, int dc_u)
{
    FUNC(add_residual_u)(_dst, res, stride, dc_u, 8);
}

static void FUNC(add_residual16x16_u)(uint8_t *_dst, const int16_t * res,
                                    ptrdiff_t stride, int dc_u)
{
    FUNC(add_residual_u)(_dst, res, stride, dc_u, 16);
}

static void FUNC(add_residual32x32_u)(uint8_t *_dst, const int16_t * res,
                                    ptrdiff_t stride, int dc_u)
>>>>>>> 60d5b6b8
{
    // Should never occur for 420, which is all that sand supports
    av_assert0(0);
}

// -- V -- (plaited)

static void FUNC(add_residual4x4_v)(uint8_t *_dst, const int16_t * res,
<<<<<<< HEAD
                                  ptrdiff_t stride)
{
    FUNC(add_residual_u_v)(_dst + 1, res, stride, 4);
}

static void FUNC(add_residual8x8_v)(uint8_t *_dst, const int16_t * res,
                                  ptrdiff_t stride)
{
    FUNC(add_residual_u_v)(_dst + 1, res, stride, 8);
}

static void FUNC(add_residual16x16_v)(uint8_t *_dst, const int16_t * res,
                                    ptrdiff_t stride)
{
    FUNC(add_residual_u_v)(_dst + 1, res, stride, 16);
}

static void FUNC(add_residual32x32_v)(uint8_t *_dst, const int16_t * res,
                                    ptrdiff_t stride)
=======
                                  ptrdiff_t stride, int dc_v)
{
    FUNC(add_residual_v)(_dst, res, stride, dc_v, 4);
}

static void FUNC(add_residual8x8_v)(uint8_t *_dst, const int16_t * res,
                                  ptrdiff_t stride, int dc_v)
{
    FUNC(add_residual_v)(_dst, res, stride, dc_v, 8);
}

static void FUNC(add_residual16x16_v)(uint8_t *_dst, const int16_t * res,
                                    ptrdiff_t stride, int dc_v)
{
    FUNC(add_residual_v)(_dst, res, stride, dc_v, 16);
}

static void FUNC(add_residual32x32_v)(uint8_t *_dst, const int16_t * res,
                                    ptrdiff_t stride, int dc_v)
>>>>>>> 60d5b6b8
{
    // Should never occur for 420, which is all that sand supports
    av_assert0(0);
}

// -- C -- (plaited - both U & V)

static void FUNC(add_residual4x4_c)(uint8_t *_dst, const int16_t * res,
                                  ptrdiff_t stride)
{
    FUNC(add_residual_c)(_dst, res, stride, 4);
}

static void FUNC(add_residual8x8_c)(uint8_t *_dst, const int16_t * res,
                                  ptrdiff_t stride)
{
    FUNC(add_residual_c)(_dst, res, stride, 8);
}

static void FUNC(add_residual16x16_c)(uint8_t *_dst, const int16_t * res,
                                    ptrdiff_t stride)
{
    FUNC(add_residual_c)(_dst, res, stride, 16);
}

static void FUNC(add_residual32x32_c)(uint8_t *_dst, const int16_t * res,
                                    ptrdiff_t stride)
{
    // Should never occur for 420, which is all that sand supports
    av_assert0(0);
}
<<<<<<< HEAD
=======

static void FUNC(add_residual4x4_dc_c)(uint8_t *_dst, ptrdiff_t stride, int32_t dc)
{
    FUNC(add_residual_dc_c)(_dst, stride, dc, 4);
}

static void FUNC(add_residual8x8_dc_c)(uint8_t *_dst, ptrdiff_t stride, int32_t dc)
{
    FUNC(add_residual_dc_c)(_dst, stride, dc, 8);
}

static void FUNC(add_residual16x16_dc_c)(uint8_t *_dst, ptrdiff_t stride, int32_t dc)
{
    FUNC(add_residual_dc_c)(_dst, stride, dc, 16);
}

static void FUNC(add_residual32x32_dc_c)(uint8_t *_dst, ptrdiff_t stride, int32_t dc)
{
    // Should never occur for 420, which is all that sand supports
    av_assert0(0);
}

>>>>>>> 60d5b6b8
#endif


static void FUNC(transform_rdpcm)(int16_t *_coeffs, int16_t log2_size, int mode)
{
    int16_t *coeffs = (int16_t *) _coeffs;
    int x, y;
    int size = 1 << log2_size;

    if (mode) {
        coeffs += size;
        for (y = 0; y < size - 1; y++) {
            for (x = 0; x < size; x++)
                coeffs[x] += coeffs[x - size];
            coeffs += size;
        }
    } else {
        for (y = 0; y < size; y++) {
            for (x = 1; x < size; x++)
                coeffs[x] += coeffs[x - 1];
            coeffs += size;
        }
    }
}

static void FUNC(dequant)(int16_t *coeffs, int16_t log2_size)
{
    int shift  = 15 - BIT_DEPTH - log2_size;
    int x, y;
    int size = 1 << log2_size;

    if (shift > 0) {
        int offset = 1 << (shift - 1);
        for (y = 0; y < size; y++) {
            for (x = 0; x < size; x++) {
                *coeffs = (*coeffs + offset) >> shift;
                coeffs++;
            }
        }
    } else {
        for (y = 0; y < size; y++) {
            for (x = 0; x < size; x++) {
                *coeffs = *coeffs << -shift;
                coeffs++;
            }
        }
    }
}

#define SET(dst, x)   (dst) = (x)
#define SCALE(dst, x) (dst) = av_clip_int16(((x) + add) >> shift)

#define TR_4x4_LUMA(dst, src, step, assign)                             \
    do {                                                                \
        int c0 = src[0 * step] + src[2 * step];                         \
        int c1 = src[2 * step] + src[3 * step];                         \
        int c2 = src[0 * step] - src[3 * step];                         \
        int c3 = 74 * src[1 * step];                                    \
                                                                        \
        assign(dst[2 * step], 74 * (src[0 * step] -                     \
                                    src[2 * step] +                     \
                                    src[3 * step]));                    \
        assign(dst[0 * step], 29 * c0 + 55 * c1 + c3);                  \
        assign(dst[1 * step], 55 * c2 - 29 * c1 + c3);                  \
        assign(dst[3 * step], 55 * c0 + 29 * c2 - c3);                  \
    } while (0)

static void FUNC(transform_4x4_luma)(int16_t *coeffs)
{
    int i;
    int shift    = 7;
    int add      = 1 << (shift - 1);
    int16_t *src = coeffs;

    for (i = 0; i < 4; i++) {
        TR_4x4_LUMA(src, src, 4, SCALE);
        src++;
    }

    shift = 20 - BIT_DEPTH;
    add   = 1 << (shift - 1);
    for (i = 0; i < 4; i++) {
        TR_4x4_LUMA(coeffs, coeffs, 1, SCALE);
        coeffs += 4;
    }
}

#undef TR_4x4_LUMA

#define TR_4(dst, src, dstep, sstep, assign, end)                 \
    do {                                                          \
        const int e0 = 64 * src[0 * sstep] + 64 * src[2 * sstep]; \
        const int e1 = 64 * src[0 * sstep] - 64 * src[2 * sstep]; \
        const int o0 = 83 * src[1 * sstep] + 36 * src[3 * sstep]; \
        const int o1 = 36 * src[1 * sstep] - 83 * src[3 * sstep]; \
                                                                  \
        assign(dst[0 * dstep], e0 + o0);                          \
        assign(dst[1 * dstep], e1 + o1);                          \
        assign(dst[2 * dstep], e1 - o1);                          \
        assign(dst[3 * dstep], e0 - o0);                          \
    } while (0)

#define TR_8(dst, src, dstep, sstep, assign, end)                 \
    do {                                                          \
        int i, j;                                                 \
        int e_8[4];                                               \
        int o_8[4] = { 0 };                                       \
        for (i = 0; i < 4; i++)                                   \
            for (j = 1; j < end; j += 2)                          \
                o_8[i] += transform[4 * j][i] * src[j * sstep];   \
        TR_4(e_8, src, 1, 2 * sstep, SET, 4);                     \
                                                                  \
        for (i = 0; i < 4; i++) {                                 \
            assign(dst[i * dstep], e_8[i] + o_8[i]);              \
            assign(dst[(7 - i) * dstep], e_8[i] - o_8[i]);        \
        }                                                         \
    } while (0)

#define TR_16(dst, src, dstep, sstep, assign, end)                \
    do {                                                          \
        int i, j;                                                 \
        int e_16[8];                                              \
        int o_16[8] = { 0 };                                      \
        for (i = 0; i < 8; i++)                                   \
            for (j = 1; j < end; j += 2)                          \
                o_16[i] += transform[2 * j][i] * src[j * sstep];  \
        TR_8(e_16, src, 1, 2 * sstep, SET, 8);                    \
                                                                  \
        for (i = 0; i < 8; i++) {                                 \
            assign(dst[i * dstep], e_16[i] + o_16[i]);            \
            assign(dst[(15 - i) * dstep], e_16[i] - o_16[i]);     \
        }                                                         \
    } while (0)

#define TR_32(dst, src, dstep, sstep, assign, end)                \
    do {                                                          \
        int i, j;                                                 \
        int e_32[16];                                             \
        int o_32[16] = { 0 };                                     \
        for (i = 0; i < 16; i++)                                  \
            for (j = 1; j < end; j += 2)                          \
                o_32[i] += transform[j][i] * src[j * sstep];      \
        TR_16(e_32, src, 1, 2 * sstep, SET, end / 2);             \
                                                                  \
        for (i = 0; i < 16; i++) {                                \
            assign(dst[i * dstep], e_32[i] + o_32[i]);            \
            assign(dst[(31 - i) * dstep], e_32[i] - o_32[i]);     \
        }                                                         \
    } while (0)

#define IDCT_VAR4(H)                                              \
    int limit2 = FFMIN(col_limit + 4, H)
#define IDCT_VAR8(H)                                              \
    int limit  = FFMIN(col_limit, H);                             \
    int limit2 = FFMIN(col_limit + 4, H)
#define IDCT_VAR16(H)   IDCT_VAR8(H)
#define IDCT_VAR32(H)   IDCT_VAR8(H)

#define IDCT(H)                                                   \
static void FUNC(idct_ ## H ## x ## H )(int16_t *coeffs,          \
                                        int col_limit)            \
{                                                                 \
    int i;                                                        \
    int      shift = 7;                                           \
    int      add   = 1 << (shift - 1);                            \
    int16_t *src   = coeffs;                                      \
    IDCT_VAR ## H(H);                                             \
                                                                  \
    for (i = 0; i < H; i++) {                                     \
        TR_ ## H(src, src, H, H, SCALE, limit2);                  \
        if (limit2 < H && i%4 == 0 && !!i)                        \
            limit2 -= 4;                                          \
        src++;                                                    \
    }                                                             \
                                                                  \
    shift = 20 - BIT_DEPTH;                                       \
    add   = 1 << (shift - 1);                                     \
    for (i = 0; i < H; i++) {                                     \
        TR_ ## H(coeffs, coeffs, 1, 1, SCALE, limit);             \
        coeffs += H;                                              \
    }                                                             \
}

#define IDCT_DC(H)                                                \
static void FUNC(idct_ ## H ## x ## H ## _dc)(int16_t *coeffs)    \
{                                                                 \
    int i, j;                                                     \
    int shift = 14 - BIT_DEPTH;                                   \
    int add   = 1 << (shift - 1);                                 \
    int coeff = (((coeffs[0] + 1) >> 1) + add) >> shift;          \
                                                                  \
    for (j = 0; j < H; j++) {                                     \
        for (i = 0; i < H; i++) {                                 \
            coeffs[i + j * H] = coeff;                            \
        }                                                         \
    }                                                             \
}

IDCT( 4)
IDCT( 8)
IDCT(16)
IDCT(32)

IDCT_DC( 4)
IDCT_DC( 8)
IDCT_DC(16)
IDCT_DC(32)

#undef TR_4
#undef TR_8
#undef TR_16
#undef TR_32

#undef SET
#undef SCALE

static void FUNC(sao_band_filter)(uint8_t *_dst, uint8_t *_src,
                                  ptrdiff_t stride_dst, ptrdiff_t stride_src,
                                  int16_t *sao_offset_val, int sao_left_class,
                                  int width, int height)
{
    pixel *dst = (pixel *)_dst;
    pixel *src = (pixel *)_src;
    int offset_table[32] = { 0 };
    int k, y, x;
    int shift  = BIT_DEPTH - 5;

    stride_dst /= sizeof(pixel);
    stride_src /= sizeof(pixel);

    for (k = 0; k < 4; k++)
        offset_table[(k + sao_left_class) & 31] = sao_offset_val[k + 1];
    for (y = 0; y < height; y++) {
        for (x = 0; x < width; x++)
            dst[x] = av_clip_pixel(src[x] + offset_table[src[x] >> shift]);
        dst += stride_dst;
        src += stride_src;
    }
}

#define CMP(a, b) (((a) > (b)) - ((a) < (b)))

static void FUNC(sao_edge_filter)(uint8_t *_dst, uint8_t *_src, ptrdiff_t stride_dst, int16_t *sao_offset_val,
                                  int eo, int width, int height) {

    static const uint8_t edge_idx[] = { 1, 2, 0, 3, 4 };
    static const int8_t pos[4][2][2] = {
        { { -1,  0 }, {  1, 0 } }, // horizontal
        { {  0, -1 }, {  0, 1 } }, // vertical
        { { -1, -1 }, {  1, 1 } }, // 45 degree
        { {  1, -1 }, { -1, 1 } }, // 135 degree
    };
    pixel *dst = (pixel *)_dst;
    pixel *src = (pixel *)_src;
    int a_stride, b_stride;
    int x, y;
    ptrdiff_t stride_src = (2*MAX_PB_SIZE + AV_INPUT_BUFFER_PADDING_SIZE) / sizeof(pixel);
    stride_dst /= sizeof(pixel);

    a_stride = pos[eo][0][0] + pos[eo][0][1] * stride_src;
    b_stride = pos[eo][1][0] + pos[eo][1][1] * stride_src;
    for (y = 0; y < height; y++) {
        for (x = 0; x < width; x++) {
            int diff0 = CMP(src[x], src[x + a_stride]);
            int diff1 = CMP(src[x], src[x + b_stride]);
            int offset_val        = edge_idx[2 + diff0 + diff1];
            dst[x] = av_clip_pixel(src[x] + sao_offset_val[offset_val]);
        }
        src += stride_src;
        dst += stride_dst;
    }
}


#if BIT_DEPTH == 10
#if RPI_HEVC_SAND
// We need a 32 bit variation for the _c restores so hijack bit depth 10
#undef pixel
#undef BIT_DEPTH
#define pixel uint32_t
#define BIT_DEPTH 32
#endif
// All 16 bit variations are the same
#define sao_edge_restore_0_10 sao_edge_restore_0_9
#define sao_edge_restore_1_10 sao_edge_restore_1_9
#define sao_edge_restore_0_11 sao_edge_restore_0_9
#define sao_edge_restore_1_11 sao_edge_restore_1_9
#define sao_edge_restore_0_12 sao_edge_restore_0_9
#define sao_edge_restore_1_12 sao_edge_restore_1_9
#define sao_edge_restore_0_13 sao_edge_restore_0_9
#define sao_edge_restore_1_13 sao_edge_restore_1_9
#define sao_edge_restore_0_14 sao_edge_restore_0_9
#define sao_edge_restore_1_14 sao_edge_restore_1_9
#define sao_edge_restore_0_15 sao_edge_restore_0_9
#define sao_edge_restore_1_15 sao_edge_restore_1_9
#define sao_edge_restore_0_16 sao_edge_restore_0_9
#define sao_edge_restore_1_16 sao_edge_restore_1_9
#endif
#if BIT_DEPTH <= 9 || BIT_DEPTH == 32
static void FUNC(sao_edge_restore_0)(uint8_t *_dst, uint8_t *_src,
                                    ptrdiff_t stride_dst, ptrdiff_t stride_src, SAOParams *sao,
                                    int *borders, int _width, int _height,
                                    int c_idx, uint8_t *vert_edge,
                                    uint8_t *horiz_edge, uint8_t *diag_edge)
{
    int x, y;
    pixel *dst = (pixel *)_dst;
    pixel *src = (pixel *)_src;
    int sao_eo_class    = sao->eo_class[c_idx];
    int init_x = 0, width = _width, height = _height;

    stride_dst /= sizeof(pixel);
    stride_src /= sizeof(pixel);

    if (sao_eo_class != SAO_EO_VERT) {
        if (borders[0]) {
            for (y = 0; y < height; y++) {
                dst[y * stride_dst] = src[y * stride_src];
            }
            init_x = 1;
        }
        if (borders[2]) {
            int offset     = width - 1;
            for (x = 0; x < height; x++) {
                dst[x * stride_dst + offset] = src[x * stride_src + offset];
            }
            width--;
        }
    }
    if (sao_eo_class != SAO_EO_HORIZ) {
        if (borders[1]) {
            for (x = init_x; x < width; x++)
                dst[x] = src[x];
        }
        if (borders[3]) {
            ptrdiff_t y_stride_dst = stride_dst * (height - 1);
            ptrdiff_t y_stride_src = stride_src * (height - 1);
            for (x = init_x; x < width; x++)
                dst[x + y_stride_dst] = src[x + y_stride_src];
            height--;
        }
    }
}

static void FUNC(sao_edge_restore_1)(uint8_t *_dst, uint8_t *_src,
                                    ptrdiff_t stride_dst, ptrdiff_t stride_src, SAOParams *sao,
                                    int *borders, int _width, int _height,
                                    int c_idx, uint8_t *vert_edge,
                                    uint8_t *horiz_edge, uint8_t *diag_edge)
{
    int x, y;
    pixel *dst = (pixel *)_dst;
    pixel *src = (pixel *)_src;
    int sao_eo_class    = sao->eo_class[c_idx];
    int init_x = 0, init_y = 0, width = _width, height = _height;

    stride_dst /= sizeof(pixel);
    stride_src /= sizeof(pixel);

    if (sao_eo_class != SAO_EO_VERT) {
        if (borders[0]) {
            for (y = 0; y < height; y++) {
                dst[y * stride_dst] = src[y * stride_src];
            }
            init_x = 1;
        }
        if (borders[2]) {
            int offset     = width - 1;
            for (x = 0; x < height; x++) {
                dst[x * stride_dst + offset] = src[x * stride_src + offset];
            }
            width--;
        }
    }
    if (sao_eo_class != SAO_EO_HORIZ) {
        if (borders[1]) {
            for (x = init_x; x < width; x++)
                dst[x] = src[x];
            init_y = 1;
        }
        if (borders[3]) {
            ptrdiff_t y_stride_dst = stride_dst * (height - 1);
            ptrdiff_t y_stride_src = stride_src * (height - 1);
            for (x = init_x; x < width; x++)
                dst[x + y_stride_dst] = src[x + y_stride_src];
            height--;
        }
    }

    {
        int save_upper_left  = !diag_edge[0] && sao_eo_class == SAO_EO_135D && !borders[0] && !borders[1];
        int save_upper_right = !diag_edge[1] && sao_eo_class == SAO_EO_45D  && !borders[1] && !borders[2];
        int save_lower_right = !diag_edge[2] && sao_eo_class == SAO_EO_135D && !borders[2] && !borders[3];
        int save_lower_left  = !diag_edge[3] && sao_eo_class == SAO_EO_45D  && !borders[0] && !borders[3];

        // Restore pixels that can't be modified
        if(vert_edge[0] && sao_eo_class != SAO_EO_VERT) {
            for(y = init_y+save_upper_left; y< height-save_lower_left; y++)
                dst[y*stride_dst] = src[y*stride_src];
        }
        if(vert_edge[1] && sao_eo_class != SAO_EO_VERT) {
            for(y = init_y+save_upper_right; y< height-save_lower_right; y++)
                dst[y*stride_dst+width-1] = src[y*stride_src+width-1];
        }

        if(horiz_edge[0] && sao_eo_class != SAO_EO_HORIZ) {
            for(x = init_x+save_upper_left; x < width-save_upper_right; x++)
                dst[x] = src[x];
        }
        if(horiz_edge[1] && sao_eo_class != SAO_EO_HORIZ) {
            for(x = init_x+save_lower_left; x < width-save_lower_right; x++)
                dst[(height-1)*stride_dst+x] = src[(height-1)*stride_src+x];
        }
        if(diag_edge[0] && sao_eo_class == SAO_EO_135D)
            dst[0] = src[0];
        if(diag_edge[1] && sao_eo_class == SAO_EO_45D)
            dst[width-1] = src[width-1];
        if(diag_edge[2] && sao_eo_class == SAO_EO_135D)
            dst[stride_dst*(height-1)+width-1] = src[stride_src*(height-1)+width-1];
        if(diag_edge[3] && sao_eo_class == SAO_EO_45D)
            dst[stride_dst*(height-1)] = src[stride_src*(height-1)];

    }
}
#endif
#if BIT_DEPTH == 32
#undef BIT_DEPTH
#undef pixel
#define BIT_DEPTH 10
#define pixel uint16_t
#endif

// --- Plaited chroma versions

#if RPI_HEVC_SAND

static void FUNC(sao_band_filter_c)(uint8_t *_dst, const uint8_t *_src,
                                  ptrdiff_t stride_dst, ptrdiff_t stride_src,
                                  const int16_t *sao_offset_val_u, int sao_left_class_u,
                                  const int16_t *sao_offset_val_v, int sao_left_class_v,
                                  int width, int height)
{
    pixel *dst = (pixel *)_dst;
    pixel *src = (pixel *)_src;
    int offset_table_u[32] = { 0 };
    int offset_table_v[32] = { 0 };
    int k, y, x;
    int shift  = BIT_DEPTH - 5;

    stride_dst /= sizeof(pixel);
    stride_src /= sizeof(pixel);
    width *= 2;

    for (k = 0; k < 4; k++)
    {
        offset_table_u[(k + sao_left_class_u) & 31] = sao_offset_val_u[k + 1];
        offset_table_v[(k + sao_left_class_v) & 31] = sao_offset_val_v[k + 1];
    }
    for (y = 0; y < height; y++) {
        for (x = 0; x < width; x += 2)
        {
//            printf("dst=%p, src=%p, x=%d, shift=%d\n", dst, src, x, shift);
//            printf("offsets=%x,%x\n", src[x + 0], src[x + 1]);
            // *** & 31 shouldn't be wanted but just now we generate broken input that
            // crashes us in 10-bit world
            dst[x + 0] = av_clip_pixel(src[x + 0] + offset_table_u[(src[x + 0] >> shift) & 31]);
            dst[x + 1] = av_clip_pixel(src[x + 1] + offset_table_v[(src[x + 1] >> shift) & 31]);
        }
        dst += stride_dst;
        src += stride_src;
    }
}

static void FUNC(sao_edge_filter_c)(uint8_t *_dst, const uint8_t *_src, ptrdiff_t stride_dst,
                                  const int16_t *sao_offset_val_u, const int16_t *sao_offset_val_v,
                                  int eo, int width, int height) {

    static const uint8_t edge_idx[] = { 1, 2, 0, 3, 4 };
    static const int8_t pos[4][2][2] = {
        { { -1,  0 }, {  1, 0 } }, // horizontal
        { {  0, -1 }, {  0, 1 } }, // vertical
        { { -1, -1 }, {  1, 1 } }, // 45 degree
        { {  1, -1 }, { -1, 1 } }, // 135 degree
    };
    pixel *dst = (pixel *)_dst;
    pixel *src = (pixel *)_src;
    int a_stride, b_stride;
    int x, y;
    ptrdiff_t stride_src = (2*MAX_PB_SIZE + AV_INPUT_BUFFER_PADDING_SIZE) / sizeof(pixel);

    stride_dst /= sizeof(pixel);
    width *= 2;

    av_assert0(width <= 64);

    a_stride = pos[eo][0][0] * 2 + pos[eo][0][1] * stride_src;
    b_stride = pos[eo][1][0] * 2 + pos[eo][1][1] * stride_src;
    for (y = 0; y < height; y++) {
        for (x = 0; x < width; x += 2) {
            int diff0u = CMP(src[x], src[x + a_stride]);
            int diff1u = CMP(src[x], src[x + b_stride]);
            int offset_valu        = edge_idx[2 + diff0u + diff1u];
            int diff0v = CMP(src[x+1], src[x+1 + a_stride]);
            int diff1v = CMP(src[x+1], src[x+1 + b_stride]);
            int offset_valv        = edge_idx[2 + diff0v + diff1v];
            dst[x] = av_clip_pixel(src[x] + sao_offset_val_u[offset_valu]);
            dst[x+1] = av_clip_pixel(src[x+1] + sao_offset_val_v[offset_valv]);
        }
        src += stride_src;
        dst += stride_dst;
    }
}

// Do once
#if BIT_DEPTH == 8
// Any old 2 byte 'normal' restore will work for these
#define sao_edge_restore_c_0_8  sao_edge_restore_0_16
#define sao_edge_restore_c_1_8  sao_edge_restore_1_16
// We need 32 bit for 9 bit+
#define sao_edge_restore_c_0_9  sao_edge_restore_0_32
#define sao_edge_restore_c_1_9  sao_edge_restore_1_32
#define sao_edge_restore_c_0_10 sao_edge_restore_0_32
#define sao_edge_restore_c_1_10 sao_edge_restore_1_32
#define sao_edge_restore_c_0_11 sao_edge_restore_0_32
#define sao_edge_restore_c_1_11 sao_edge_restore_1_32
#define sao_edge_restore_c_0_12 sao_edge_restore_0_32
#define sao_edge_restore_c_1_12 sao_edge_restore_1_32
#define sao_edge_restore_c_0_13 sao_edge_restore_0_32
#define sao_edge_restore_c_1_13 sao_edge_restore_1_32
#define sao_edge_restore_c_0_14 sao_edge_restore_0_32
#define sao_edge_restore_c_1_14 sao_edge_restore_1_32
#define sao_edge_restore_c_0_15 sao_edge_restore_0_32
#define sao_edge_restore_c_1_15 sao_edge_restore_1_32
#define sao_edge_restore_c_0_16 sao_edge_restore_0_32
#define sao_edge_restore_c_1_16 sao_edge_restore_1_32
#endif

#endif  // RPI_HEVC_SAND



// --- Plaited chroma versions

#if BIT_DEPTH != 8
static void FUNC(sao_band_filter_c)(uint8_t *_dst, const uint8_t *_src,
                                  ptrdiff_t stride_dst, ptrdiff_t stride_src,
                                  const int16_t *sao_offset_val_u, int sao_left_class_u,
                                  const int16_t *sao_offset_val_v, int sao_left_class_v,
                                  int width, int height)
{
    av_log(NULL, AV_LOG_PANIC, "%s: NIF\n", __func__);                              \
    abort();                                                                        \
}
#else
static void FUNC(sao_band_filter_c)(uint8_t *_dst, const uint8_t *_src,
                                  ptrdiff_t stride_dst, ptrdiff_t stride_src,
                                  const int16_t *sao_offset_val_u, int sao_left_class_u,
                                  const int16_t *sao_offset_val_v, int sao_left_class_v,
                                  int width, int height)
{
    pixel *dst = (pixel *)_dst;
    pixel *src = (pixel *)_src;
    int offset_table_u[32] = { 0 };
    int offset_table_v[32] = { 0 };
    int k, y, x;
    int shift  = BIT_DEPTH - 5;

    stride_dst /= sizeof(pixel);
    stride_src /= sizeof(pixel);
    width *= 2;

    for (k = 0; k < 4; k++)
    {
        offset_table_u[(k + sao_left_class_u) & 31] = sao_offset_val_u[k + 1];
        offset_table_v[(k + sao_left_class_v) & 31] = sao_offset_val_v[k + 1];
    }
    for (y = 0; y < height; y++) {
        for (x = 0; x < width; x += 2)
        {
            dst[x + 0] = av_clip_pixel(src[x + 0] + offset_table_u[src[x + 0] >> shift]);
            dst[x + 1] = av_clip_pixel(src[x + 1] + offset_table_v[src[x + 1] >> shift]);
        }
        dst += stride_dst;
        src += stride_src;
    }
}
#endif

#if BIT_DEPTH != 8
static void FUNC(sao_edge_filter_c)(uint8_t *_dst, const uint8_t *_src, ptrdiff_t stride_dst,
                                  const int16_t *sao_offset_val_u, const int16_t *sao_offset_val_v,
                                  int eo, int width, int height) {
    av_log(NULL, AV_LOG_PANIC, "%s: NIF\n", __func__);                              \
    abort();                                                                        \
}
#else

static void FUNC(sao_edge_filter_c)(uint8_t *_dst, const uint8_t *_src, ptrdiff_t stride_dst,
                                  const int16_t *sao_offset_val_u, const int16_t *sao_offset_val_v,
                                  int eo, int width, int height) {

    static const uint8_t edge_idx[] = { 1, 2, 0, 3, 4 };
    static const int8_t pos[4][2][2] = {
        { { -1,  0 }, {  1, 0 } }, // horizontal
        { {  0, -1 }, {  0, 1 } }, // vertical
        { { -1, -1 }, {  1, 1 } }, // 45 degree
        { {  1, -1 }, { -1, 1 } }, // 135 degree
    };
    pixel *dst = (pixel *)_dst;
    pixel *src = (pixel *)_src;
    int a_stride, b_stride;
    int x, y;
    ptrdiff_t stride_src = (2*MAX_PB_SIZE + AV_INPUT_BUFFER_PADDING_SIZE) / sizeof(pixel);
    stride_dst /= sizeof(pixel);
    width *= 2;

    a_stride = pos[eo][0][0] * 2 + pos[eo][0][1] * stride_src;
    b_stride = pos[eo][1][0] * 2 + pos[eo][1][1] * stride_src;
    for (y = 0; y < height; y++) {
        for (x = 0; x < width; x += 2) {
            int diff0u = CMP(src[x], src[x + a_stride]);
            int diff1u = CMP(src[x], src[x + b_stride]);
            int offset_valu        = edge_idx[2 + diff0u + diff1u];
            int diff0v = CMP(src[x+1], src[x+1 + a_stride]);
            int diff1v = CMP(src[x+1], src[x+1 + b_stride]);
            int offset_valv        = edge_idx[2 + diff0v + diff1v];
            dst[x] = av_clip_pixel(src[x] + sao_offset_val_u[offset_valu]);
            dst[x+1] = av_clip_pixel(src[x+1] + sao_offset_val_v[offset_valv]);
        }
        src += stride_src;
        dst += stride_dst;
    }
}
#endif

#if BIT_DEPTH != 8
static void FUNC(sao_edge_restore_c_0)(uint8_t *_dst, uint8_t *_src,
                                    ptrdiff_t stride_dst, ptrdiff_t stride_src, SAOParams *sao,
                                    int *borders, int _width, int _height,
                                    int c_idx, uint8_t *vert_edge,
                                    uint8_t *horiz_edge, uint8_t *diag_edge)
{
    av_log(NULL, AV_LOG_PANIC, "%s: NIF\n", __func__);                              \
    abort();                                                                        \
}
static void FUNC(sao_edge_restore_c_1)(uint8_t *_dst, uint8_t *_src,
                                    ptrdiff_t stride_dst, ptrdiff_t stride_src, SAOParams *sao,
                                    int *borders, int _width, int _height,
                                    int c_idx, uint8_t *vert_edge,
                                    uint8_t *horiz_edge, uint8_t *diag_edge)
{
    av_log(NULL, AV_LOG_PANIC, "%s: NIF\n", __func__);                              \
    abort();                                                                        \
}
#else
// Any old 2 byte 'normal' restore will work for these
#define sao_edge_restore_c_0_8 sao_edge_restore_0_10
#define sao_edge_restore_c_1_8 sao_edge_restore_1_10
#endif


#undef CMP

////////////////////////////////////////////////////////////////////////////////
//
////////////////////////////////////////////////////////////////////////////////
static void FUNC(put_hevc_pel_pixels)(int16_t *dst,
                                      uint8_t *_src, ptrdiff_t _srcstride,
                                      int height, intptr_t mx, intptr_t my, int width)
{
    int x, y;
    pixel *src          = (pixel *)_src;
    ptrdiff_t srcstride = _srcstride / sizeof(pixel);

    for (y = 0; y < height; y++) {
        for (x = 0; x < width; x++)
            dst[x] = src[x] << (14 - BIT_DEPTH);
        src += srcstride;
        dst += MAX_PB_SIZE;
    }
}

static void FUNC(put_hevc_pel_uni_pixels)(uint8_t *_dst, ptrdiff_t _dststride, uint8_t *_src, ptrdiff_t _srcstride,
                                          int height, intptr_t mx, intptr_t my, int width)
{
    int y;
    pixel *src          = (pixel *)_src;
    ptrdiff_t srcstride = _srcstride / sizeof(pixel);
    pixel *dst          = (pixel *)_dst;
    ptrdiff_t dststride = _dststride / sizeof(pixel);

    for (y = 0; y < height; y++) {
        memcpy(dst, src, width * sizeof(pixel));
        src += srcstride;
        dst += dststride;
    }
}

static void FUNC(put_hevc_pel_bi_pixels)(uint8_t *_dst, ptrdiff_t _dststride, uint8_t *_src, ptrdiff_t _srcstride,
                                         int16_t *src2,
                                         int height, intptr_t mx, intptr_t my, int width)
{
    int x, y;
    pixel *src          = (pixel *)_src;
    ptrdiff_t srcstride = _srcstride / sizeof(pixel);
    pixel *dst          = (pixel *)_dst;
    ptrdiff_t dststride = _dststride / sizeof(pixel);

    int shift = 14  + 1 - BIT_DEPTH;
#if BIT_DEPTH < 14
    int offset = 1 << (shift - 1);
#else
    int offset = 0;
#endif

    for (y = 0; y < height; y++) {
        for (x = 0; x < width; x++)
            dst[x] = av_clip_pixel(((src[x] << (14 - BIT_DEPTH)) + src2[x] + offset) >> shift);
        src  += srcstride;
        dst  += dststride;
        src2 += MAX_PB_SIZE;
    }
}

static void FUNC(put_hevc_pel_uni_w_pixels)(uint8_t *_dst, ptrdiff_t _dststride, uint8_t *_src, ptrdiff_t _srcstride,
                                            int height, int denom, int wx, int ox, intptr_t mx, intptr_t my, int width)
{
    int x, y;
    pixel *src          = (pixel *)_src;
    ptrdiff_t srcstride = _srcstride / sizeof(pixel);
    pixel *dst          = (pixel *)_dst;
    ptrdiff_t dststride = _dststride / sizeof(pixel);
    int shift = denom + 14 - BIT_DEPTH;
#if BIT_DEPTH < 14
    int offset = 1 << (shift - 1);
#else
    int offset = 0;
#endif

    ox     = ox * (1 << (BIT_DEPTH - 8));
    for (y = 0; y < height; y++) {
        for (x = 0; x < width; x++)
            dst[x] = av_clip_pixel((((src[x] << (14 - BIT_DEPTH)) * wx + offset) >> shift) + ox);
        src += srcstride;
        dst += dststride;
    }
}

static void FUNC(put_hevc_pel_bi_w_pixels)(uint8_t *_dst, ptrdiff_t _dststride, uint8_t *_src, ptrdiff_t _srcstride,
                                           int16_t *src2,
                                           int height, int denom, int wx0, int wx1,
                                           int ox0, int ox1, intptr_t mx, intptr_t my, int width)
{
    int x, y;
    pixel *src          = (pixel *)_src;
    ptrdiff_t srcstride = _srcstride / sizeof(pixel);
    pixel *dst          = (pixel *)_dst;
    ptrdiff_t dststride = _dststride / sizeof(pixel);

    int shift = 14  + 1 - BIT_DEPTH;
    int log2Wd = denom + shift - 1;

    ox0     = ox0 * (1 << (BIT_DEPTH - 8));
    ox1     = ox1 * (1 << (BIT_DEPTH - 8));
    for (y = 0; y < height; y++) {
        for (x = 0; x < width; x++) {
            dst[x] = av_clip_pixel(( (src[x] << (14 - BIT_DEPTH)) * wx1 + src2[x] * wx0 + (ox0 + ox1 + 1) * (1 << log2Wd)) >> (log2Wd + 1));
        }
        src  += srcstride;
        dst  += dststride;
        src2 += MAX_PB_SIZE;
    }
}

////////////////////////////////////////////////////////////////////////////////
//
////////////////////////////////////////////////////////////////////////////////
#define QPEL_FILTER(src, stride)                                               \
    (filter[0] * src[x - 3 * stride] +                                         \
     filter[1] * src[x - 2 * stride] +                                         \
     filter[2] * src[x -     stride] +                                         \
     filter[3] * src[x             ] +                                         \
     filter[4] * src[x +     stride] +                                         \
     filter[5] * src[x + 2 * stride] +                                         \
     filter[6] * src[x + 3 * stride] +                                         \
     filter[7] * src[x + 4 * stride])

static void FUNC(put_hevc_qpel_h)(int16_t *dst,
                                  uint8_t *_src, ptrdiff_t _srcstride,
                                  int height, intptr_t mx, intptr_t my, int width)
{
    int x, y;
    pixel        *src       = (pixel*)_src;
    ptrdiff_t     srcstride = _srcstride / sizeof(pixel);
    const int8_t *filter    = ff_hevc_qpel_filters[mx - 1];
    for (y = 0; y < height; y++) {
        for (x = 0; x < width; x++)
            dst[x] = QPEL_FILTER(src, 1) >> (BIT_DEPTH - 8);
        src += srcstride;
        dst += MAX_PB_SIZE;
    }
}

static void FUNC(put_hevc_qpel_v)(int16_t *dst,
                                  uint8_t *_src, ptrdiff_t _srcstride,
                                  int height, intptr_t mx, intptr_t my, int width)
{
    int x, y;
    pixel        *src       = (pixel*)_src;
    ptrdiff_t     srcstride = _srcstride / sizeof(pixel);
    const int8_t *filter    = ff_hevc_qpel_filters[my - 1];
    for (y = 0; y < height; y++)  {
        for (x = 0; x < width; x++)
            dst[x] = QPEL_FILTER(src, srcstride) >> (BIT_DEPTH - 8);
        src += srcstride;
        dst += MAX_PB_SIZE;
    }
}

static void FUNC(put_hevc_qpel_hv)(int16_t *dst,
                                   uint8_t *_src,
                                   ptrdiff_t _srcstride,
                                   int height, intptr_t mx,
                                   intptr_t my, int width)
{
    int x, y;
    const int8_t *filter;
    pixel *src = (pixel*)_src;
    ptrdiff_t srcstride = _srcstride / sizeof(pixel);
    int16_t tmp_array[(MAX_PB_SIZE + QPEL_EXTRA) * MAX_PB_SIZE];
    int16_t *tmp = tmp_array;

    src   -= QPEL_EXTRA_BEFORE * srcstride;
    filter = ff_hevc_qpel_filters[mx - 1];
    for (y = 0; y < height + QPEL_EXTRA; y++) {
        for (x = 0; x < width; x++)
            tmp[x] = QPEL_FILTER(src, 1) >> (BIT_DEPTH - 8);
        src += srcstride;
        tmp += MAX_PB_SIZE;
    }

    tmp    = tmp_array + QPEL_EXTRA_BEFORE * MAX_PB_SIZE;
    filter = ff_hevc_qpel_filters[my - 1];
    for (y = 0; y < height; y++) {
        for (x = 0; x < width; x++)
            dst[x] = QPEL_FILTER(tmp, MAX_PB_SIZE) >> 6;
        tmp += MAX_PB_SIZE;
        dst += MAX_PB_SIZE;
    }
}

static void FUNC(put_hevc_qpel_uni_h)(uint8_t *_dst,  ptrdiff_t _dststride,
                                      uint8_t *_src, ptrdiff_t _srcstride,
                                      int height, intptr_t mx, intptr_t my, int width)
{
    int x, y;
    pixel        *src       = (pixel*)_src;
    ptrdiff_t     srcstride = _srcstride / sizeof(pixel);
    pixel *dst          = (pixel *)_dst;
    ptrdiff_t dststride = _dststride / sizeof(pixel);
    const int8_t *filter    = ff_hevc_qpel_filters[mx - 1];
    int shift = 14 - BIT_DEPTH;

#if BIT_DEPTH < 14
    int offset = 1 << (shift - 1);
#else
    int offset = 0;
#endif

    for (y = 0; y < height; y++) {
        for (x = 0; x < width; x++)
            dst[x] = av_clip_pixel(((QPEL_FILTER(src, 1) >> (BIT_DEPTH - 8)) + offset) >> shift);
        src += srcstride;
        dst += dststride;
    }
}

static void FUNC(put_hevc_qpel_bi_h)(uint8_t *_dst, ptrdiff_t _dststride, uint8_t *_src, ptrdiff_t _srcstride,
                                     int16_t *src2,
                                     int height, intptr_t mx, intptr_t my, int width)
{
    int x, y;
    pixel        *src       = (pixel*)_src;
    ptrdiff_t     srcstride = _srcstride / sizeof(pixel);
    pixel *dst          = (pixel *)_dst;
    ptrdiff_t dststride = _dststride / sizeof(pixel);

    const int8_t *filter    = ff_hevc_qpel_filters[mx - 1];

    int shift = 14  + 1 - BIT_DEPTH;
#if BIT_DEPTH < 14
    int offset = 1 << (shift - 1);
#else
    int offset = 0;
#endif

    for (y = 0; y < height; y++) {
        for (x = 0; x < width; x++)
            dst[x] = av_clip_pixel(((QPEL_FILTER(src, 1) >> (BIT_DEPTH - 8)) + src2[x] + offset) >> shift);
        src  += srcstride;
        dst  += dststride;
        src2 += MAX_PB_SIZE;
    }
}

static void FUNC(put_hevc_qpel_uni_v)(uint8_t *_dst,  ptrdiff_t _dststride,
                                     uint8_t *_src, ptrdiff_t _srcstride,
                                     int height, intptr_t mx, intptr_t my, int width)
{
    int x, y;
    pixel        *src       = (pixel*)_src;
    ptrdiff_t     srcstride = _srcstride / sizeof(pixel);
    pixel *dst          = (pixel *)_dst;
    ptrdiff_t dststride = _dststride / sizeof(pixel);
    const int8_t *filter    = ff_hevc_qpel_filters[my - 1];
    int shift = 14 - BIT_DEPTH;

#if BIT_DEPTH < 14
    int offset = 1 << (shift - 1);
#else
    int offset = 0;
#endif

    for (y = 0; y < height; y++) {
        for (x = 0; x < width; x++)
            dst[x] = av_clip_pixel(((QPEL_FILTER(src, srcstride) >> (BIT_DEPTH - 8)) + offset) >> shift);
        src += srcstride;
        dst += dststride;
    }
}


static void FUNC(put_hevc_qpel_bi_v)(uint8_t *_dst, ptrdiff_t _dststride, uint8_t *_src, ptrdiff_t _srcstride,
                                     int16_t *src2,
                                     int height, intptr_t mx, intptr_t my, int width)
{
    int x, y;
    pixel        *src       = (pixel*)_src;
    ptrdiff_t     srcstride = _srcstride / sizeof(pixel);
    pixel *dst          = (pixel *)_dst;
    ptrdiff_t dststride = _dststride / sizeof(pixel);

    const int8_t *filter    = ff_hevc_qpel_filters[my - 1];

    int shift = 14 + 1 - BIT_DEPTH;
#if BIT_DEPTH < 14
    int offset = 1 << (shift - 1);
#else
    int offset = 0;
#endif

    for (y = 0; y < height; y++) {
        for (x = 0; x < width; x++)
            dst[x] = av_clip_pixel(((QPEL_FILTER(src, srcstride) >> (BIT_DEPTH - 8)) + src2[x] + offset) >> shift);
        src  += srcstride;
        dst  += dststride;
        src2 += MAX_PB_SIZE;
    }
}

static void FUNC(put_hevc_qpel_uni_hv)(uint8_t *_dst,  ptrdiff_t _dststride,
                                       uint8_t *_src, ptrdiff_t _srcstride,
                                       int height, intptr_t mx, intptr_t my, int width)
{
    int x, y;
    const int8_t *filter;
    pixel *src = (pixel*)_src;
    ptrdiff_t srcstride = _srcstride / sizeof(pixel);
    pixel *dst          = (pixel *)_dst;
    ptrdiff_t dststride = _dststride / sizeof(pixel);
    int16_t tmp_array[(MAX_PB_SIZE + QPEL_EXTRA) * MAX_PB_SIZE];
    int16_t *tmp = tmp_array;
    int shift =  14 - BIT_DEPTH;

#if BIT_DEPTH < 14
    int offset = 1 << (shift - 1);
#else
    int offset = 0;
#endif

    src   -= QPEL_EXTRA_BEFORE * srcstride;
    filter = ff_hevc_qpel_filters[mx - 1];
    for (y = 0; y < height + QPEL_EXTRA; y++) {
        for (x = 0; x < width; x++)
            tmp[x] = QPEL_FILTER(src, 1) >> (BIT_DEPTH - 8);
        src += srcstride;
        tmp += MAX_PB_SIZE;
    }

    tmp    = tmp_array + QPEL_EXTRA_BEFORE * MAX_PB_SIZE;
    filter = ff_hevc_qpel_filters[my - 1];

    for (y = 0; y < height; y++) {
        for (x = 0; x < width; x++)
            dst[x] = av_clip_pixel(((QPEL_FILTER(tmp, MAX_PB_SIZE) >> 6) + offset) >> shift);
        tmp += MAX_PB_SIZE;
        dst += dststride;
    }
}

static void FUNC(put_hevc_qpel_bi_hv)(uint8_t *_dst, ptrdiff_t _dststride, uint8_t *_src, ptrdiff_t _srcstride,
                                      int16_t *src2,
                                      int height, intptr_t mx, intptr_t my, int width)
{
    int x, y;
    const int8_t *filter;
    pixel *src = (pixel*)_src;
    ptrdiff_t srcstride = _srcstride / sizeof(pixel);
    pixel *dst          = (pixel *)_dst;
    ptrdiff_t dststride = _dststride / sizeof(pixel);
    int16_t tmp_array[(MAX_PB_SIZE + QPEL_EXTRA) * MAX_PB_SIZE];
    int16_t *tmp = tmp_array;
    int shift = 14 + 1 - BIT_DEPTH;
#if BIT_DEPTH < 14
    int offset = 1 << (shift - 1);
#else
    int offset = 0;
#endif

    src   -= QPEL_EXTRA_BEFORE * srcstride;
    filter = ff_hevc_qpel_filters[mx - 1];
    for (y = 0; y < height + QPEL_EXTRA; y++) {
        for (x = 0; x < width; x++)
            tmp[x] = QPEL_FILTER(src, 1) >> (BIT_DEPTH - 8);
        src += srcstride;
        tmp += MAX_PB_SIZE;
    }

    tmp    = tmp_array + QPEL_EXTRA_BEFORE * MAX_PB_SIZE;
    filter = ff_hevc_qpel_filters[my - 1];

    for (y = 0; y < height; y++) {
        for (x = 0; x < width; x++)
            dst[x] = av_clip_pixel(((QPEL_FILTER(tmp, MAX_PB_SIZE) >> 6) + src2[x] + offset) >> shift);
        tmp  += MAX_PB_SIZE;
        dst  += dststride;
        src2 += MAX_PB_SIZE;
    }
}

static void FUNC(put_hevc_qpel_uni_w_h)(uint8_t *_dst,  ptrdiff_t _dststride,
                                        uint8_t *_src, ptrdiff_t _srcstride,
                                        int height, int denom, int wx, int ox,
                                        intptr_t mx, intptr_t my, int width)
{
    int x, y;
    pixel        *src       = (pixel*)_src;
    ptrdiff_t     srcstride = _srcstride / sizeof(pixel);
    pixel *dst          = (pixel *)_dst;
    ptrdiff_t dststride = _dststride / sizeof(pixel);
    const int8_t *filter    = ff_hevc_qpel_filters[mx - 1];
    int shift = denom + 14 - BIT_DEPTH;
#if BIT_DEPTH < 14
    int offset = 1 << (shift - 1);
#else
    int offset = 0;
#endif

    ox = ox * (1 << (BIT_DEPTH - 8));
    for (y = 0; y < height; y++) {
        for (x = 0; x < width; x++)
            dst[x] = av_clip_pixel((((QPEL_FILTER(src, 1) >> (BIT_DEPTH - 8)) * wx + offset) >> shift) + ox);
        src += srcstride;
        dst += dststride;
    }
}

static void FUNC(put_hevc_qpel_bi_w_h)(uint8_t *_dst, ptrdiff_t _dststride, uint8_t *_src, ptrdiff_t _srcstride,
                                       int16_t *src2,
                                       int height, int denom, int wx0, int wx1,
                                       int ox0, int ox1, intptr_t mx, intptr_t my, int width)
{
    int x, y;
    pixel        *src       = (pixel*)_src;
    ptrdiff_t     srcstride = _srcstride / sizeof(pixel);
    pixel *dst          = (pixel *)_dst;
    ptrdiff_t dststride = _dststride / sizeof(pixel);

    const int8_t *filter    = ff_hevc_qpel_filters[mx - 1];

    int shift = 14  + 1 - BIT_DEPTH;
    int log2Wd = denom + shift - 1;

    ox0     = ox0 * (1 << (BIT_DEPTH - 8));
    ox1     = ox1 * (1 << (BIT_DEPTH - 8));
    for (y = 0; y < height; y++) {
        for (x = 0; x < width; x++)
            dst[x] = av_clip_pixel(((QPEL_FILTER(src, 1) >> (BIT_DEPTH - 8)) * wx1 + src2[x] * wx0 +
                                    ((ox0 + ox1 + 1) << log2Wd)) >> (log2Wd + 1));
        src  += srcstride;
        dst  += dststride;
        src2 += MAX_PB_SIZE;
    }
}

static void FUNC(put_hevc_qpel_uni_w_v)(uint8_t *_dst,  ptrdiff_t _dststride,
                                        uint8_t *_src, ptrdiff_t _srcstride,
                                        int height, int denom, int wx, int ox,
                                        intptr_t mx, intptr_t my, int width)
{
    int x, y;
    pixel        *src       = (pixel*)_src;
    ptrdiff_t     srcstride = _srcstride / sizeof(pixel);
    pixel *dst          = (pixel *)_dst;
    ptrdiff_t dststride = _dststride / sizeof(pixel);
    const int8_t *filter    = ff_hevc_qpel_filters[my - 1];
    int shift = denom + 14 - BIT_DEPTH;
#if BIT_DEPTH < 14
    int offset = 1 << (shift - 1);
#else
    int offset = 0;
#endif

    ox = ox * (1 << (BIT_DEPTH - 8));
    for (y = 0; y < height; y++) {
        for (x = 0; x < width; x++)
            dst[x] = av_clip_pixel((((QPEL_FILTER(src, srcstride) >> (BIT_DEPTH - 8)) * wx + offset) >> shift) + ox);
        src += srcstride;
        dst += dststride;
    }
}

static void FUNC(put_hevc_qpel_bi_w_v)(uint8_t *_dst, ptrdiff_t _dststride, uint8_t *_src, ptrdiff_t _srcstride,
                                       int16_t *src2,
                                       int height, int denom, int wx0, int wx1,
                                       int ox0, int ox1, intptr_t mx, intptr_t my, int width)
{
    int x, y;
    pixel        *src       = (pixel*)_src;
    ptrdiff_t     srcstride = _srcstride / sizeof(pixel);
    pixel *dst          = (pixel *)_dst;
    ptrdiff_t dststride = _dststride / sizeof(pixel);

    const int8_t *filter    = ff_hevc_qpel_filters[my - 1];

    int shift = 14 + 1 - BIT_DEPTH;
    int log2Wd = denom + shift - 1;

    ox0     = ox0 * (1 << (BIT_DEPTH - 8));
    ox1     = ox1 * (1 << (BIT_DEPTH - 8));
    for (y = 0; y < height; y++) {
        for (x = 0; x < width; x++)
            dst[x] = av_clip_pixel(((QPEL_FILTER(src, srcstride) >> (BIT_DEPTH - 8)) * wx1 + src2[x] * wx0 +
                                    ((ox0 + ox1 + 1) << log2Wd)) >> (log2Wd + 1));
        src  += srcstride;
        dst  += dststride;
        src2 += MAX_PB_SIZE;
    }
}

static void FUNC(put_hevc_qpel_uni_w_hv)(uint8_t *_dst,  ptrdiff_t _dststride,
                                         uint8_t *_src, ptrdiff_t _srcstride,
                                         int height, int denom, int wx, int ox,
                                         intptr_t mx, intptr_t my, int width)
{
    int x, y;
    const int8_t *filter;
    pixel *src = (pixel*)_src;
    ptrdiff_t srcstride = _srcstride / sizeof(pixel);
    pixel *dst          = (pixel *)_dst;
    ptrdiff_t dststride = _dststride / sizeof(pixel);
    int16_t tmp_array[(MAX_PB_SIZE + QPEL_EXTRA) * MAX_PB_SIZE];
    int16_t *tmp = tmp_array;
    int shift = denom + 14 - BIT_DEPTH;
#if BIT_DEPTH < 14
    int offset = 1 << (shift - 1);
#else
    int offset = 0;
#endif

    src   -= QPEL_EXTRA_BEFORE * srcstride;
    filter = ff_hevc_qpel_filters[mx - 1];
    for (y = 0; y < height + QPEL_EXTRA; y++) {
        for (x = 0; x < width; x++)
            tmp[x] = QPEL_FILTER(src, 1) >> (BIT_DEPTH - 8);
        src += srcstride;
        tmp += MAX_PB_SIZE;
    }

    tmp    = tmp_array + QPEL_EXTRA_BEFORE * MAX_PB_SIZE;
    filter = ff_hevc_qpel_filters[my - 1];

    ox = ox * (1 << (BIT_DEPTH - 8));
    for (y = 0; y < height; y++) {
        for (x = 0; x < width; x++)
            dst[x] = av_clip_pixel((((QPEL_FILTER(tmp, MAX_PB_SIZE) >> 6) * wx + offset) >> shift) + ox);
        tmp += MAX_PB_SIZE;
        dst += dststride;
    }
}

static void FUNC(put_hevc_qpel_bi_w_hv)(uint8_t *_dst, ptrdiff_t _dststride, uint8_t *_src, ptrdiff_t _srcstride,
                                        int16_t *src2,
                                        int height, int denom, int wx0, int wx1,
                                        int ox0, int ox1, intptr_t mx, intptr_t my, int width)
{
    int x, y;
    const int8_t *filter;
    pixel *src = (pixel*)_src;
    ptrdiff_t srcstride = _srcstride / sizeof(pixel);
    pixel *dst          = (pixel *)_dst;
    ptrdiff_t dststride = _dststride / sizeof(pixel);
    int16_t tmp_array[(MAX_PB_SIZE + QPEL_EXTRA) * MAX_PB_SIZE];
    int16_t *tmp = tmp_array;
    int shift = 14 + 1 - BIT_DEPTH;
    int log2Wd = denom + shift - 1;

    src   -= QPEL_EXTRA_BEFORE * srcstride;
    filter = ff_hevc_qpel_filters[mx - 1];
    for (y = 0; y < height + QPEL_EXTRA; y++) {
        for (x = 0; x < width; x++)
            tmp[x] = QPEL_FILTER(src, 1) >> (BIT_DEPTH - 8);
        src += srcstride;
        tmp += MAX_PB_SIZE;
    }

    tmp    = tmp_array + QPEL_EXTRA_BEFORE * MAX_PB_SIZE;
    filter = ff_hevc_qpel_filters[my - 1];

    ox0     = ox0 * (1 << (BIT_DEPTH - 8));
    ox1     = ox1 * (1 << (BIT_DEPTH - 8));
    for (y = 0; y < height; y++) {
        for (x = 0; x < width; x++)
            dst[x] = av_clip_pixel(((QPEL_FILTER(tmp, MAX_PB_SIZE) >> 6) * wx1 + src2[x] * wx0 +
                                    ((ox0 + ox1 + 1) << log2Wd)) >> (log2Wd + 1));
        tmp  += MAX_PB_SIZE;
        dst  += dststride;
        src2 += MAX_PB_SIZE;
    }
}

////////////////////////////////////////////////////////////////////////////////
//
////////////////////////////////////////////////////////////////////////////////
#define EPEL_FILTER(src, stride)                                               \
    (filter[0] * src[x - stride] +                                             \
     filter[1] * src[x]          +                                             \
     filter[2] * src[x + stride] +                                             \
     filter[3] * src[x + 2 * stride])

static void FUNC(put_hevc_epel_h)(int16_t *dst,
                                  uint8_t *_src, ptrdiff_t _srcstride,
                                  int height, intptr_t mx, intptr_t my, int width)
{
    int x, y;
    pixel *src = (pixel *)_src;
    ptrdiff_t srcstride  = _srcstride / sizeof(pixel);
    const int8_t *filter = ff_hevc_epel_filters[mx - 1];
    for (y = 0; y < height; y++) {
        for (x = 0; x < width; x++)
            dst[x] = EPEL_FILTER(src, 1) >> (BIT_DEPTH - 8);
        src += srcstride;
        dst += MAX_PB_SIZE;
    }
}

static void FUNC(put_hevc_epel_v)(int16_t *dst,
                                  uint8_t *_src, ptrdiff_t _srcstride,
                                  int height, intptr_t mx, intptr_t my, int width)
{
    int x, y;
    pixel *src = (pixel *)_src;
    ptrdiff_t srcstride = _srcstride / sizeof(pixel);
    const int8_t *filter = ff_hevc_epel_filters[my - 1];

    for (y = 0; y < height; y++) {
        for (x = 0; x < width; x++)
            dst[x] = EPEL_FILTER(src, srcstride) >> (BIT_DEPTH - 8);
        src += srcstride;
        dst += MAX_PB_SIZE;
    }
}

static void FUNC(put_hevc_epel_hv)(int16_t *dst,
                                   uint8_t *_src, ptrdiff_t _srcstride,
                                   int height, intptr_t mx, intptr_t my, int width)
{
    int x, y;
    pixel *src = (pixel *)_src;
    ptrdiff_t srcstride = _srcstride / sizeof(pixel);
    const int8_t *filter = ff_hevc_epel_filters[mx - 1];
    int16_t tmp_array[(MAX_PB_SIZE + EPEL_EXTRA) * MAX_PB_SIZE];
    int16_t *tmp = tmp_array;

    src -= EPEL_EXTRA_BEFORE * srcstride;

    for (y = 0; y < height + EPEL_EXTRA; y++) {
        for (x = 0; x < width; x++)
            tmp[x] = EPEL_FILTER(src, 1) >> (BIT_DEPTH - 8);
        src += srcstride;
        tmp += MAX_PB_SIZE;
    }

    tmp      = tmp_array + EPEL_EXTRA_BEFORE * MAX_PB_SIZE;
    filter = ff_hevc_epel_filters[my - 1];

    for (y = 0; y < height; y++) {
        for (x = 0; x < width; x++)
            dst[x] = EPEL_FILTER(tmp, MAX_PB_SIZE) >> 6;
        tmp += MAX_PB_SIZE;
        dst += MAX_PB_SIZE;
    }
}

static void FUNC(put_hevc_epel_uni_h)(uint8_t *_dst, ptrdiff_t _dststride, uint8_t *_src, ptrdiff_t _srcstride,
                                      int height, intptr_t mx, intptr_t my, int width)
{
    int x, y;
    pixel *src = (pixel *)_src;
    ptrdiff_t srcstride  = _srcstride / sizeof(pixel);
    pixel *dst          = (pixel *)_dst;
    ptrdiff_t dststride = _dststride / sizeof(pixel);
    const int8_t *filter = ff_hevc_epel_filters[mx - 1];
    int shift = 14 - BIT_DEPTH;
#if BIT_DEPTH < 14
    int offset = 1 << (shift - 1);
#else
    int offset = 0;
#endif

    for (y = 0; y < height; y++) {
        for (x = 0; x < width; x++)
            dst[x] = av_clip_pixel(((EPEL_FILTER(src, 1) >> (BIT_DEPTH - 8)) + offset) >> shift);
        src += srcstride;
        dst += dststride;
    }
}

static void FUNC(put_hevc_epel_bi_h)(uint8_t *_dst, ptrdiff_t _dststride, uint8_t *_src, ptrdiff_t _srcstride,
                                     int16_t *src2,
                                     int height, intptr_t mx, intptr_t my, int width)
{
    int x, y;
    pixel *src = (pixel *)_src;
    ptrdiff_t srcstride  = _srcstride / sizeof(pixel);
    pixel *dst          = (pixel *)_dst;
    ptrdiff_t dststride = _dststride / sizeof(pixel);
    const int8_t *filter = ff_hevc_epel_filters[mx - 1];
    int shift = 14 + 1 - BIT_DEPTH;
#if BIT_DEPTH < 14
    int offset = 1 << (shift - 1);
#else
    int offset = 0;
#endif

    for (y = 0; y < height; y++) {
        for (x = 0; x < width; x++) {
            dst[x] = av_clip_pixel(((EPEL_FILTER(src, 1) >> (BIT_DEPTH - 8)) + src2[x] + offset) >> shift);
        }
        dst  += dststride;
        src  += srcstride;
        src2 += MAX_PB_SIZE;
    }
}

static void FUNC(put_hevc_epel_uni_v)(uint8_t *_dst, ptrdiff_t _dststride, uint8_t *_src, ptrdiff_t _srcstride,
                                      int height, intptr_t mx, intptr_t my, int width)
{
    int x, y;
    pixel *src = (pixel *)_src;
    ptrdiff_t srcstride  = _srcstride / sizeof(pixel);
    pixel *dst          = (pixel *)_dst;
    ptrdiff_t dststride = _dststride / sizeof(pixel);
    const int8_t *filter = ff_hevc_epel_filters[my - 1];
    int shift = 14 - BIT_DEPTH;
#if BIT_DEPTH < 14
    int offset = 1 << (shift - 1);
#else
    int offset = 0;
#endif

    for (y = 0; y < height; y++) {
        for (x = 0; x < width; x++)
            dst[x] = av_clip_pixel(((EPEL_FILTER(src, srcstride) >> (BIT_DEPTH - 8)) + offset) >> shift);
        src += srcstride;
        dst += dststride;
    }
}

static void FUNC(put_hevc_epel_bi_v)(uint8_t *_dst, ptrdiff_t _dststride, uint8_t *_src, ptrdiff_t _srcstride,
                                     int16_t *src2,
                                     int height, intptr_t mx, intptr_t my, int width)
{
    int x, y;
    pixel *src = (pixel *)_src;
    ptrdiff_t srcstride  = _srcstride / sizeof(pixel);
    const int8_t *filter = ff_hevc_epel_filters[my - 1];
    pixel *dst          = (pixel *)_dst;
    ptrdiff_t dststride = _dststride / sizeof(pixel);
    int shift = 14 + 1 - BIT_DEPTH;
#if BIT_DEPTH < 14
    int offset = 1 << (shift - 1);
#else
    int offset = 0;
#endif

    for (y = 0; y < height; y++) {
        for (x = 0; x < width; x++)
            dst[x] = av_clip_pixel(((EPEL_FILTER(src, srcstride) >> (BIT_DEPTH - 8)) + src2[x] + offset) >> shift);
        dst  += dststride;
        src  += srcstride;
        src2 += MAX_PB_SIZE;
    }
}

static void FUNC(put_hevc_epel_uni_hv)(uint8_t *_dst, ptrdiff_t _dststride, uint8_t *_src, ptrdiff_t _srcstride,
                                       int height, intptr_t mx, intptr_t my, int width)
{
    int x, y;
    pixel *src = (pixel *)_src;
    ptrdiff_t srcstride = _srcstride / sizeof(pixel);
    pixel *dst          = (pixel *)_dst;
    ptrdiff_t dststride = _dststride / sizeof(pixel);
    const int8_t *filter = ff_hevc_epel_filters[mx - 1];
    int16_t tmp_array[(MAX_PB_SIZE + EPEL_EXTRA) * MAX_PB_SIZE];
    int16_t *tmp = tmp_array;
    int shift = 14 - BIT_DEPTH;
#if BIT_DEPTH < 14
    int offset = 1 << (shift - 1);
#else
    int offset = 0;
#endif

    src -= EPEL_EXTRA_BEFORE * srcstride;

    for (y = 0; y < height + EPEL_EXTRA; y++) {
        for (x = 0; x < width; x++)
            tmp[x] = EPEL_FILTER(src, 1) >> (BIT_DEPTH - 8);
        src += srcstride;
        tmp += MAX_PB_SIZE;
    }

    tmp      = tmp_array + EPEL_EXTRA_BEFORE * MAX_PB_SIZE;
    filter = ff_hevc_epel_filters[my - 1];

    for (y = 0; y < height; y++) {
        for (x = 0; x < width; x++)
            dst[x] = av_clip_pixel(((EPEL_FILTER(tmp, MAX_PB_SIZE) >> 6) + offset) >> shift);
        tmp += MAX_PB_SIZE;
        dst += dststride;
    }
}

static void FUNC(put_hevc_epel_bi_hv)(uint8_t *_dst, ptrdiff_t _dststride, uint8_t *_src, ptrdiff_t _srcstride,
                                      int16_t *src2,
                                      int height, intptr_t mx, intptr_t my, int width)
{
    int x, y;
    pixel *src = (pixel *)_src;
    ptrdiff_t srcstride = _srcstride / sizeof(pixel);
    pixel *dst          = (pixel *)_dst;
    ptrdiff_t dststride = _dststride / sizeof(pixel);
    const int8_t *filter = ff_hevc_epel_filters[mx - 1];
    int16_t tmp_array[(MAX_PB_SIZE + EPEL_EXTRA) * MAX_PB_SIZE];
    int16_t *tmp = tmp_array;
    int shift = 14 + 1 - BIT_DEPTH;
#if BIT_DEPTH < 14
    int offset = 1 << (shift - 1);
#else
    int offset = 0;
#endif

    src -= EPEL_EXTRA_BEFORE * srcstride;

    for (y = 0; y < height + EPEL_EXTRA; y++) {
        for (x = 0; x < width; x++)
            tmp[x] = EPEL_FILTER(src, 1) >> (BIT_DEPTH - 8);
        src += srcstride;
        tmp += MAX_PB_SIZE;
    }

    tmp      = tmp_array + EPEL_EXTRA_BEFORE * MAX_PB_SIZE;
    filter = ff_hevc_epel_filters[my - 1];

    for (y = 0; y < height; y++) {
        for (x = 0; x < width; x++)
            dst[x] = av_clip_pixel(((EPEL_FILTER(tmp, MAX_PB_SIZE) >> 6) + src2[x] + offset) >> shift);
        tmp  += MAX_PB_SIZE;
        dst  += dststride;
        src2 += MAX_PB_SIZE;
    }
}

static void FUNC(put_hevc_epel_uni_w_h)(uint8_t *_dst, ptrdiff_t _dststride, uint8_t *_src, ptrdiff_t _srcstride,
                                        int height, int denom, int wx, int ox, intptr_t mx, intptr_t my, int width)
{
    int x, y;
    pixel *src = (pixel *)_src;
    ptrdiff_t srcstride  = _srcstride / sizeof(pixel);
    pixel *dst          = (pixel *)_dst;
    ptrdiff_t dststride = _dststride / sizeof(pixel);
    const int8_t *filter = ff_hevc_epel_filters[mx - 1];
    int shift = denom + 14 - BIT_DEPTH;
#if BIT_DEPTH < 14
    int offset = 1 << (shift - 1);
#else
    int offset = 0;
#endif

    ox     = ox * (1 << (BIT_DEPTH - 8));
    for (y = 0; y < height; y++) {
        for (x = 0; x < width; x++) {
            dst[x] = av_clip_pixel((((EPEL_FILTER(src, 1) >> (BIT_DEPTH - 8)) * wx + offset) >> shift) + ox);
        }
        dst += dststride;
        src += srcstride;
    }
}

static void FUNC(put_hevc_epel_bi_w_h)(uint8_t *_dst, ptrdiff_t _dststride, uint8_t *_src, ptrdiff_t _srcstride,
                                       int16_t *src2,
                                       int height, int denom, int wx0, int wx1,
                                       int ox0, int ox1, intptr_t mx, intptr_t my, int width)
{
    int x, y;
    pixel *src = (pixel *)_src;
    ptrdiff_t srcstride  = _srcstride / sizeof(pixel);
    pixel *dst          = (pixel *)_dst;
    ptrdiff_t dststride = _dststride / sizeof(pixel);
    const int8_t *filter = ff_hevc_epel_filters[mx - 1];
    int shift = 14 + 1 - BIT_DEPTH;
    int log2Wd = denom + shift - 1;

    ox0     = ox0 * (1 << (BIT_DEPTH - 8));
    ox1     = ox1 * (1 << (BIT_DEPTH - 8));
    for (y = 0; y < height; y++) {
        for (x = 0; x < width; x++)
            dst[x] = av_clip_pixel(((EPEL_FILTER(src, 1) >> (BIT_DEPTH - 8)) * wx1 + src2[x] * wx0 +
                                    ((ox0 + ox1 + 1) << log2Wd)) >> (log2Wd + 1));
        src  += srcstride;
        dst  += dststride;
        src2 += MAX_PB_SIZE;
    }
}

static void FUNC(put_hevc_epel_uni_w_v)(uint8_t *_dst, ptrdiff_t _dststride, uint8_t *_src, ptrdiff_t _srcstride,
                                        int height, int denom, int wx, int ox, intptr_t mx, intptr_t my, int width)
{
    int x, y;
    pixel *src = (pixel *)_src;
    ptrdiff_t srcstride  = _srcstride / sizeof(pixel);
    pixel *dst          = (pixel *)_dst;
    ptrdiff_t dststride = _dststride / sizeof(pixel);
    const int8_t *filter = ff_hevc_epel_filters[my - 1];
    int shift = denom + 14 - BIT_DEPTH;
#if BIT_DEPTH < 14
    int offset = 1 << (shift - 1);
#else
    int offset = 0;
#endif

    ox     = ox * (1 << (BIT_DEPTH - 8));
    for (y = 0; y < height; y++) {
        for (x = 0; x < width; x++) {
            dst[x] = av_clip_pixel((((EPEL_FILTER(src, srcstride) >> (BIT_DEPTH - 8)) * wx + offset) >> shift) + ox);
        }
        dst += dststride;
        src += srcstride;
    }
}

static void FUNC(put_hevc_epel_bi_w_v)(uint8_t *_dst, ptrdiff_t _dststride, uint8_t *_src, ptrdiff_t _srcstride,
                                       int16_t *src2,
                                       int height, int denom, int wx0, int wx1,
                                       int ox0, int ox1, intptr_t mx, intptr_t my, int width)
{
    int x, y;
    pixel *src = (pixel *)_src;
    ptrdiff_t srcstride  = _srcstride / sizeof(pixel);
    const int8_t *filter = ff_hevc_epel_filters[my - 1];
    pixel *dst          = (pixel *)_dst;
    ptrdiff_t dststride = _dststride / sizeof(pixel);
    int shift = 14 + 1 - BIT_DEPTH;
    int log2Wd = denom + shift - 1;

    ox0     = ox0 * (1 << (BIT_DEPTH - 8));
    ox1     = ox1 * (1 << (BIT_DEPTH - 8));
    for (y = 0; y < height; y++) {
        for (x = 0; x < width; x++)
            dst[x] = av_clip_pixel(((EPEL_FILTER(src, srcstride) >> (BIT_DEPTH - 8)) * wx1 + src2[x] * wx0 +
                                    ((ox0 + ox1 + 1) << log2Wd)) >> (log2Wd + 1));
        src  += srcstride;
        dst  += dststride;
        src2 += MAX_PB_SIZE;
    }
}

static void FUNC(put_hevc_epel_uni_w_hv)(uint8_t *_dst, ptrdiff_t _dststride, uint8_t *_src, ptrdiff_t _srcstride,
                                         int height, int denom, int wx, int ox, intptr_t mx, intptr_t my, int width)
{
    int x, y;
    pixel *src = (pixel *)_src;
    ptrdiff_t srcstride = _srcstride / sizeof(pixel);
    pixel *dst          = (pixel *)_dst;
    ptrdiff_t dststride = _dststride / sizeof(pixel);
    const int8_t *filter = ff_hevc_epel_filters[mx - 1];
    int16_t tmp_array[(MAX_PB_SIZE + EPEL_EXTRA) * MAX_PB_SIZE];
    int16_t *tmp = tmp_array;
    int shift = denom + 14 - BIT_DEPTH;
#if BIT_DEPTH < 14
    int offset = 1 << (shift - 1);
#else
    int offset = 0;
#endif

    src -= EPEL_EXTRA_BEFORE * srcstride;

    for (y = 0; y < height + EPEL_EXTRA; y++) {
        for (x = 0; x < width; x++)
            tmp[x] = EPEL_FILTER(src, 1) >> (BIT_DEPTH - 8);
        src += srcstride;
        tmp += MAX_PB_SIZE;
    }

    tmp      = tmp_array + EPEL_EXTRA_BEFORE * MAX_PB_SIZE;
    filter = ff_hevc_epel_filters[my - 1];

    ox     = ox * (1 << (BIT_DEPTH - 8));
    for (y = 0; y < height; y++) {
        for (x = 0; x < width; x++)
            dst[x] = av_clip_pixel((((EPEL_FILTER(tmp, MAX_PB_SIZE) >> 6) * wx + offset) >> shift) + ox);
        tmp += MAX_PB_SIZE;
        dst += dststride;
    }
}

static void FUNC(put_hevc_epel_bi_w_hv)(uint8_t *_dst, ptrdiff_t _dststride, uint8_t *_src, ptrdiff_t _srcstride,
                                        int16_t *src2,
                                        int height, int denom, int wx0, int wx1,
                                        int ox0, int ox1, intptr_t mx, intptr_t my, int width)
{
    int x, y;
    pixel *src = (pixel *)_src;
    ptrdiff_t srcstride = _srcstride / sizeof(pixel);
    pixel *dst          = (pixel *)_dst;
    ptrdiff_t dststride = _dststride / sizeof(pixel);
    const int8_t *filter = ff_hevc_epel_filters[mx - 1];
    int16_t tmp_array[(MAX_PB_SIZE + EPEL_EXTRA) * MAX_PB_SIZE];
    int16_t *tmp = tmp_array;
    int shift = 14 + 1 - BIT_DEPTH;
    int log2Wd = denom + shift - 1;

    src -= EPEL_EXTRA_BEFORE * srcstride;

    for (y = 0; y < height + EPEL_EXTRA; y++) {
        for (x = 0; x < width; x++)
            tmp[x] = EPEL_FILTER(src, 1) >> (BIT_DEPTH - 8);
        src += srcstride;
        tmp += MAX_PB_SIZE;
    }

    tmp      = tmp_array + EPEL_EXTRA_BEFORE * MAX_PB_SIZE;
    filter = ff_hevc_epel_filters[my - 1];

    ox0     = ox0 * (1 << (BIT_DEPTH - 8));
    ox1     = ox1 * (1 << (BIT_DEPTH - 8));
    for (y = 0; y < height; y++) {
        for (x = 0; x < width; x++)
            dst[x] = av_clip_pixel(((EPEL_FILTER(tmp, MAX_PB_SIZE) >> 6) * wx1 + src2[x] * wx0 +
                                    ((ox0 + ox1 + 1) << log2Wd)) >> (log2Wd + 1));
        tmp  += MAX_PB_SIZE;
        dst  += dststride;
        src2 += MAX_PB_SIZE;
    }
}

// line zero
#define P3 pix[-4 * xstride]
#define P2 pix[-3 * xstride]
#define P1 pix[-2 * xstride]
#define P0 pix[-1 * xstride]
#define Q0 pix[0 * xstride]
#define Q1 pix[1 * xstride]
#define Q2 pix[2 * xstride]
#define Q3 pix[3 * xstride]

// line three. used only for deblocking decision
#define TP3 pix[-4 * xstride + 3 * ystride]
#define TP2 pix[-3 * xstride + 3 * ystride]
#define TP1 pix[-2 * xstride + 3 * ystride]
#define TP0 pix[-1 * xstride + 3 * ystride]
#define TQ0 pix[0  * xstride + 3 * ystride]
#define TQ1 pix[1  * xstride + 3 * ystride]
#define TQ2 pix[2  * xstride + 3 * ystride]
#define TQ3 pix[3  * xstride + 3 * ystride]

static void FUNC(hevc_loop_filter_luma)(uint8_t *_pix,
                                        ptrdiff_t _xstride, ptrdiff_t _ystride,
                                        int beta, int *_tc,
                                        uint8_t *_no_p, uint8_t *_no_q)
{
    int d, j;
    pixel *pix        = (pixel *)_pix;
    ptrdiff_t xstride = _xstride / sizeof(pixel);
    ptrdiff_t ystride = _ystride / sizeof(pixel);

    beta <<= BIT_DEPTH - 8;

    for (j = 0; j < 2; j++) {
        const int dp0  = abs(P2  - 2 * P1  + P0);
        const int dq0  = abs(Q2  - 2 * Q1  + Q0);
        const int dp3  = abs(TP2 - 2 * TP1 + TP0);
        const int dq3  = abs(TQ2 - 2 * TQ1 + TQ0);
        const int d0   = dp0 + dq0;
        const int d3   = dp3 + dq3;
        const int tc   = _tc[j]   << (BIT_DEPTH - 8);
        const int no_p = _no_p[j];
        const int no_q = _no_q[j];

        if (d0 + d3 >= beta) {
            pix += 4 * ystride;
            continue;
        } else {
            const int beta_3 = beta >> 3;
            const int beta_2 = beta >> 2;
            const int tc25   = ((tc * 5 + 1) >> 1);

            if (abs(P3  -  P0) + abs(Q3  -  Q0) < beta_3 && abs(P0  -  Q0) < tc25 &&
                abs(TP3 - TP0) + abs(TQ3 - TQ0) < beta_3 && abs(TP0 - TQ0) < tc25 &&
                                      (d0 << 1) < beta_2 &&      (d3 << 1) < beta_2) {
                // strong filtering
                const int tc2 = tc << 1;
                for (d = 0; d < 4; d++) {
                    const int p3 = P3;
                    const int p2 = P2;
                    const int p1 = P1;
                    const int p0 = P0;
                    const int q0 = Q0;
                    const int q1 = Q1;
                    const int q2 = Q2;
                    const int q3 = Q3;
                    if (!no_p) {
                        P0 = p0 + av_clip(((p2 + 2 * p1 + 2 * p0 + 2 * q0 + q1 + 4) >> 3) - p0, -tc2, tc2);
                        P1 = p1 + av_clip(((p2 + p1 + p0 + q0 + 2) >> 2) - p1, -tc2, tc2);
                        P2 = p2 + av_clip(((2 * p3 + 3 * p2 + p1 + p0 + q0 + 4) >> 3) - p2, -tc2, tc2);
                    }
                    if (!no_q) {
                        Q0 = q0 + av_clip(((p1 + 2 * p0 + 2 * q0 + 2 * q1 + q2 + 4) >> 3) - q0, -tc2, tc2);
                        Q1 = q1 + av_clip(((p0 + q0 + q1 + q2 + 2) >> 2) - q1, -tc2, tc2);
                        Q2 = q2 + av_clip(((2 * q3 + 3 * q2 + q1 + q0 + p0 + 4) >> 3) - q2, -tc2, tc2);
                    }
                    pix += ystride;
                }
            } else { // normal filtering
                int nd_p = 1;
                int nd_q = 1;
                const int tc_2 = tc >> 1;
                if (dp0 + dp3 < ((beta + (beta >> 1)) >> 3))
                    nd_p = 2;
                if (dq0 + dq3 < ((beta + (beta >> 1)) >> 3))
                    nd_q = 2;

                for (d = 0; d < 4; d++) {
                    const int p2 = P2;
                    const int p1 = P1;
                    const int p0 = P0;
                    const int q0 = Q0;
                    const int q1 = Q1;
                    const int q2 = Q2;
                    int delta0   = (9 * (q0 - p0) - 3 * (q1 - p1) + 8) >> 4;
                    if (abs(delta0) < 10 * tc) {
                        delta0 = av_clip(delta0, -tc, tc);
                        if (!no_p)
                            P0 = av_clip_pixel(p0 + delta0);
                        if (!no_q)
                            Q0 = av_clip_pixel(q0 - delta0);
                        if (!no_p && nd_p > 1) {
                            const int deltap1 = av_clip((((p2 + p0 + 1) >> 1) - p1 + delta0) >> 1, -tc_2, tc_2);
                            P1 = av_clip_pixel(p1 + deltap1);
                        }
                        if (!no_q && nd_q > 1) {
                            const int deltaq1 = av_clip((((q2 + q0 + 1) >> 1) - q1 - delta0) >> 1, -tc_2, tc_2);
                            Q1 = av_clip_pixel(q1 + deltaq1);
                        }
                    }
                    pix += ystride;
                }
            }
        }
    }
}

static void FUNC(hevc_loop_filter_chroma)(uint8_t *_pix, ptrdiff_t _xstride,
                                          ptrdiff_t _ystride, int *_tc,
                                          uint8_t *_no_p, uint8_t *_no_q)
{
    int d, j, no_p, no_q;
    pixel *pix        = (pixel *)_pix;
    ptrdiff_t xstride = _xstride / sizeof(pixel);
    ptrdiff_t ystride = _ystride / sizeof(pixel);

    for (j = 0; j < 2; j++) {
        const int tc = _tc[j] << (BIT_DEPTH - 8);
        if (tc <= 0) {
            pix += 4 * ystride;
            continue;
        }
        no_p = _no_p[j];
        no_q = _no_q[j];

        for (d = 0; d < 4; d++) {
            int delta0;
            const int p1 = P1;
            const int p0 = P0;
            const int q0 = Q0;
            const int q1 = Q1;
            delta0 = av_clip((((q0 - p0) * 4) + p1 - q1 + 4) >> 3, -tc, tc);
            if (!no_p)
                P0 = av_clip_pixel(p0 + delta0);
            if (!no_q)
                Q0 = av_clip_pixel(q0 - delta0);
            pix += ystride;
        }
    }
}

static void FUNC(hevc_h_loop_filter_chroma)(uint8_t *pix, ptrdiff_t stride,
                                            int32_t *tc, uint8_t *no_p,
                                            uint8_t *no_q)
{
    FUNC(hevc_loop_filter_chroma)(pix, stride, sizeof(pixel), tc, no_p, no_q);
}

static void FUNC(hevc_v_loop_filter_chroma)(uint8_t *pix, ptrdiff_t stride,
                                            int32_t *tc, uint8_t *no_p,
                                            uint8_t *no_q)
{
    FUNC(hevc_loop_filter_chroma)(pix, sizeof(pixel), stride, tc, no_p, no_q);
}

static void FUNC(hevc_h_loop_filter_luma)(uint8_t *pix, ptrdiff_t stride,
                                          int beta, int32_t *tc, uint8_t *no_p,
                                          uint8_t *no_q)
{
    FUNC(hevc_loop_filter_luma)(pix, stride, sizeof(pixel),
                                beta, tc, no_p, no_q);
}

static void FUNC(hevc_v_loop_filter_luma)(uint8_t *pix, ptrdiff_t stride,
                                          int beta, int32_t *tc, uint8_t *no_p,
                                          uint8_t *no_q)
{
    FUNC(hevc_loop_filter_luma)(pix, sizeof(pixel), stride,
                                beta, tc, no_p, no_q);
}

#undef P3
#undef P2
#undef P1
#undef P0
#undef Q0
#undef Q1
#undef Q2
#undef Q3

#undef TP3
#undef TP2
#undef TP1
#undef TP0
#undef TQ0
#undef TQ1
#undef TQ2
#undef TQ3

<<<<<<< HEAD
#ifdef RPI
=======
#if RPI_HEVC_SAND
>>>>>>> 60d5b6b8

// line zero
#define P3 pix_l[0 * xstride]
#define P2 pix_l[1 * xstride]
#define P1 pix_l[2 * xstride]
#define P0 pix_l[3 * xstride]
#define Q0 pix_r[0 * xstride]
#define Q1 pix_r[1 * xstride]
#define Q2 pix_r[2 * xstride]
#define Q3 pix_r[3 * xstride]

// line three. used only for deblocking decision
#define TP3 pix_l[0 * xstride + 3 * ystride]
#define TP2 pix_l[1 * xstride + 3 * ystride]
#define TP1 pix_l[2 * xstride + 3 * ystride]
#define TP0 pix_l[3 * xstride + 3 * ystride]
#define TQ0 pix_r[0 * xstride + 3 * ystride]
#define TQ1 pix_r[1 * xstride + 3 * ystride]
#define TQ2 pix_r[2 * xstride + 3 * ystride]
#define TQ3 pix_r[3 * xstride + 3 * ystride]

// This is identical to hevc_loop_filter_luma except that the P/Q
// components are on separate pointers
static void FUNC(hevc_v_loop_filter_luma2)(uint8_t * _pix_r,
                                 unsigned int _stride, unsigned int beta, const int32_t _tc[2],
                                 const uint8_t _no_p[2], const uint8_t _no_q[2],
                                 uint8_t * _pix_l)
{
    int d, j;
    pixel *pix_l        = (pixel *)_pix_l;
    pixel *pix_r        = (pixel *)_pix_r;
    const ptrdiff_t xstride = 1;
    const ptrdiff_t ystride = _stride / sizeof(pixel);

    beta <<= BIT_DEPTH - 8;

    for (j = 0; j < 2; j++) {
        const int dp0  = abs(P2  - 2 * P1  + P0);
        const int dq0  = abs(Q2  - 2 * Q1  + Q0);
        const int dp3  = abs(TP2 - 2 * TP1 + TP0);
        const int dq3  = abs(TQ2 - 2 * TQ1 + TQ0);
        const int d0   = dp0 + dq0;
        const int d3   = dp3 + dq3;
        const int tc   = _tc[j]   << (BIT_DEPTH - 8);
        const int no_p = _no_p[j];
        const int no_q = _no_q[j];

        if (d0 + d3 >= beta) {
            pix_l += 4 * ystride;
            pix_r += 4 * ystride;
            continue;
        } else {
            const int beta_3 = beta >> 3;
            const int beta_2 = beta >> 2;
            const int tc25   = ((tc * 5 + 1) >> 1);

            if (abs(P3  -  P0) + abs(Q3  -  Q0) < beta_3 && abs(P0  -  Q0) < tc25 &&
                abs(TP3 - TP0) + abs(TQ3 - TQ0) < beta_3 && abs(TP0 - TQ0) < tc25 &&
                                      (d0 << 1) < beta_2 &&      (d3 << 1) < beta_2) {
                // strong filtering
                const int tc2 = tc << 1;
                for (d = 0; d < 4; d++) {
                    const int p3 = P3;
                    const int p2 = P2;
                    const int p1 = P1;
                    const int p0 = P0;
                    const int q0 = Q0;
                    const int q1 = Q1;
                    const int q2 = Q2;
                    const int q3 = Q3;
                    if (!no_p) {
                        P0 = p0 + av_clip(((p2 + 2 * p1 + 2 * p0 + 2 * q0 + q1 + 4) >> 3) - p0, -tc2, tc2);
                        P1 = p1 + av_clip(((p2 + p1 + p0 + q0 + 2) >> 2) - p1, -tc2, tc2);
                        P2 = p2 + av_clip(((2 * p3 + 3 * p2 + p1 + p0 + q0 + 4) >> 3) - p2, -tc2, tc2);
                    }
                    if (!no_q) {
                        Q0 = q0 + av_clip(((p1 + 2 * p0 + 2 * q0 + 2 * q1 + q2 + 4) >> 3) - q0, -tc2, tc2);
                        Q1 = q1 + av_clip(((p0 + q0 + q1 + q2 + 2) >> 2) - q1, -tc2, tc2);
                        Q2 = q2 + av_clip(((2 * q3 + 3 * q2 + q1 + q0 + p0 + 4) >> 3) - q2, -tc2, tc2);
                    }
                    pix_l += ystride;
                    pix_r += ystride;
                }
            } else { // normal filtering
                int nd_p = 1;
                int nd_q = 1;
                const int tc_2 = tc >> 1;
                if (dp0 + dp3 < ((beta + (beta >> 1)) >> 3))
                    nd_p = 2;
                if (dq0 + dq3 < ((beta + (beta >> 1)) >> 3))
                    nd_q = 2;

                for (d = 0; d < 4; d++) {
                    const int p2 = P2;
                    const int p1 = P1;
                    const int p0 = P0;
                    const int q0 = Q0;
                    const int q1 = Q1;
                    const int q2 = Q2;
                    int delta0   = (9 * (q0 - p0) - 3 * (q1 - p1) + 8) >> 4;
                    if (abs(delta0) < 10 * tc) {
                        delta0 = av_clip(delta0, -tc, tc);
                        if (!no_p)
                            P0 = av_clip_pixel(p0 + delta0);
                        if (!no_q)
                            Q0 = av_clip_pixel(q0 - delta0);
                        if (!no_p && nd_p > 1) {
                            const int deltap1 = av_clip((((p2 + p0 + 1) >> 1) - p1 + delta0) >> 1, -tc_2, tc_2);
                            P1 = av_clip_pixel(p1 + deltap1);
                        }
                        if (!no_q && nd_q > 1) {
                            const int deltaq1 = av_clip((((q2 + q0 + 1) >> 1) - q1 - delta0) >> 1, -tc_2, tc_2);
                            Q1 = av_clip_pixel(q1 + deltaq1);
                        }
                    }
                    pix_l += ystride;
                    pix_r += ystride;
                }
            }
        }
    }
}

#undef TP3
#undef TP2
#undef TP1
#undef TP0
#undef TQ0
#undef TQ1
#undef TQ2
#undef TQ3

#undef P3
#undef P2
#undef P1
#undef P0
#undef Q0
#undef Q1
#undef Q2
#undef Q3

#define P1 pix_l[0 * xstride]
#define P0 pix_l[1 * xstride]
#define Q0 pix_r[0 * xstride]
#define Q1 pix_r[1 * xstride]

static void FUNC(hevc_loop_filter_uv2)(uint8_t *_pix_l, ptrdiff_t _xstride,
                                          ptrdiff_t _ystride, const int32_t *_tc,
                                          const uint8_t *_no_p, const uint8_t *_no_q, uint8_t *_pix_r)
{
    int d, j, no_p, no_q;
    pixel *pix_l        = (pixel *)_pix_l;
    pixel *pix_r        = (pixel *)_pix_r;
    ptrdiff_t xstride = _xstride / sizeof(pixel);
    ptrdiff_t ystride = _ystride / sizeof(pixel);

    for (j = 0; j < 2; j++) {
        const int tc = _tc[j] << (BIT_DEPTH - 8);
        if (tc <= 0) {
            pix_l += 4 * ystride;
            pix_r += 4 * ystride;
            continue;
        }
        no_p = _no_p[j];
        no_q = _no_q[j];

        for (d = 0; d < 4; d++) {
            int delta0;
            const int p1 = P1;
            const int p0 = P0;
            const int q0 = Q0;
            const int q1 = Q1;
            delta0 = av_clip((((q0 - p0) * 4) + p1 - q1 + 4) >> 3, -tc, tc);
            if (!no_p)
                P0 = av_clip_pixel(p0 + delta0);
            if (!no_q)
                Q0 = av_clip_pixel(q0 - delta0);
            pix_l += ystride;
            pix_r += ystride;
        }
    }
}

static void FUNC(hevc_h_loop_filter_uv)(uint8_t * pix, unsigned int stride, uint32_t tc4,
                                 unsigned int no_f)
{
    uint8_t no_p[2] = {no_f & 1, no_f & 2};
    uint8_t no_q[2] = {no_f & 4, no_f & 8};
    int32_t tc[4] = {tc4 & 0xff, (tc4 >> 8) & 0xff, (tc4 >> 16) & 0xff, tc4 >> 24};
    FUNC(hevc_loop_filter_chroma)(pix, stride, sizeof(pixel) * 2, tc, no_p, no_q);
    FUNC(hevc_loop_filter_chroma)(pix + sizeof(pixel), stride, sizeof(pixel) * 2, tc + 2, no_p, no_q);
}

static void FUNC(hevc_v_loop_filter_uv2)(uint8_t * src_r, unsigned int stride, uint32_t tc4,
                                 uint8_t * src_l,
                                 unsigned int no_f)
{
    uint8_t no_p[2] = {no_f & 1, no_f & 2};
    uint8_t no_q[2] = {no_f & 4, no_f & 8};
    int32_t tc[4] = {tc4 & 0xff, (tc4 >> 8) & 0xff, (tc4 >> 16) & 0xff, tc4 >> 24};
    FUNC(hevc_loop_filter_uv2)(src_l, sizeof(pixel) * 2, stride, tc, no_p, no_q, src_r);
    FUNC(hevc_loop_filter_uv2)(src_l + sizeof(pixel), sizeof(pixel) * 2, stride, tc + 2, no_p, no_q, src_r + sizeof(pixel));
}

#undef P1
#undef P0
#undef Q0
#undef Q1


#endif
<|MERGE_RESOLUTION|>--- conflicted
+++ resolved
@@ -26,13 +26,7 @@
 #include "bit_depth_template.c"
 #include "hevcdsp.h"
 
-<<<<<<< HEAD
-#ifdef RPI
-#include "rpi_zc.h"
-#endif
-=======
 #include "rpi_shader_template.h"
->>>>>>> 60d5b6b8
 
 static void FUNC(put_pcm)(uint8_t *_dst, ptrdiff_t stride, int width, int height,
                           GetBitContext *gb, int pcm_bit_depth)
@@ -49,10 +43,7 @@
     }
 }
 
-<<<<<<< HEAD
-=======
 #if RPI_HEVC_SAND
->>>>>>> 60d5b6b8
 static void FUNC(put_pcm_c)(uint8_t *_dst, ptrdiff_t stride, int width, int height,
                           GetBitContext *gb, int pcm_bit_depth)
 {
@@ -74,11 +65,7 @@
         dst += stride;
     }
 }
-<<<<<<< HEAD
-
-=======
-#endif
->>>>>>> 60d5b6b8
+#endif
 
 static av_always_inline void FUNC(add_residual)(uint8_t *_dst, int16_t *res,
                                                 ptrdiff_t stride, int size)
@@ -97,11 +84,6 @@
     }
 }
 
-<<<<<<< HEAD
-#if RPI_HEVC_SAND
-static av_always_inline void FUNC(add_residual_u_v)(uint8_t *_dst, const int16_t *res,
-                                                ptrdiff_t stride, int size)
-=======
 static av_always_inline void FUNC(add_residual_dc)(uint8_t *_dst, ptrdiff_t stride, const int dc, int size)
 {
     int x, y;
@@ -121,7 +103,6 @@
 #if RPI_HEVC_SAND
 static av_always_inline void FUNC(add_residual_u)(uint8_t *_dst, const int16_t *res,
                                                 ptrdiff_t stride, const int dc_v, int size)
->>>>>>> 60d5b6b8
 {
     int x, y;
     pixel *dst = (pixel *)_dst;
@@ -131,8 +112,6 @@
     for (y = 0; y < size; y++) {
         for (x = 0; x < size * 2; x += 2) {
             dst[x] = av_clip_pixel(dst[x] + *res);
-<<<<<<< HEAD
-=======
             dst[x + 1] = av_clip_pixel(dst[x + 1] + dc_v);
             res++;
         }
@@ -152,7 +131,6 @@
         for (x = 0; x < size * 2; x += 2) {
             dst[x] = av_clip_pixel(dst[x] + dc_u);
             dst[x + 1] = av_clip_pixel(dst[x + 1] + *res);
->>>>>>> 60d5b6b8
             res++;
         }
         dst += stride;
@@ -167,13 +145,10 @@
     const int16_t * ru = res;
     const int16_t * rv = res + size * size;
 
-<<<<<<< HEAD
-=======
 //    rpi_sand_dump16("ARC In Pred", _dst, stride, 0, 0, 0, size, size, 1);
 //    rpi_sand_dump16("ARC In RU", ru, size * 2, 0, 0, 0, size, size, 0);
 //    rpi_sand_dump16("ARC In RV", rv, size * 2, 0, 0, 0, size, size, 0);
 
->>>>>>> 60d5b6b8
     stride /= sizeof(pixel);
 
     for (y = 0; y < size; y++) {
@@ -183,9 +158,6 @@
         }
         dst += stride;
     }
-<<<<<<< HEAD
-}
-=======
 
 //    rpi_sand_dump16("ARC Out", _dst, stride * 2, 0, 0, 0, size, size, 1);
 }
@@ -210,7 +182,6 @@
 }
 
 
->>>>>>> 60d5b6b8
 #endif
 
 static void FUNC(add_residual4x4)(uint8_t *_dst, int16_t *res,
@@ -237,8 +208,6 @@
     FUNC(add_residual)(_dst, res, stride, 32);
 }
 
-<<<<<<< HEAD
-=======
 static void FUNC(add_residual4x4_dc)(uint8_t *_dst, ptrdiff_t stride, int dc)
 {
     FUNC(add_residual_dc)(_dst, stride, dc, 4);
@@ -259,32 +228,10 @@
     FUNC(add_residual_dc)(_dst, stride, dc, 32);
 }
 
->>>>>>> 60d5b6b8
 #if RPI_HEVC_SAND
 // -- U -- (plaited)
 
 static void FUNC(add_residual4x4_u)(uint8_t *_dst, const int16_t * res,
-<<<<<<< HEAD
-                                  ptrdiff_t stride)
-{
-    FUNC(add_residual_u_v)(_dst, res, stride, 4);
-}
-
-static void FUNC(add_residual8x8_u)(uint8_t *_dst, const int16_t * res,
-                                  ptrdiff_t stride)
-{
-    FUNC(add_residual_u_v)(_dst, res, stride, 8);
-}
-
-static void FUNC(add_residual16x16_u)(uint8_t *_dst, const int16_t * res,
-                                    ptrdiff_t stride)
-{
-    FUNC(add_residual_u_v)(_dst, res, stride, 16);
-}
-
-static void FUNC(add_residual32x32_u)(uint8_t *_dst, const int16_t * res,
-                                    ptrdiff_t stride)
-=======
                                   ptrdiff_t stride, int dc_u)
 {
     FUNC(add_residual_u)(_dst, res, stride, dc_u, 4);
@@ -304,7 +251,6 @@
 
 static void FUNC(add_residual32x32_u)(uint8_t *_dst, const int16_t * res,
                                     ptrdiff_t stride, int dc_u)
->>>>>>> 60d5b6b8
 {
     // Should never occur for 420, which is all that sand supports
     av_assert0(0);
@@ -313,27 +259,6 @@
 // -- V -- (plaited)
 
 static void FUNC(add_residual4x4_v)(uint8_t *_dst, const int16_t * res,
-<<<<<<< HEAD
-                                  ptrdiff_t stride)
-{
-    FUNC(add_residual_u_v)(_dst + 1, res, stride, 4);
-}
-
-static void FUNC(add_residual8x8_v)(uint8_t *_dst, const int16_t * res,
-                                  ptrdiff_t stride)
-{
-    FUNC(add_residual_u_v)(_dst + 1, res, stride, 8);
-}
-
-static void FUNC(add_residual16x16_v)(uint8_t *_dst, const int16_t * res,
-                                    ptrdiff_t stride)
-{
-    FUNC(add_residual_u_v)(_dst + 1, res, stride, 16);
-}
-
-static void FUNC(add_residual32x32_v)(uint8_t *_dst, const int16_t * res,
-                                    ptrdiff_t stride)
-=======
                                   ptrdiff_t stride, int dc_v)
 {
     FUNC(add_residual_v)(_dst, res, stride, dc_v, 4);
@@ -353,7 +278,6 @@
 
 static void FUNC(add_residual32x32_v)(uint8_t *_dst, const int16_t * res,
                                     ptrdiff_t stride, int dc_v)
->>>>>>> 60d5b6b8
 {
     // Should never occur for 420, which is all that sand supports
     av_assert0(0);
@@ -385,8 +309,6 @@
     // Should never occur for 420, which is all that sand supports
     av_assert0(0);
 }
-<<<<<<< HEAD
-=======
 
 static void FUNC(add_residual4x4_dc_c)(uint8_t *_dst, ptrdiff_t stride, int32_t dc)
 {
@@ -409,7 +331,6 @@
     av_assert0(0);
 }
 
->>>>>>> 60d5b6b8
 #endif
 
 
@@ -948,127 +869,6 @@
 #endif
 
 #endif  // RPI_HEVC_SAND
-
-
-
-// --- Plaited chroma versions
-
-#if BIT_DEPTH != 8
-static void FUNC(sao_band_filter_c)(uint8_t *_dst, const uint8_t *_src,
-                                  ptrdiff_t stride_dst, ptrdiff_t stride_src,
-                                  const int16_t *sao_offset_val_u, int sao_left_class_u,
-                                  const int16_t *sao_offset_val_v, int sao_left_class_v,
-                                  int width, int height)
-{
-    av_log(NULL, AV_LOG_PANIC, "%s: NIF\n", __func__);                              \
-    abort();                                                                        \
-}
-#else
-static void FUNC(sao_band_filter_c)(uint8_t *_dst, const uint8_t *_src,
-                                  ptrdiff_t stride_dst, ptrdiff_t stride_src,
-                                  const int16_t *sao_offset_val_u, int sao_left_class_u,
-                                  const int16_t *sao_offset_val_v, int sao_left_class_v,
-                                  int width, int height)
-{
-    pixel *dst = (pixel *)_dst;
-    pixel *src = (pixel *)_src;
-    int offset_table_u[32] = { 0 };
-    int offset_table_v[32] = { 0 };
-    int k, y, x;
-    int shift  = BIT_DEPTH - 5;
-
-    stride_dst /= sizeof(pixel);
-    stride_src /= sizeof(pixel);
-    width *= 2;
-
-    for (k = 0; k < 4; k++)
-    {
-        offset_table_u[(k + sao_left_class_u) & 31] = sao_offset_val_u[k + 1];
-        offset_table_v[(k + sao_left_class_v) & 31] = sao_offset_val_v[k + 1];
-    }
-    for (y = 0; y < height; y++) {
-        for (x = 0; x < width; x += 2)
-        {
-            dst[x + 0] = av_clip_pixel(src[x + 0] + offset_table_u[src[x + 0] >> shift]);
-            dst[x + 1] = av_clip_pixel(src[x + 1] + offset_table_v[src[x + 1] >> shift]);
-        }
-        dst += stride_dst;
-        src += stride_src;
-    }
-}
-#endif
-
-#if BIT_DEPTH != 8
-static void FUNC(sao_edge_filter_c)(uint8_t *_dst, const uint8_t *_src, ptrdiff_t stride_dst,
-                                  const int16_t *sao_offset_val_u, const int16_t *sao_offset_val_v,
-                                  int eo, int width, int height) {
-    av_log(NULL, AV_LOG_PANIC, "%s: NIF\n", __func__);                              \
-    abort();                                                                        \
-}
-#else
-
-static void FUNC(sao_edge_filter_c)(uint8_t *_dst, const uint8_t *_src, ptrdiff_t stride_dst,
-                                  const int16_t *sao_offset_val_u, const int16_t *sao_offset_val_v,
-                                  int eo, int width, int height) {
-
-    static const uint8_t edge_idx[] = { 1, 2, 0, 3, 4 };
-    static const int8_t pos[4][2][2] = {
-        { { -1,  0 }, {  1, 0 } }, // horizontal
-        { {  0, -1 }, {  0, 1 } }, // vertical
-        { { -1, -1 }, {  1, 1 } }, // 45 degree
-        { {  1, -1 }, { -1, 1 } }, // 135 degree
-    };
-    pixel *dst = (pixel *)_dst;
-    pixel *src = (pixel *)_src;
-    int a_stride, b_stride;
-    int x, y;
-    ptrdiff_t stride_src = (2*MAX_PB_SIZE + AV_INPUT_BUFFER_PADDING_SIZE) / sizeof(pixel);
-    stride_dst /= sizeof(pixel);
-    width *= 2;
-
-    a_stride = pos[eo][0][0] * 2 + pos[eo][0][1] * stride_src;
-    b_stride = pos[eo][1][0] * 2 + pos[eo][1][1] * stride_src;
-    for (y = 0; y < height; y++) {
-        for (x = 0; x < width; x += 2) {
-            int diff0u = CMP(src[x], src[x + a_stride]);
-            int diff1u = CMP(src[x], src[x + b_stride]);
-            int offset_valu        = edge_idx[2 + diff0u + diff1u];
-            int diff0v = CMP(src[x+1], src[x+1 + a_stride]);
-            int diff1v = CMP(src[x+1], src[x+1 + b_stride]);
-            int offset_valv        = edge_idx[2 + diff0v + diff1v];
-            dst[x] = av_clip_pixel(src[x] + sao_offset_val_u[offset_valu]);
-            dst[x+1] = av_clip_pixel(src[x+1] + sao_offset_val_v[offset_valv]);
-        }
-        src += stride_src;
-        dst += stride_dst;
-    }
-}
-#endif
-
-#if BIT_DEPTH != 8
-static void FUNC(sao_edge_restore_c_0)(uint8_t *_dst, uint8_t *_src,
-                                    ptrdiff_t stride_dst, ptrdiff_t stride_src, SAOParams *sao,
-                                    int *borders, int _width, int _height,
-                                    int c_idx, uint8_t *vert_edge,
-                                    uint8_t *horiz_edge, uint8_t *diag_edge)
-{
-    av_log(NULL, AV_LOG_PANIC, "%s: NIF\n", __func__);                              \
-    abort();                                                                        \
-}
-static void FUNC(sao_edge_restore_c_1)(uint8_t *_dst, uint8_t *_src,
-                                    ptrdiff_t stride_dst, ptrdiff_t stride_src, SAOParams *sao,
-                                    int *borders, int _width, int _height,
-                                    int c_idx, uint8_t *vert_edge,
-                                    uint8_t *horiz_edge, uint8_t *diag_edge)
-{
-    av_log(NULL, AV_LOG_PANIC, "%s: NIF\n", __func__);                              \
-    abort();                                                                        \
-}
-#else
-// Any old 2 byte 'normal' restore will work for these
-#define sao_edge_restore_c_0_8 sao_edge_restore_0_10
-#define sao_edge_restore_c_1_8 sao_edge_restore_1_10
-#endif
 
 
 #undef CMP
@@ -2274,11 +2074,7 @@
 #undef TQ2
 #undef TQ3
 
-<<<<<<< HEAD
-#ifdef RPI
-=======
 #if RPI_HEVC_SAND
->>>>>>> 60d5b6b8
 
 // line zero
 #define P3 pix_l[0 * xstride]
