--- conflicted
+++ resolved
@@ -297,12 +297,6 @@
     int coefs_per_chroma = (coefs_per_luma * 2) >> sps->vshift[1] >> sps->hshift[1];
     int coefs_per_row = coefs_per_luma + coefs_per_chroma;
     int job;
-<<<<<<< HEAD
-#ifdef RPI_DEBLOCK_VPU
-    int i;
-#endif
-=======
->>>>>>> 8d42e99e
 
     av_assert0(sps);
     s->max_ctu_count = coefs_per_luma / coefs_in_ctb;
