--- conflicted
+++ resolved
@@ -229,23 +229,13 @@
     INTFLOAT *dlyptr[AC3_MAX_CHANNELS];
 
 ///@name Aligned arrays
-<<<<<<< HEAD
     DECLARE_ALIGNED(16, int,   fixed_coeffs)[AC3_MAX_CHANNELS][AC3_MAX_COEFS];       ///< fixed-point transform coefficients
     DECLARE_ALIGNED(32, INTFLOAT, transform_coeffs)[AC3_MAX_CHANNELS][AC3_MAX_COEFS];   ///< transform coefficients
     DECLARE_ALIGNED(32, INTFLOAT, delay)[AC3_MAX_CHANNELS][AC3_BLOCK_SIZE];             ///< delay - added to the next block
     DECLARE_ALIGNED(32, INTFLOAT, window)[AC3_BLOCK_SIZE];                              ///< window coefficients
     DECLARE_ALIGNED(32, INTFLOAT, tmp_output)[AC3_BLOCK_SIZE];                          ///< temporary storage for output before windowing
     DECLARE_ALIGNED(32, SHORTFLOAT, output)[AC3_MAX_CHANNELS][AC3_BLOCK_SIZE];            ///< output after imdct transform and windowing
-    DECLARE_ALIGNED(32, uint8_t, input_buffer)[AC3_FRAME_BUFFER_SIZE + FF_INPUT_BUFFER_PADDING_SIZE]; ///< temp buffer to prevent overread
-=======
-    DECLARE_ALIGNED(16, int32_t, fixed_coeffs)[AC3_MAX_CHANNELS][AC3_MAX_COEFS];     ///< fixed-point transform coefficients
-    DECLARE_ALIGNED(32, float, transform_coeffs)[AC3_MAX_CHANNELS][AC3_MAX_COEFS];   ///< transform coefficients
-    DECLARE_ALIGNED(32, float, delay)[AC3_MAX_CHANNELS][AC3_BLOCK_SIZE];             ///< delay - added to the next block
-    DECLARE_ALIGNED(32, float, window)[AC3_BLOCK_SIZE];                              ///< window coefficients
-    DECLARE_ALIGNED(32, float, tmp_output)[AC3_BLOCK_SIZE];                          ///< temporary storage for output before windowing
-    DECLARE_ALIGNED(32, float, output)[AC3_MAX_CHANNELS][AC3_BLOCK_SIZE];            ///< output after imdct transform and windowing
     DECLARE_ALIGNED(32, uint8_t, input_buffer)[AC3_FRAME_BUFFER_SIZE + AV_INPUT_BUFFER_PADDING_SIZE]; ///< temp buffer to prevent overread
->>>>>>> 059a9348
 ///@}
 } AC3DecodeContext;
 
