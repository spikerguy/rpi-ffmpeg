/*
 * H.26L/H.264/AVC/JVT/14496-10/... encoder/decoder
 * Copyright (c) 2003 Michael Niedermayer <michaelni@gmx.at>
 *
 * This file is part of FFmpeg.
 *
 * FFmpeg is free software; you can redistribute it and/or
 * modify it under the terms of the GNU Lesser General Public
 * License as published by the Free Software Foundation; either
 * version 2.1 of the License, or (at your option) any later version.
 *
 * FFmpeg is distributed in the hope that it will be useful,
 * but WITHOUT ANY WARRANTY; without even the implied warranty of
 * MERCHANTABILITY or FITNESS FOR A PARTICULAR PURPOSE.  See the GNU
 * Lesser General Public License for more details.
 *
 * You should have received a copy of the GNU Lesser General Public
 * License along with FFmpeg; if not, write to the Free Software
 * Foundation, Inc., 51 Franklin Street, Fifth Floor, Boston, MA 02110-1301 USA
 */

/**
 * @file
 * H.264 / AVC / MPEG4 part10 codec.
 * @author Michael Niedermayer <michaelni@gmx.at>
 */

#ifndef AVCODEC_H264_H
#define AVCODEC_H264_H

#include "libavutil/intreadwrite.h"
#include "dsputil.h"
#include "cabac.h"
#include "mpegvideo.h"
#include "h264dsp.h"
#include "h264pred.h"
#include "rectangle.h"

#define interlaced_dct interlaced_dct_is_a_bad_name
#define mb_intra mb_intra_is_not_initialized_see_mb_type

#define CHROMA_DC_COEFF_TOKEN_VLC_BITS 8
#define COEFF_TOKEN_VLC_BITS           8
#define TOTAL_ZEROS_VLC_BITS           9
#define CHROMA_DC_TOTAL_ZEROS_VLC_BITS 3
#define RUN_VLC_BITS                   3
#define RUN7_VLC_BITS                  6

#define MAX_SPS_COUNT 32
#define MAX_PPS_COUNT 256

#define MAX_MMCO_COUNT 66

#define MAX_DELAYED_PIC_COUNT 16

#define MAX_MBPAIR_SIZE (256*1024) // a tighter bound could be calculated if someone cares about a few bytes

/* Compiling in interlaced support reduces the speed
 * of progressive decoding by about 2%. */
#define ALLOW_INTERLACE

#define FMO 0

/**
 * The maximum number of slices supported by the decoder.
 * must be a power of 2
 */
#define MAX_SLICES 16

#ifdef ALLOW_INTERLACE
#define MB_MBAFF h->mb_mbaff
#define MB_FIELD h->mb_field_decoding_flag
#define FRAME_MBAFF h->mb_aff_frame
#define FIELD_PICTURE (s->picture_structure != PICT_FRAME)
#else
#define MB_MBAFF 0
#define MB_FIELD 0
#define FRAME_MBAFF 0
#define FIELD_PICTURE 0
#undef  IS_INTERLACED
#define IS_INTERLACED(mb_type) 0
#endif
#define FIELD_OR_MBAFF_PICTURE (FRAME_MBAFF || FIELD_PICTURE)

#ifndef CABAC
#define CABAC h->pps.cabac
#endif

#define CHROMA444 (h->sps.chroma_format_idc == 3)

#define EXTENDED_SAR          255

#define MB_TYPE_REF0       MB_TYPE_ACPRED //dirty but it fits in 16 bit
#define MB_TYPE_8x8DCT     0x01000000
#define IS_REF0(a)         ((a) & MB_TYPE_REF0)
#define IS_8x8DCT(a)       ((a) & MB_TYPE_8x8DCT)

/**
 * Value of Picture.reference when Picture is not a reference picture, but
 * is held for delayed output.
 */
#define DELAYED_PIC_REF 4

#define QP_MAX_NUM (51 + 4*6)           // The maximum supported qp

/* NAL unit types */
enum {
    NAL_SLICE=1,
    NAL_DPA,
    NAL_DPB,
    NAL_DPC,
    NAL_IDR_SLICE,
    NAL_SEI,
    NAL_SPS,
    NAL_PPS,
    NAL_AUD,
    NAL_END_SEQUENCE,
    NAL_END_STREAM,
    NAL_FILLER_DATA,
    NAL_SPS_EXT,
    NAL_AUXILIARY_SLICE=19
};

/**
 * SEI message types
 */
typedef enum {
    SEI_BUFFERING_PERIOD             =  0, ///< buffering period (H.264, D.1.1)
    SEI_TYPE_PIC_TIMING              =  1, ///< picture timing
    SEI_TYPE_USER_DATA_UNREGISTERED  =  5, ///< unregistered user data
    SEI_TYPE_RECOVERY_POINT          =  6  ///< recovery point (frame # to decoder sync)
} SEI_Type;

/**
 * pic_struct in picture timing SEI message
 */
typedef enum {
    SEI_PIC_STRUCT_FRAME             = 0, ///<  0: %frame
    SEI_PIC_STRUCT_TOP_FIELD         = 1, ///<  1: top field
    SEI_PIC_STRUCT_BOTTOM_FIELD      = 2, ///<  2: bottom field
    SEI_PIC_STRUCT_TOP_BOTTOM        = 3, ///<  3: top field, bottom field, in that order
    SEI_PIC_STRUCT_BOTTOM_TOP        = 4, ///<  4: bottom field, top field, in that order
    SEI_PIC_STRUCT_TOP_BOTTOM_TOP    = 5, ///<  5: top field, bottom field, top field repeated, in that order
    SEI_PIC_STRUCT_BOTTOM_TOP_BOTTOM = 6, ///<  6: bottom field, top field, bottom field repeated, in that order
    SEI_PIC_STRUCT_FRAME_DOUBLING    = 7, ///<  7: %frame doubling
    SEI_PIC_STRUCT_FRAME_TRIPLING    = 8  ///<  8: %frame tripling
} SEI_PicStructType;

/**
 * Sequence parameter set
 */
typedef struct SPS{

    int profile_idc;
    int level_idc;
    int chroma_format_idc;
    int transform_bypass;              ///< qpprime_y_zero_transform_bypass_flag
    int log2_max_frame_num;            ///< log2_max_frame_num_minus4 + 4
    int poc_type;                      ///< pic_order_cnt_type
    int log2_max_poc_lsb;              ///< log2_max_pic_order_cnt_lsb_minus4
    int delta_pic_order_always_zero_flag;
    int offset_for_non_ref_pic;
    int offset_for_top_to_bottom_field;
    int poc_cycle_length;              ///< num_ref_frames_in_pic_order_cnt_cycle
    int ref_frame_count;               ///< num_ref_frames
    int gaps_in_frame_num_allowed_flag;
    int mb_width;                      ///< pic_width_in_mbs_minus1 + 1
    int mb_height;                     ///< pic_height_in_map_units_minus1 + 1
    int frame_mbs_only_flag;
    int mb_aff;                        ///<mb_adaptive_frame_field_flag
    int direct_8x8_inference_flag;
    int crop;                   ///< frame_cropping_flag
    unsigned int crop_left;            ///< frame_cropping_rect_left_offset
    unsigned int crop_right;           ///< frame_cropping_rect_right_offset
    unsigned int crop_top;             ///< frame_cropping_rect_top_offset
    unsigned int crop_bottom;          ///< frame_cropping_rect_bottom_offset
    int vui_parameters_present_flag;
    AVRational sar;
    int video_signal_type_present_flag;
    int full_range;
    int colour_description_present_flag;
    enum AVColorPrimaries color_primaries;
    enum AVColorTransferCharacteristic color_trc;
    enum AVColorSpace colorspace;
    int timing_info_present_flag;
    uint32_t num_units_in_tick;
    uint32_t time_scale;
    int fixed_frame_rate_flag;
    short offset_for_ref_frame[256]; //FIXME dyn aloc?
    int bitstream_restriction_flag;
    int num_reorder_frames;
    int scaling_matrix_present;
    uint8_t scaling_matrix4[6][16];
    uint8_t scaling_matrix8[6][64];
    int nal_hrd_parameters_present_flag;
    int vcl_hrd_parameters_present_flag;
    int pic_struct_present_flag;
    int time_offset_length;
    int cpb_cnt;                       ///< See H.264 E.1.2
    int initial_cpb_removal_delay_length; ///< initial_cpb_removal_delay_length_minus1 +1
    int cpb_removal_delay_length;      ///< cpb_removal_delay_length_minus1 + 1
    int dpb_output_delay_length;       ///< dpb_output_delay_length_minus1 + 1
    int bit_depth_luma;                ///< bit_depth_luma_minus8 + 8
    int bit_depth_chroma;              ///< bit_depth_chroma_minus8 + 8
    int residual_color_transform_flag; ///< residual_colour_transform_flag
    int constraint_set_flags;          ///< constraint_set[0-3]_flag
}SPS;

/**
 * Picture parameter set
 */
typedef struct PPS{
    unsigned int sps_id;
    int cabac;                  ///< entropy_coding_mode_flag
    int pic_order_present;      ///< pic_order_present_flag
    int slice_group_count;      ///< num_slice_groups_minus1 + 1
    int mb_slice_group_map_type;
    unsigned int ref_count[2];  ///< num_ref_idx_l0/1_active_minus1 + 1
    int weighted_pred;          ///< weighted_pred_flag
    int weighted_bipred_idc;
    int init_qp;                ///< pic_init_qp_minus26 + 26
    int init_qs;                ///< pic_init_qs_minus26 + 26
    int chroma_qp_index_offset[2];
    int deblocking_filter_parameters_present; ///< deblocking_filter_parameters_present_flag
    int constrained_intra_pred; ///< constrained_intra_pred_flag
    int redundant_pic_cnt_present; ///< redundant_pic_cnt_present_flag
    int transform_8x8_mode;     ///< transform_8x8_mode_flag
    uint8_t scaling_matrix4[6][16];
    uint8_t scaling_matrix8[6][64];
    uint8_t chroma_qp_table[2][QP_MAX_NUM+1];  ///< pre-scaled (with chroma_qp_index_offset) version of qp_table
    int chroma_qp_diff;
}PPS;

/**
 * Memory management control operation opcode.
 */
typedef enum MMCOOpcode{
    MMCO_END=0,
    MMCO_SHORT2UNUSED,
    MMCO_LONG2UNUSED,
    MMCO_SHORT2LONG,
    MMCO_SET_MAX_LONG,
    MMCO_RESET,
    MMCO_LONG,
} MMCOOpcode;

/**
 * Memory management control operation.
 */
typedef struct MMCO{
    MMCOOpcode opcode;
    int short_pic_num;  ///< pic_num without wrapping (pic_num & max_pic_num)
    int long_arg;       ///< index, pic_num, or num long refs depending on opcode
} MMCO;

/**
 * H264Context
 */
typedef struct H264Context{
    MpegEncContext s;
    H264DSPContext h264dsp;
    int pixel_shift;    ///< 0 for 8-bit H264, 1 for high-bit-depth H264
    int chroma_qp[2]; //QPc

    int qp_thresh;      ///< QP threshold to skip loopfilter

    int prev_mb_skipped;
    int next_mb_skipped;

    //prediction stuff
    int chroma_pred_mode;
    int intra16x16_pred_mode;

    int topleft_mb_xy;
    int top_mb_xy;
    int topright_mb_xy;
    int left_mb_xy[2];

    int topleft_type;
    int top_type;
    int topright_type;
    int left_type[2];

    const uint8_t * left_block;
    int topleft_partition;

    int8_t intra4x4_pred_mode_cache[5*8];
    int8_t (*intra4x4_pred_mode);
    H264PredContext hpc;
    unsigned int topleft_samples_available;
    unsigned int top_samples_available;
    unsigned int topright_samples_available;
    unsigned int left_samples_available;
    uint8_t (*top_borders[2])[(16*3)*2];

    /**
     * non zero coeff count cache.
     * is 64 if not available.
     */
    DECLARE_ALIGNED(8, uint8_t, non_zero_count_cache)[15*8];

    uint8_t (*non_zero_count)[48];

    /**
     * Motion vector cache.
     */
    DECLARE_ALIGNED(16, int16_t, mv_cache)[2][5*8][2];
    DECLARE_ALIGNED(8, int8_t, ref_cache)[2][5*8];
#define LIST_NOT_USED -1 //FIXME rename?
#define PART_NOT_AVAILABLE -2

    /**
     * is 1 if the specific list MV&references are set to 0,0,-2.
     */
    int mv_cache_clean[2];

    /**
     * number of neighbors (top and/or left) that used 8x8 dct
     */
    int neighbor_transform_size;

    /**
     * block_offset[ 0..23] for frame macroblocks
     * block_offset[24..47] for field macroblocks
     */
    int block_offset[2*(16*3)];

    uint32_t *mb2b_xy; //FIXME are these 4 a good idea?
    uint32_t *mb2br_xy;
    int b_stride; //FIXME use s->b4_stride

    int mb_linesize;   ///< may be equal to s->linesize or s->linesize*2, for mbaff
    int mb_uvlinesize;

    int emu_edge_width;
    int emu_edge_height;

    SPS sps; ///< current sps

    /**
     * current pps
     */
    PPS pps; //FIXME move to Picture perhaps? (->no) do we need that?

    uint32_t dequant4_buffer[6][QP_MAX_NUM+1][16]; //FIXME should these be moved down?
    uint32_t dequant8_buffer[6][QP_MAX_NUM+1][64];
    uint32_t (*dequant4_coeff[6])[16];
    uint32_t (*dequant8_coeff[6])[64];

    int slice_num;
    uint16_t *slice_table;     ///< slice_table_base + 2*mb_stride + 1
    int slice_type;
    int slice_type_nos;        ///< S free slice type (SI/SP are remapped to I/P)
    int slice_type_fixed;

    //interlacing specific flags
    int mb_aff_frame;
    int mb_field_decoding_flag;
    int mb_mbaff;              ///< mb_aff_frame && mb_field_decoding_flag

    DECLARE_ALIGNED(8, uint16_t, sub_mb_type)[4];

    //Weighted pred stuff
    int use_weight;
    int use_weight_chroma;
    int luma_log2_weight_denom;
    int chroma_log2_weight_denom;
    //The following 2 can be changed to int8_t but that causes 10cpu cycles speedloss
    int luma_weight[48][2][2];
    int chroma_weight[48][2][2][2];
    int implicit_weight[48][48][2];

    int direct_spatial_mv_pred;
    int col_parity;
    int col_fieldoff;
    int dist_scale_factor[16];
    int dist_scale_factor_field[2][32];
    int map_col_to_list0[2][16+32];
    int map_col_to_list0_field[2][2][16+32];

    /**
     * num_ref_idx_l0/1_active_minus1 + 1
     */
    uint8_t *list_counts;            ///< Array of list_count per MB specifying the slice type
    unsigned int ref_count[2];   ///< counts frames or fields, depending on current mb mode
    unsigned int list_count;
    Picture ref_list[2][48];         /**< 0..15: frame refs, 16..47: mbaff field refs.
                                          Reordered version of default_ref_list
                                          according to picture reordering in slice header */
    int ref2frm[MAX_SLICES][2][64];  ///< reference to frame number lists, used in the loop filter, the first 2 are for -2,-1

    //data partitioning
    GetBitContext intra_gb;
    GetBitContext inter_gb;
    GetBitContext *intra_gb_ptr;
    GetBitContext *inter_gb_ptr;

    DECLARE_ALIGNED(16, DCTELEM, mb)[16*48*2]; ///< as a dct coeffecient is int32_t in high depth, we need to reserve twice the space.
    DECLARE_ALIGNED(16, DCTELEM, mb_luma_dc)[3][16*2];
    DCTELEM mb_padding[256*2];        ///< as mb is addressed by scantable[i] and scantable is uint8_t we can either check that i is not too large or ensure that there is some unused stuff after mb

    /**
     * Cabac
     */
    CABACContext cabac;
    uint8_t      cabac_state[1024];

    /* 0x100 -> non null luma_dc, 0x80/0x40 -> non null chroma_dc (cb/cr), 0x?0 -> chroma_cbp(0,1,2), 0x0? luma_cbp */
    uint16_t     *cbp_table;
    int cbp;
    int top_cbp;
    int left_cbp;
    /* chroma_pred_mode for i4x4 or i16x16, else 0 */
    uint8_t     *chroma_pred_mode_table;
    int         last_qscale_diff;
    uint8_t     (*mvd_table[2])[2];
    DECLARE_ALIGNED(16, uint8_t, mvd_cache)[2][5*8][2];
    uint8_t     *direct_table;
    uint8_t     direct_cache[5*8];

    uint8_t zigzag_scan[16];
    uint8_t zigzag_scan8x8[64];
    uint8_t zigzag_scan8x8_cavlc[64];
    uint8_t field_scan[16];
    uint8_t field_scan8x8[64];
    uint8_t field_scan8x8_cavlc[64];
    const uint8_t *zigzag_scan_q0;
    const uint8_t *zigzag_scan8x8_q0;
    const uint8_t *zigzag_scan8x8_cavlc_q0;
    const uint8_t *field_scan_q0;
    const uint8_t *field_scan8x8_q0;
    const uint8_t *field_scan8x8_cavlc_q0;

    int x264_build;

    int mb_xy;

    int is_complex;

    //deblock
    int deblocking_filter;         ///< disable_deblocking_filter_idc with 1<->0
    int slice_alpha_c0_offset;
    int slice_beta_offset;

//=============================================================
    //Things below are not used in the MB or more inner code

    int nal_ref_idc;
    int nal_unit_type;
    uint8_t *rbsp_buffer[2];
    unsigned int rbsp_buffer_size[2];

    /**
     * Used to parse AVC variant of h264
     */
    int is_avc; ///< this flag is != 0 if codec is avc1
    int nal_length_size; ///< Number of bytes used for nal length (1, 2 or 4)
    int got_first; ///< this flag is != 0 if we've parsed a frame

    SPS *sps_buffers[MAX_SPS_COUNT];
    PPS *pps_buffers[MAX_PPS_COUNT];

    int dequant_coeff_pps;     ///< reinit tables when pps changes

    uint16_t *slice_table_base;


    //POC stuff
    int poc_lsb;
    int poc_msb;
    int delta_poc_bottom;
    int delta_poc[2];
    int frame_num;
    int prev_poc_msb;             ///< poc_msb of the last reference pic for POC type 0
    int prev_poc_lsb;             ///< poc_lsb of the last reference pic for POC type 0
    int frame_num_offset;         ///< for POC type 2
    int prev_frame_num_offset;    ///< for POC type 2
    int prev_frame_num;           ///< frame_num of the last pic for POC type 1/2

    /**
     * frame_num for frames or 2*frame_num+1 for field pics.
     */
    int curr_pic_num;

    /**
     * max_frame_num or 2*max_frame_num for field pics.
     */
    int max_pic_num;

    int redundant_pic_count;

    Picture *short_ref[32];
    Picture *long_ref[32];
    Picture default_ref_list[2][32]; ///< base reference list for all slices of a coded picture
    Picture *delayed_pic[MAX_DELAYED_PIC_COUNT+2]; //FIXME size?
    Picture *next_output_pic;
    int outputed_poc;
    int next_outputed_poc;

    /**
     * memory management control operations buffer.
     */
    MMCO mmco[MAX_MMCO_COUNT];
    int mmco_index;

    int long_ref_count;  ///< number of actual long term references
    int short_ref_count; ///< number of actual short term references

    int          cabac_init_idc;

    /**
     * @name Members for slice based multithreading
     * @{
     */
    struct H264Context *thread_context[MAX_THREADS];

    /**
     * current slice number, used to initalize slice_num of each thread/context
     */
    int current_slice;

    /**
     * Max number of threads / contexts.
     * This is equal to AVCodecContext.thread_count unless
     * multithreaded decoding is impossible, in which case it is
     * reduced to 1.
     */
    int max_contexts;

    /**
     *  1 if the single thread fallback warning has already been
     *  displayed, 0 otherwise.
     */
    int single_decode_warning;

    int last_slice_type;
    /** @} */

    /**
     * pic_struct in picture timing SEI message
     */
    SEI_PicStructType sei_pic_struct;

    /**
     * Complement sei_pic_struct
     * SEI_PIC_STRUCT_TOP_BOTTOM and SEI_PIC_STRUCT_BOTTOM_TOP indicate interlaced frames.
     * However, soft telecined frames may have these values.
     * This is used in an attempt to flag soft telecine progressive.
     */
    int prev_interlaced_frame;

    /**
     * Bit set of clock types for fields/frames in picture timing SEI message.
     * For each found ct_type, appropriate bit is set (e.g., bit 1 for
     * interlaced).
     */
    int sei_ct_type;

    /**
     * dpb_output_delay in picture timing SEI message, see H.264 C.2.2
     */
    int sei_dpb_output_delay;

    /**
     * cpb_removal_delay in picture timing SEI message, see H.264 C.1.2
     */
    int sei_cpb_removal_delay;

    /**
     * recovery_frame_cnt from SEI message
     *
     * Set to -1 if no recovery point SEI message found or to number of frames
     * before playback synchronizes. Frames having recovery point are key
     * frames.
     */
    int sei_recovery_frame_cnt;

    int luma_weight_flag[2];   ///< 7.4.3.2 luma_weight_lX_flag
    int chroma_weight_flag[2]; ///< 7.4.3.2 chroma_weight_lX_flag

    // Timestamp stuff
    int sei_buffering_period_present;  ///< Buffering period SEI flag
    int initial_cpb_removal_delay[32]; ///< Initial timestamps for CPBs
}H264Context;


extern const uint8_t ff_h264_chroma_qp[5][QP_MAX_NUM+1]; ///< One chroma qp table for each possible bit depth (8-12).

/**
 * Decode SEI
 */
int ff_h264_decode_sei(H264Context *h);

/**
 * Decode SPS
 */
int ff_h264_decode_seq_parameter_set(H264Context *h);

/**
 * compute profile from sps
 */
int ff_h264_get_profile(SPS *sps);

/**
 * Decode PPS
 */
int ff_h264_decode_picture_parameter_set(H264Context *h, int bit_length);

/**
 * Decode a network abstraction layer unit.
 * @param consumed is the number of bytes used as input
 * @param length is the length of the array
 * @param dst_length is the number of decoded bytes FIXME here or a decode rbsp tailing?
 * @return decoded bytes, might be src+1 if no escapes
 */
const uint8_t *ff_h264_decode_nal(H264Context *h, const uint8_t *src, int *dst_length, int *consumed, int length);

/**
 * Free any data that may have been allocated in the H264 context like SPS, PPS etc.
 */
av_cold void ff_h264_free_context(H264Context *h);

/**
 * Reconstruct bitstream slice_type.
 */
int ff_h264_get_slice_type(const H264Context *h);

/**
 * Allocate tables.
 * needs width/height
 */
int ff_h264_alloc_tables(H264Context *h);

/**
 * Fill the default_ref_list.
 */
int ff_h264_fill_default_ref_list(H264Context *h);

int ff_h264_decode_ref_pic_list_reordering(H264Context *h);
void ff_h264_fill_mbaff_ref_list(H264Context *h);
void ff_h264_remove_all_refs(H264Context *h);

/**
 * Execute the reference picture marking (memory management control operations).
 */
int ff_h264_execute_ref_pic_marking(H264Context *h, MMCO *mmco, int mmco_count);

int ff_h264_decode_ref_pic_marking(H264Context *h, GetBitContext *gb);

void ff_generate_sliding_window_mmcos(H264Context *h);


/**
 * Check if the top & left blocks are available if needed & change the dc mode so it only uses the available blocks.
 */
int ff_h264_check_intra4x4_pred_mode(H264Context *h);

/**
 * Check if the top & left blocks are available if needed & change the dc mode so it only uses the available blocks.
 */
<<<<<<< HEAD
int ff_h264_check_intra16x16_pred_mode(H264Context *h, int mode);

/**
 * Check if the top & left blocks are available if needed & change the dc mode so it only uses the available blocks.
 */
int ff_h264_check_intra_chroma_pred_mode(H264Context *h, int mode);
=======
int ff_h264_check_intra_pred_mode(H264Context *h, int mode, int is_chroma);
>>>>>>> 73ad0669

void ff_h264_write_back_intra_pred_mode(H264Context *h);
void ff_h264_hl_decode_mb(H264Context *h);
int ff_h264_frame_start(H264Context *h);
int ff_h264_decode_extradata(H264Context *h, const uint8_t *buf, int size);
av_cold int ff_h264_decode_init(AVCodecContext *avctx);
av_cold int ff_h264_decode_end(AVCodecContext *avctx);
av_cold void ff_h264_decode_init_vlc(void);

/**
 * Decode a macroblock
 * @return 0 if OK, AC_ERROR / DC_ERROR / MV_ERROR if an error is noticed
 */
int ff_h264_decode_mb_cavlc(H264Context *h);

/**
 * Decode a CABAC coded macroblock
 * @return 0 if OK, AC_ERROR / DC_ERROR / MV_ERROR if an error is noticed
 */
int ff_h264_decode_mb_cabac(H264Context *h);

void ff_h264_init_cabac_states(H264Context *h);

void ff_h264_direct_dist_scale_factor(H264Context * const h);
void ff_h264_direct_ref_list_init(H264Context * const h);
void ff_h264_pred_direct_motion(H264Context * const h, int *mb_type);

void ff_h264_filter_mb_fast( H264Context *h, int mb_x, int mb_y, uint8_t *img_y, uint8_t *img_cb, uint8_t *img_cr, unsigned int linesize, unsigned int uvlinesize);
void ff_h264_filter_mb( H264Context *h, int mb_x, int mb_y, uint8_t *img_y, uint8_t *img_cb, uint8_t *img_cr, unsigned int linesize, unsigned int uvlinesize);

/**
 * Reset SEI values at the beginning of the frame.
 *
 * @param h H.264 context.
 */
void ff_h264_reset_sei(H264Context *h);


/*
o-o o-o
 / / /
o-o o-o
 ,---'
o-o o-o
 / / /
o-o o-o
*/

/* Scan8 organization:
 *    0 1 2 3 4 5 6 7
 * 0  DY    y y y y y
 * 1        y Y Y Y Y
 * 2        y Y Y Y Y
 * 3        y Y Y Y Y
 * 4        y Y Y Y Y
 * 5  DU    u u u u u
 * 6        u U U U U
 * 7        u U U U U
 * 8        u U U U U
 * 9        u U U U U
 * 10 DV    v v v v v
 * 11       v V V V V
 * 12       v V V V V
 * 13       v V V V V
 * 14       v V V V V
 * DY/DU/DV are for luma/chroma DC.
 */

#define LUMA_DC_BLOCK_INDEX   48
#define CHROMA_DC_BLOCK_INDEX 49

//This table must be here because scan8[constant] must be known at compiletime
static const uint8_t scan8[16*3 + 3]={
 4+ 1*8, 5+ 1*8, 4+ 2*8, 5+ 2*8,
 6+ 1*8, 7+ 1*8, 6+ 2*8, 7+ 2*8,
 4+ 3*8, 5+ 3*8, 4+ 4*8, 5+ 4*8,
 6+ 3*8, 7+ 3*8, 6+ 4*8, 7+ 4*8,
 4+ 6*8, 5+ 6*8, 4+ 7*8, 5+ 7*8,
 6+ 6*8, 7+ 6*8, 6+ 7*8, 7+ 7*8,
 4+ 8*8, 5+ 8*8, 4+ 9*8, 5+ 9*8,
 6+ 8*8, 7+ 8*8, 6+ 9*8, 7+ 9*8,
 4+11*8, 5+11*8, 4+12*8, 5+12*8,
 6+11*8, 7+11*8, 6+12*8, 7+12*8,
 4+13*8, 5+13*8, 4+14*8, 5+14*8,
 6+13*8, 7+13*8, 6+14*8, 7+14*8,
 0+ 0*8, 0+ 5*8, 0+10*8
};

static av_always_inline uint32_t pack16to32(int a, int b){
#if HAVE_BIGENDIAN
   return (b&0xFFFF) + (a<<16);
#else
   return (a&0xFFFF) + (b<<16);
#endif
}

static av_always_inline uint16_t pack8to16(int a, int b){
#if HAVE_BIGENDIAN
   return (b&0xFF) + (a<<8);
#else
   return (a&0xFF) + (b<<8);
#endif
}

/**
 * gets the chroma qp.
 */
static inline int get_chroma_qp(H264Context *h, int t, int qscale){
    return h->pps.chroma_qp_table[t][qscale];
}

static inline void pred_pskip_motion(H264Context * const h, int * const mx, int * const my);

static void fill_decode_neighbors(H264Context *h, int mb_type){
    MpegEncContext * const s = &h->s;
    const int mb_xy= h->mb_xy;
    int topleft_xy, top_xy, topright_xy, left_xy[2];
    static const uint8_t left_block_options[4][32]={
        {0,1,2,3,7,10,8,11,3+0*4, 3+1*4, 3+2*4, 3+3*4, 1+4*4, 1+8*4, 1+5*4, 1+9*4},
        {2,2,3,3,8,11,8,11,3+2*4, 3+2*4, 3+3*4, 3+3*4, 1+5*4, 1+9*4, 1+5*4, 1+9*4},
        {0,0,1,1,7,10,7,10,3+0*4, 3+0*4, 3+1*4, 3+1*4, 1+4*4, 1+8*4, 1+4*4, 1+8*4},
        {0,2,0,2,7,10,7,10,3+0*4, 3+2*4, 3+0*4, 3+2*4, 1+4*4, 1+8*4, 1+4*4, 1+8*4}
    };

    h->topleft_partition= -1;

    top_xy     = mb_xy  - (s->mb_stride << MB_FIELD);

    /* Wow, what a mess, why didn't they simplify the interlacing & intra
     * stuff, I can't imagine that these complex rules are worth it. */

    topleft_xy = top_xy - 1;
    topright_xy= top_xy + 1;
    left_xy[1] = left_xy[0] = mb_xy-1;
    h->left_block = left_block_options[0];
    if(FRAME_MBAFF){
        const int left_mb_field_flag     = IS_INTERLACED(s->current_picture.mb_type[mb_xy-1]);
        const int curr_mb_field_flag     = IS_INTERLACED(mb_type);
        if(s->mb_y&1){
            if (left_mb_field_flag != curr_mb_field_flag) {
                left_xy[1] = left_xy[0] = mb_xy - s->mb_stride - 1;
                if (curr_mb_field_flag) {
                    left_xy[1] += s->mb_stride;
                    h->left_block = left_block_options[3];
                } else {
                    topleft_xy += s->mb_stride;
                    // take top left mv from the middle of the mb, as opposed to all other modes which use the bottom right partition
                    h->topleft_partition = 0;
                    h->left_block = left_block_options[1];
                }
            }
        }else{
            if(curr_mb_field_flag){
                topleft_xy  += s->mb_stride & (((s->current_picture.mb_type[top_xy - 1]>>7)&1)-1);
                topright_xy += s->mb_stride & (((s->current_picture.mb_type[top_xy + 1]>>7)&1)-1);
                top_xy      += s->mb_stride & (((s->current_picture.mb_type[top_xy    ]>>7)&1)-1);
            }
            if (left_mb_field_flag != curr_mb_field_flag) {
                if (curr_mb_field_flag) {
                    left_xy[1] += s->mb_stride;
                    h->left_block = left_block_options[3];
                } else {
                    h->left_block = left_block_options[2];
                }
            }
        }
    }

    h->topleft_mb_xy = topleft_xy;
    h->top_mb_xy     = top_xy;
    h->topright_mb_xy= topright_xy;
    h->left_mb_xy[0] = left_xy[0];
    h->left_mb_xy[1] = left_xy[1];
    //FIXME do we need all in the context?

    h->topleft_type = s->current_picture.mb_type[topleft_xy] ;
    h->top_type     = s->current_picture.mb_type[top_xy]     ;
    h->topright_type= s->current_picture.mb_type[topright_xy];
    h->left_type[0] = s->current_picture.mb_type[left_xy[0]] ;
    h->left_type[1] = s->current_picture.mb_type[left_xy[1]] ;

    if(FMO){
    if(h->slice_table[topleft_xy ] != h->slice_num) h->topleft_type = 0;
    if(h->slice_table[top_xy     ] != h->slice_num) h->top_type     = 0;
    if(h->slice_table[left_xy[0] ] != h->slice_num) h->left_type[0] = h->left_type[1] = 0;
    }else{
        if(h->slice_table[topleft_xy ] != h->slice_num){
            h->topleft_type = 0;
            if(h->slice_table[top_xy     ] != h->slice_num) h->top_type     = 0;
            if(h->slice_table[left_xy[0] ] != h->slice_num) h->left_type[0] = h->left_type[1] = 0;
        }
    }
    if(h->slice_table[topright_xy] != h->slice_num) h->topright_type= 0;
}

static void fill_decode_caches(H264Context *h, int mb_type){
    MpegEncContext * const s = &h->s;
    int topleft_xy, top_xy, topright_xy, left_xy[2];
    int topleft_type, top_type, topright_type, left_type[2];
    const uint8_t * left_block= h->left_block;
    int i;

    topleft_xy   = h->topleft_mb_xy ;
    top_xy       = h->top_mb_xy     ;
    topright_xy  = h->topright_mb_xy;
    left_xy[0]   = h->left_mb_xy[0] ;
    left_xy[1]   = h->left_mb_xy[1] ;
    topleft_type = h->topleft_type  ;
    top_type     = h->top_type      ;
    topright_type= h->topright_type ;
    left_type[0] = h->left_type[0]  ;
    left_type[1] = h->left_type[1]  ;

    if(!IS_SKIP(mb_type)){
        if(IS_INTRA(mb_type)){
            int type_mask= h->pps.constrained_intra_pred ? IS_INTRA(-1) : -1;
            h->topleft_samples_available=
            h->top_samples_available=
            h->left_samples_available= 0xFFFF;
            h->topright_samples_available= 0xEEEA;

            if(!(top_type & type_mask)){
                h->topleft_samples_available= 0xB3FF;
                h->top_samples_available= 0x33FF;
                h->topright_samples_available= 0x26EA;
            }
            if(IS_INTERLACED(mb_type) != IS_INTERLACED(left_type[0])){
                if(IS_INTERLACED(mb_type)){
                    if(!(left_type[0] & type_mask)){
                        h->topleft_samples_available&= 0xDFFF;
                        h->left_samples_available&= 0x5FFF;
                    }
                    if(!(left_type[1] & type_mask)){
                        h->topleft_samples_available&= 0xFF5F;
                        h->left_samples_available&= 0xFF5F;
                    }
                }else{
                    int left_typei = s->current_picture.mb_type[left_xy[0] + s->mb_stride];

                    assert(left_xy[0] == left_xy[1]);
                    if(!((left_typei & type_mask) && (left_type[0] & type_mask))){
                        h->topleft_samples_available&= 0xDF5F;
                        h->left_samples_available&= 0x5F5F;
                    }
                }
            }else{
                if(!(left_type[0] & type_mask)){
                    h->topleft_samples_available&= 0xDF5F;
                    h->left_samples_available&= 0x5F5F;
                }
            }

            if(!(topleft_type & type_mask))
                h->topleft_samples_available&= 0x7FFF;

            if(!(topright_type & type_mask))
                h->topright_samples_available&= 0xFBFF;

            if(IS_INTRA4x4(mb_type)){
                if(IS_INTRA4x4(top_type)){
                    AV_COPY32(h->intra4x4_pred_mode_cache+4+8*0, h->intra4x4_pred_mode + h->mb2br_xy[top_xy]);
                }else{
                    h->intra4x4_pred_mode_cache[4+8*0]=
                    h->intra4x4_pred_mode_cache[5+8*0]=
                    h->intra4x4_pred_mode_cache[6+8*0]=
                    h->intra4x4_pred_mode_cache[7+8*0]= 2 - 3*!(top_type & type_mask);
                }
                for(i=0; i<2; i++){
                    if(IS_INTRA4x4(left_type[i])){
                        int8_t *mode= h->intra4x4_pred_mode + h->mb2br_xy[left_xy[i]];
                        h->intra4x4_pred_mode_cache[3+8*1 + 2*8*i]= mode[6-left_block[0+2*i]];
                        h->intra4x4_pred_mode_cache[3+8*2 + 2*8*i]= mode[6-left_block[1+2*i]];
                    }else{
                        h->intra4x4_pred_mode_cache[3+8*1 + 2*8*i]=
                        h->intra4x4_pred_mode_cache[3+8*2 + 2*8*i]= 2 - 3*!(left_type[i] & type_mask);
                    }
                }
            }
        }


/*
0 . T T. T T T T
1 L . .L . . . .
2 L . .L . . . .
3 . T TL . . . .
4 L . .L . . . .
5 L . .. . . . .
*/
//FIXME constraint_intra_pred & partitioning & nnz (let us hope this is just a typo in the spec)
    if(top_type){
        AV_COPY32(&h->non_zero_count_cache[4+8* 0], &h->non_zero_count[top_xy][4*3]);
        if(CHROMA444){
            AV_COPY32(&h->non_zero_count_cache[4+8* 5], &h->non_zero_count[top_xy][4* 7]);
            AV_COPY32(&h->non_zero_count_cache[4+8*10], &h->non_zero_count[top_xy][4*11]);
        }else{
            AV_COPY32(&h->non_zero_count_cache[4+8* 5], &h->non_zero_count[top_xy][4* 5]);
            AV_COPY32(&h->non_zero_count_cache[4+8*10], &h->non_zero_count[top_xy][4* 9]);
        }
    }else{
        uint32_t top_empty = CABAC && !IS_INTRA(mb_type) ? 0 : 0x40404040;
        AV_WN32A(&h->non_zero_count_cache[4+8* 0], top_empty);
        AV_WN32A(&h->non_zero_count_cache[4+8* 5], top_empty);
        AV_WN32A(&h->non_zero_count_cache[4+8*10], top_empty);
    }

    for (i=0; i<2; i++) {
        if(left_type[i]){
            h->non_zero_count_cache[3+8* 1 + 2*8*i]= h->non_zero_count[left_xy[i]][left_block[8+0+2*i]];
            h->non_zero_count_cache[3+8* 2 + 2*8*i]= h->non_zero_count[left_xy[i]][left_block[8+1+2*i]];
            if(CHROMA444){
                h->non_zero_count_cache[3+8* 6 + 2*8*i]= h->non_zero_count[left_xy[i]][left_block[8+0+2*i]+4*4];
                h->non_zero_count_cache[3+8* 7 + 2*8*i]= h->non_zero_count[left_xy[i]][left_block[8+1+2*i]+4*4];
                h->non_zero_count_cache[3+8*11 + 2*8*i]= h->non_zero_count[left_xy[i]][left_block[8+0+2*i]+8*4];
                h->non_zero_count_cache[3+8*12 + 2*8*i]= h->non_zero_count[left_xy[i]][left_block[8+1+2*i]+8*4];
            }else{
                h->non_zero_count_cache[3+8* 6 +   8*i]= h->non_zero_count[left_xy[i]][left_block[8+4+2*i]];
                h->non_zero_count_cache[3+8*11 +   8*i]= h->non_zero_count[left_xy[i]][left_block[8+5+2*i]];
            }
        }else{
            h->non_zero_count_cache[3+8* 1 + 2*8*i]=
            h->non_zero_count_cache[3+8* 2 + 2*8*i]=
            h->non_zero_count_cache[3+8* 6 + 2*8*i]=
            h->non_zero_count_cache[3+8* 7 + 2*8*i]=
            h->non_zero_count_cache[3+8*11 + 2*8*i]=
            h->non_zero_count_cache[3+8*12 + 2*8*i]= CABAC && !IS_INTRA(mb_type) ? 0 : 64;
        }
    }

    if( CABAC ) {
        // top_cbp
        if(top_type) {
            h->top_cbp = h->cbp_table[top_xy];
        } else {
            h->top_cbp = IS_INTRA(mb_type) ? 0x7CF : 0x00F;
        }
        // left_cbp
        if (left_type[0]) {
            h->left_cbp =   (h->cbp_table[left_xy[0]] & 0x7F0)
                        |  ((h->cbp_table[left_xy[0]]>>(left_block[0]&(~1)))&2)
                        | (((h->cbp_table[left_xy[1]]>>(left_block[2]&(~1)))&2) << 2);
        } else {
            h->left_cbp = IS_INTRA(mb_type) ? 0x7CF : 0x00F;
        }
    }
    }

    if(IS_INTER(mb_type) || (IS_DIRECT(mb_type) && h->direct_spatial_mv_pred)){
        int list;
        for(list=0; list<h->list_count; list++){
            if(!USES_LIST(mb_type, list)){
                /*if(!h->mv_cache_clean[list]){
                    memset(h->mv_cache [list],  0, 8*5*2*sizeof(int16_t)); //FIXME clean only input? clean at all?
                    memset(h->ref_cache[list], PART_NOT_AVAILABLE, 8*5*sizeof(int8_t));
                    h->mv_cache_clean[list]= 1;
                }*/
                continue;
            }
            assert(!(IS_DIRECT(mb_type) && !h->direct_spatial_mv_pred));

            h->mv_cache_clean[list]= 0;

            if(USES_LIST(top_type, list)){
                const int b_xy= h->mb2b_xy[top_xy] + 3*h->b_stride;
                AV_COPY128(h->mv_cache[list][scan8[0] + 0 - 1*8], s->current_picture.motion_val[list][b_xy + 0]);
                    h->ref_cache[list][scan8[0] + 0 - 1*8]=
                    h->ref_cache[list][scan8[0] + 1 - 1*8]= s->current_picture.ref_index[list][4*top_xy + 2];
                    h->ref_cache[list][scan8[0] + 2 - 1*8]=
                    h->ref_cache[list][scan8[0] + 3 - 1*8]= s->current_picture.ref_index[list][4*top_xy + 3];
            }else{
                AV_ZERO128(h->mv_cache[list][scan8[0] + 0 - 1*8]);
                AV_WN32A(&h->ref_cache[list][scan8[0] + 0 - 1*8], ((top_type ? LIST_NOT_USED : PART_NOT_AVAILABLE)&0xFF)*0x01010101);
            }

            if(mb_type & (MB_TYPE_16x8|MB_TYPE_8x8)){
            for(i=0; i<2; i++){
                int cache_idx = scan8[0] - 1 + i*2*8;
                if(USES_LIST(left_type[i], list)){
                    const int b_xy= h->mb2b_xy[left_xy[i]] + 3;
                    const int b8_xy= 4*left_xy[i] + 1;
                    AV_COPY32(h->mv_cache[list][cache_idx  ], s->current_picture.motion_val[list][b_xy + h->b_stride*left_block[0+i*2]]);
                    AV_COPY32(h->mv_cache[list][cache_idx+8], s->current_picture.motion_val[list][b_xy + h->b_stride*left_block[1+i*2]]);
                        h->ref_cache[list][cache_idx  ]= s->current_picture.ref_index[list][b8_xy + (left_block[0+i*2]&~1)];
                        h->ref_cache[list][cache_idx+8]= s->current_picture.ref_index[list][b8_xy + (left_block[1+i*2]&~1)];
                }else{
                    AV_ZERO32(h->mv_cache [list][cache_idx  ]);
                    AV_ZERO32(h->mv_cache [list][cache_idx+8]);
                    h->ref_cache[list][cache_idx  ]=
                    h->ref_cache[list][cache_idx+8]= (left_type[i]) ? LIST_NOT_USED : PART_NOT_AVAILABLE;
                }
            }
            }else{
                if(USES_LIST(left_type[0], list)){
                    const int b_xy= h->mb2b_xy[left_xy[0]] + 3;
                    const int b8_xy= 4*left_xy[0] + 1;
                    AV_COPY32(h->mv_cache[list][scan8[0] - 1], s->current_picture.motion_val[list][b_xy + h->b_stride*left_block[0]]);
                    h->ref_cache[list][scan8[0] - 1]= s->current_picture.ref_index[list][b8_xy + (left_block[0]&~1)];
                }else{
                    AV_ZERO32(h->mv_cache [list][scan8[0] - 1]);
                    h->ref_cache[list][scan8[0] - 1]= left_type[0] ? LIST_NOT_USED : PART_NOT_AVAILABLE;
                }
            }

            if(USES_LIST(topright_type, list)){
                const int b_xy= h->mb2b_xy[topright_xy] + 3*h->b_stride;
                AV_COPY32(h->mv_cache[list][scan8[0] + 4 - 1*8], s->current_picture.motion_val[list][b_xy]);
                h->ref_cache[list][scan8[0] + 4 - 1*8]= s->current_picture.ref_index[list][4*topright_xy + 2];
            }else{
                AV_ZERO32(h->mv_cache [list][scan8[0] + 4 - 1*8]);
                h->ref_cache[list][scan8[0] + 4 - 1*8]= topright_type ? LIST_NOT_USED : PART_NOT_AVAILABLE;
            }
            if(h->ref_cache[list][scan8[0] + 2 - 1*8] < 0 || h->ref_cache[list][scan8[0] + 4 - 1*8] < 0){
                if(USES_LIST(topleft_type, list)){
                    const int b_xy = h->mb2b_xy [topleft_xy] + 3 + h->b_stride + (h->topleft_partition & 2*h->b_stride);
                    const int b8_xy= 4*topleft_xy + 1 + (h->topleft_partition & 2);
                    AV_COPY32(h->mv_cache[list][scan8[0] - 1 - 1*8], s->current_picture.motion_val[list][b_xy]);
                    h->ref_cache[list][scan8[0] - 1 - 1*8]= s->current_picture.ref_index[list][b8_xy];
                }else{
                    AV_ZERO32(h->mv_cache[list][scan8[0] - 1 - 1*8]);
                    h->ref_cache[list][scan8[0] - 1 - 1*8]= topleft_type ? LIST_NOT_USED : PART_NOT_AVAILABLE;
                }
            }

            if((mb_type&(MB_TYPE_SKIP|MB_TYPE_DIRECT2)) && !FRAME_MBAFF)
                continue;

            if(!(mb_type&(MB_TYPE_SKIP|MB_TYPE_DIRECT2))) {
            h->ref_cache[list][scan8[4 ]] =
            h->ref_cache[list][scan8[12]] = PART_NOT_AVAILABLE;
            AV_ZERO32(h->mv_cache [list][scan8[4 ]]);
            AV_ZERO32(h->mv_cache [list][scan8[12]]);

            if( CABAC ) {
                /* XXX beurk, Load mvd */
                if(USES_LIST(top_type, list)){
                    const int b_xy= h->mb2br_xy[top_xy];
                    AV_COPY64(h->mvd_cache[list][scan8[0] + 0 - 1*8], h->mvd_table[list][b_xy + 0]);
                }else{
                    AV_ZERO64(h->mvd_cache[list][scan8[0] + 0 - 1*8]);
                }
                if(USES_LIST(left_type[0], list)){
                    const int b_xy= h->mb2br_xy[left_xy[0]] + 6;
                    AV_COPY16(h->mvd_cache[list][scan8[0] - 1 + 0*8], h->mvd_table[list][b_xy - left_block[0]]);
                    AV_COPY16(h->mvd_cache[list][scan8[0] - 1 + 1*8], h->mvd_table[list][b_xy - left_block[1]]);
                }else{
                    AV_ZERO16(h->mvd_cache [list][scan8[0] - 1 + 0*8]);
                    AV_ZERO16(h->mvd_cache [list][scan8[0] - 1 + 1*8]);
                }
                if(USES_LIST(left_type[1], list)){
                    const int b_xy= h->mb2br_xy[left_xy[1]] + 6;
                    AV_COPY16(h->mvd_cache[list][scan8[0] - 1 + 2*8], h->mvd_table[list][b_xy - left_block[2]]);
                    AV_COPY16(h->mvd_cache[list][scan8[0] - 1 + 3*8], h->mvd_table[list][b_xy - left_block[3]]);
                }else{
                    AV_ZERO16(h->mvd_cache [list][scan8[0] - 1 + 2*8]);
                    AV_ZERO16(h->mvd_cache [list][scan8[0] - 1 + 3*8]);
                }
                AV_ZERO16(h->mvd_cache [list][scan8[4 ]]);
                AV_ZERO16(h->mvd_cache [list][scan8[12]]);
                if(h->slice_type_nos == AV_PICTURE_TYPE_B){
                    fill_rectangle(&h->direct_cache[scan8[0]], 4, 4, 8, MB_TYPE_16x16>>1, 1);

                    if(IS_DIRECT(top_type)){
                        AV_WN32A(&h->direct_cache[scan8[0] - 1*8], 0x01010101u*(MB_TYPE_DIRECT2>>1));
                    }else if(IS_8X8(top_type)){
                        int b8_xy = 4*top_xy;
                        h->direct_cache[scan8[0] + 0 - 1*8]= h->direct_table[b8_xy + 2];
                        h->direct_cache[scan8[0] + 2 - 1*8]= h->direct_table[b8_xy + 3];
                    }else{
                        AV_WN32A(&h->direct_cache[scan8[0] - 1*8], 0x01010101*(MB_TYPE_16x16>>1));
                    }

                    if(IS_DIRECT(left_type[0]))
                        h->direct_cache[scan8[0] - 1 + 0*8]= MB_TYPE_DIRECT2>>1;
                    else if(IS_8X8(left_type[0]))
                        h->direct_cache[scan8[0] - 1 + 0*8]= h->direct_table[4*left_xy[0] + 1 + (left_block[0]&~1)];
                    else
                        h->direct_cache[scan8[0] - 1 + 0*8]= MB_TYPE_16x16>>1;

                    if(IS_DIRECT(left_type[1]))
                        h->direct_cache[scan8[0] - 1 + 2*8]= MB_TYPE_DIRECT2>>1;
                    else if(IS_8X8(left_type[1]))
                        h->direct_cache[scan8[0] - 1 + 2*8]= h->direct_table[4*left_xy[1] + 1 + (left_block[2]&~1)];
                    else
                        h->direct_cache[scan8[0] - 1 + 2*8]= MB_TYPE_16x16>>1;
                }
            }
            }
            if(FRAME_MBAFF){
#define MAP_MVS\
                    MAP_F2F(scan8[0] - 1 - 1*8, topleft_type)\
                    MAP_F2F(scan8[0] + 0 - 1*8, top_type)\
                    MAP_F2F(scan8[0] + 1 - 1*8, top_type)\
                    MAP_F2F(scan8[0] + 2 - 1*8, top_type)\
                    MAP_F2F(scan8[0] + 3 - 1*8, top_type)\
                    MAP_F2F(scan8[0] + 4 - 1*8, topright_type)\
                    MAP_F2F(scan8[0] - 1 + 0*8, left_type[0])\
                    MAP_F2F(scan8[0] - 1 + 1*8, left_type[0])\
                    MAP_F2F(scan8[0] - 1 + 2*8, left_type[1])\
                    MAP_F2F(scan8[0] - 1 + 3*8, left_type[1])
                if(MB_FIELD){
#define MAP_F2F(idx, mb_type)\
                    if(!IS_INTERLACED(mb_type) && h->ref_cache[list][idx] >= 0){\
                        h->ref_cache[list][idx] <<= 1;\
                        h->mv_cache[list][idx][1] /= 2;\
                        h->mvd_cache[list][idx][1] >>=1;\
                    }
                    MAP_MVS
#undef MAP_F2F
                }else{
#define MAP_F2F(idx, mb_type)\
                    if(IS_INTERLACED(mb_type) && h->ref_cache[list][idx] >= 0){\
                        h->ref_cache[list][idx] >>= 1;\
                        h->mv_cache[list][idx][1] <<= 1;\
                        h->mvd_cache[list][idx][1] <<= 1;\
                    }
                    MAP_MVS
#undef MAP_F2F
                }
            }
        }
    }

        h->neighbor_transform_size= !!IS_8x8DCT(top_type) + !!IS_8x8DCT(left_type[0]);
}

/**
 * gets the predicted intra4x4 prediction mode.
 */
static inline int pred_intra_mode(H264Context *h, int n){
    const int index8= scan8[n];
    const int left= h->intra4x4_pred_mode_cache[index8 - 1];
    const int top = h->intra4x4_pred_mode_cache[index8 - 8];
    const int min= FFMIN(left, top);

    tprintf(h->s.avctx, "mode:%d %d min:%d\n", left ,top, min);

    if(min<0) return DC_PRED;
    else      return min;
}

static inline void write_back_non_zero_count(H264Context *h){
    const int mb_xy= h->mb_xy;

    AV_COPY32(&h->non_zero_count[mb_xy][ 0], &h->non_zero_count_cache[4+8* 1]);
    AV_COPY32(&h->non_zero_count[mb_xy][ 4], &h->non_zero_count_cache[4+8* 2]);
    AV_COPY32(&h->non_zero_count[mb_xy][ 8], &h->non_zero_count_cache[4+8* 3]);
    AV_COPY32(&h->non_zero_count[mb_xy][12], &h->non_zero_count_cache[4+8* 4]);
    AV_COPY32(&h->non_zero_count[mb_xy][16], &h->non_zero_count_cache[4+8* 6]);
    AV_COPY32(&h->non_zero_count[mb_xy][20], &h->non_zero_count_cache[4+8* 7]);
    AV_COPY32(&h->non_zero_count[mb_xy][32], &h->non_zero_count_cache[4+8*11]);
    AV_COPY32(&h->non_zero_count[mb_xy][36], &h->non_zero_count_cache[4+8*12]);

    if(CHROMA444){
        AV_COPY32(&h->non_zero_count[mb_xy][24], &h->non_zero_count_cache[4+8* 8]);
        AV_COPY32(&h->non_zero_count[mb_xy][28], &h->non_zero_count_cache[4+8* 9]);
        AV_COPY32(&h->non_zero_count[mb_xy][40], &h->non_zero_count_cache[4+8*13]);
        AV_COPY32(&h->non_zero_count[mb_xy][44], &h->non_zero_count_cache[4+8*14]);
    }
}

static inline void write_back_motion(H264Context *h, int mb_type){
    MpegEncContext * const s = &h->s;
    const int b_xy = 4*s->mb_x + 4*s->mb_y*h->b_stride; //try mb2b(8)_xy
    const int b8_xy= 4*h->mb_xy;
    int list;

    if(!USES_LIST(mb_type, 0))
        fill_rectangle(&s->current_picture.ref_index[0][b8_xy], 2, 2, 2, (uint8_t)LIST_NOT_USED, 1);

    for(list=0; list<h->list_count; list++){
        int y, b_stride;
        int16_t (*mv_dst)[2];
        int16_t (*mv_src)[2];

        if(!USES_LIST(mb_type, list))
            continue;

        b_stride = h->b_stride;
        mv_dst   = &s->current_picture.motion_val[list][b_xy];
        mv_src   = &h->mv_cache[list][scan8[0]];
        for(y=0; y<4; y++){
            AV_COPY128(mv_dst + y*b_stride, mv_src + 8*y);
        }
        if( CABAC ) {
            uint8_t (*mvd_dst)[2] = &h->mvd_table[list][FMO ? 8*h->mb_xy : h->mb2br_xy[h->mb_xy]];
            uint8_t (*mvd_src)[2] = &h->mvd_cache[list][scan8[0]];
            if(IS_SKIP(mb_type))
                AV_ZERO128(mvd_dst);
            else{
            AV_COPY64(mvd_dst, mvd_src + 8*3);
                AV_COPY16(mvd_dst + 3 + 3, mvd_src + 3 + 8*0);
                AV_COPY16(mvd_dst + 3 + 2, mvd_src + 3 + 8*1);
                AV_COPY16(mvd_dst + 3 + 1, mvd_src + 3 + 8*2);
            }
        }

        {
            int8_t *ref_index = &s->current_picture.ref_index[list][b8_xy];
            ref_index[0+0*2]= h->ref_cache[list][scan8[0]];
            ref_index[1+0*2]= h->ref_cache[list][scan8[4]];
            ref_index[0+1*2]= h->ref_cache[list][scan8[8]];
            ref_index[1+1*2]= h->ref_cache[list][scan8[12]];
        }
    }

    if(h->slice_type_nos == AV_PICTURE_TYPE_B && CABAC){
        if(IS_8X8(mb_type)){
            uint8_t *direct_table = &h->direct_table[4*h->mb_xy];
            direct_table[1] = h->sub_mb_type[1]>>1;
            direct_table[2] = h->sub_mb_type[2]>>1;
            direct_table[3] = h->sub_mb_type[3]>>1;
        }
    }
}

static inline int get_dct8x8_allowed(H264Context *h){
    if(h->sps.direct_8x8_inference_flag)
        return !(AV_RN64A(h->sub_mb_type) & ((MB_TYPE_16x8|MB_TYPE_8x16|MB_TYPE_8x8                )*0x0001000100010001ULL));
    else
        return !(AV_RN64A(h->sub_mb_type) & ((MB_TYPE_16x8|MB_TYPE_8x16|MB_TYPE_8x8|MB_TYPE_DIRECT2)*0x0001000100010001ULL));
}

/**
 * decodes a P_SKIP or B_SKIP macroblock
 */
static void av_unused decode_mb_skip(H264Context *h){
    MpegEncContext * const s = &h->s;
    const int mb_xy= h->mb_xy;
    int mb_type=0;

    memset(h->non_zero_count[mb_xy], 0, 48);

    if(MB_FIELD)
        mb_type|= MB_TYPE_INTERLACED;

    if( h->slice_type_nos == AV_PICTURE_TYPE_B )
    {
        // just for fill_caches. pred_direct_motion will set the real mb_type
        mb_type|= MB_TYPE_L0L1|MB_TYPE_DIRECT2|MB_TYPE_SKIP;
        if(h->direct_spatial_mv_pred){
            fill_decode_neighbors(h, mb_type);
        fill_decode_caches(h, mb_type); //FIXME check what is needed and what not ...
        }
        ff_h264_pred_direct_motion(h, &mb_type);
        mb_type|= MB_TYPE_SKIP;
    }
    else
    {
        int mx, my;
        mb_type|= MB_TYPE_16x16|MB_TYPE_P0L0|MB_TYPE_P1L0|MB_TYPE_SKIP;

        fill_decode_neighbors(h, mb_type);
        fill_decode_caches(h, mb_type); //FIXME check what is needed and what not ...
        pred_pskip_motion(h, &mx, &my);
        fill_rectangle(&h->ref_cache[0][scan8[0]], 4, 4, 8, 0, 1);
        fill_rectangle(  h->mv_cache[0][scan8[0]], 4, 4, 8, pack16to32(mx,my), 4);
    }

    write_back_motion(h, mb_type);
    s->current_picture.mb_type[mb_xy]= mb_type;
    s->current_picture.qscale_table[mb_xy]= s->qscale;
    h->slice_table[ mb_xy ]= h->slice_num;
    h->prev_mb_skipped= 1;
}

#include "h264_mvpred.h" //For pred_pskip_motion()

#endif /* AVCODEC_H264_H */<|MERGE_RESOLUTION|>--- conflicted
+++ resolved
@@ -658,16 +658,7 @@
 /**
  * Check if the top & left blocks are available if needed & change the dc mode so it only uses the available blocks.
  */
-<<<<<<< HEAD
-int ff_h264_check_intra16x16_pred_mode(H264Context *h, int mode);
-
-/**
- * Check if the top & left blocks are available if needed & change the dc mode so it only uses the available blocks.
- */
-int ff_h264_check_intra_chroma_pred_mode(H264Context *h, int mode);
-=======
 int ff_h264_check_intra_pred_mode(H264Context *h, int mode, int is_chroma);
->>>>>>> 73ad0669
 
 void ff_h264_write_back_intra_pred_mode(H264Context *h);
 void ff_h264_hl_decode_mb(H264Context *h);
