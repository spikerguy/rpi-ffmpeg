--- conflicted
+++ resolved
@@ -181,11 +181,12 @@
 
     /* verify that all the image is inside the screen dimensions */
     if (left + width > s->screen_width ||
-<<<<<<< HEAD
         top + height > s->screen_height)
         return AVERROR_INVALIDDATA;
-    if (width <= 0 || height <= 0)
-        return AVERROR_INVALIDDATA;
+    if (width <= 0 || height <= 0) {
+        av_log(s->avctx, AV_LOG_ERROR, "Invalid image dimensions.\n");
+        return AVERROR_INVALIDDATA;
+    }
 
     /* process disposal method */
     if (s->gce_prev_disposal == GCE_DISPOSAL_BACKGROUND) {
@@ -193,20 +194,6 @@
     } else if (s->gce_prev_disposal == GCE_DISPOSAL_RESTORE) {
         gif_copy_img_rect(s->stored_img, (uint32_t *)frame->data[0],
             frame->linesize[0] / sizeof(uint32_t), s->gce_l, s->gce_t, s->gce_w, s->gce_h);
-=======
-        top + height > s->screen_height ||
-        !width || !height) {
-        av_log(s->avctx, AV_LOG_ERROR, "Invalid image dimensions.\n");
-        return AVERROR_INVALIDDATA;
-    }
-
-    /* build the palette */
-    n = (1 << bits_per_pixel);
-    spal = palette;
-    for(i = 0; i < n; i++) {
-        s->image_palette[i] = (0xffu << 24) | AV_RB24(spal);
-        spal += 3;
->>>>>>> c453723a
     }
 
     s->gce_prev_disposal = s->gce_disposal;
