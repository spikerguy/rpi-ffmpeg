/*
 * Copyright (C) 2001-2011 Michael Niedermayer <michaelni@gmx.at>
 *
 * This file is part of FFmpeg.
 *
 * FFmpeg is free software; you can redistribute it and/or
 * modify it under the terms of the GNU Lesser General Public
 * License as published by the Free Software Foundation; either
 * version 2.1 of the License, or (at your option) any later version.
 *
 * FFmpeg is distributed in the hope that it will be useful,
 * but WITHOUT ANY WARRANTY; without even the implied warranty of
 * MERCHANTABILITY or FITNESS FOR A PARTICULAR PURPOSE.  See the GNU
 * Lesser General Public License for more details.
 *
 * You should have received a copy of the GNU Lesser General Public
 * License along with FFmpeg; if not, write to the Free Software
 * Foundation, Inc., 51 Franklin Street, Fifth Floor, Boston, MA 02110-1301 USA
 */

#include <inttypes.h>
#include <string.h>
#include <math.h>
#include <stdio.h>
#include "config.h"
#include "swscale.h"
#include "swscale_internal.h"
#include "rgb2rgb.h"
#include "libavutil/intreadwrite.h"
#include "libavutil/cpu.h"
#include "libavutil/avutil.h"
#include "libavutil/mathematics.h"
#include "libavutil/bswap.h"
#include "libavutil/pixdesc.h"
#include "libavutil/avassert.h"

DECLARE_ALIGNED(8, const uint8_t, dithers)[8][8][8]={
{
  {   0,  1,  0,  1,  0,  1,  0,  1,},
  {   1,  0,  1,  0,  1,  0,  1,  0,},
  {   0,  1,  0,  1,  0,  1,  0,  1,},
  {   1,  0,  1,  0,  1,  0,  1,  0,},
  {   0,  1,  0,  1,  0,  1,  0,  1,},
  {   1,  0,  1,  0,  1,  0,  1,  0,},
  {   0,  1,  0,  1,  0,  1,  0,  1,},
  {   1,  0,  1,  0,  1,  0,  1,  0,},
},{
  {   1,  2,  1,  2,  1,  2,  1,  2,},
  {   3,  0,  3,  0,  3,  0,  3,  0,},
  {   1,  2,  1,  2,  1,  2,  1,  2,},
  {   3,  0,  3,  0,  3,  0,  3,  0,},
  {   1,  2,  1,  2,  1,  2,  1,  2,},
  {   3,  0,  3,  0,  3,  0,  3,  0,},
  {   1,  2,  1,  2,  1,  2,  1,  2,},
  {   3,  0,  3,  0,  3,  0,  3,  0,},
},{
  {   2,  4,  3,  5,  2,  4,  3,  5,},
  {   6,  0,  7,  1,  6,  0,  7,  1,},
  {   3,  5,  2,  4,  3,  5,  2,  4,},
  {   7,  1,  6,  0,  7,  1,  6,  0,},
  {   2,  4,  3,  5,  2,  4,  3,  5,},
  {   6,  0,  7,  1,  6,  0,  7,  1,},
  {   3,  5,  2,  4,  3,  5,  2,  4,},
  {   7,  1,  6,  0,  7,  1,  6,  0,},
},{
  {   4,  8,  7, 11,  4,  8,  7, 11,},
  {  12,  0, 15,  3, 12,  0, 15,  3,},
  {   6, 10,  5,  9,  6, 10,  5,  9,},
  {  14,  2, 13,  1, 14,  2, 13,  1,},
  {   4,  8,  7, 11,  4,  8,  7, 11,},
  {  12,  0, 15,  3, 12,  0, 15,  3,},
  {   6, 10,  5,  9,  6, 10,  5,  9,},
  {  14,  2, 13,  1, 14,  2, 13,  1,},
},{
  {   9, 17, 15, 23,  8, 16, 14, 22,},
  {  25,  1, 31,  7, 24,  0, 30,  6,},
  {  13, 21, 11, 19, 12, 20, 10, 18,},
  {  29,  5, 27,  3, 28,  4, 26,  2,},
  {   8, 16, 14, 22,  9, 17, 15, 23,},
  {  24,  0, 30,  6, 25,  1, 31,  7,},
  {  12, 20, 10, 18, 13, 21, 11, 19,},
  {  28,  4, 26,  2, 29,  5, 27,  3,},
},{
  {  18, 34, 30, 46, 17, 33, 29, 45,},
  {  50,  2, 62, 14, 49,  1, 61, 13,},
  {  26, 42, 22, 38, 25, 41, 21, 37,},
  {  58, 10, 54,  6, 57,  9, 53,  5,},
  {  16, 32, 28, 44, 19, 35, 31, 47,},
  {  48,  0, 60, 12, 51,  3, 63, 15,},
  {  24, 40, 20, 36, 27, 43, 23, 39,},
  {  56,  8, 52,  4, 59, 11, 55,  7,},
},{
  {  18, 34, 30, 46, 17, 33, 29, 45,},
  {  50,  2, 62, 14, 49,  1, 61, 13,},
  {  26, 42, 22, 38, 25, 41, 21, 37,},
  {  58, 10, 54,  6, 57,  9, 53,  5,},
  {  16, 32, 28, 44, 19, 35, 31, 47,},
  {  48,  0, 60, 12, 51,  3, 63, 15,},
  {  24, 40, 20, 36, 27, 43, 23, 39,},
  {  56,  8, 52,  4, 59, 11, 55,  7,},
},{
  {  36, 68, 60, 92, 34, 66, 58, 90,},
  { 100,  4,124, 28, 98,  2,122, 26,},
  {  52, 84, 44, 76, 50, 82, 42, 74,},
  { 116, 20,108, 12,114, 18,106, 10,},
  {  32, 64, 56, 88, 38, 70, 62, 94,},
  {  96,  0,120, 24,102,  6,126, 30,},
  {  48, 80, 40, 72, 54, 86, 46, 78,},
  { 112, 16,104,  8,118, 22,110, 14,},
}};

const uint16_t dither_scale[15][16]={
{    2,    3,    3,    5,    5,    5,    5,    5,    5,    5,    5,    5,    5,    5,    5,    5,},
{    2,    3,    7,    7,   13,   13,   25,   25,   25,   25,   25,   25,   25,   25,   25,   25,},
{    3,    3,    4,   15,   15,   29,   57,   57,   57,  113,  113,  113,  113,  113,  113,  113,},
{    3,    4,    4,    5,   31,   31,   61,  121,  241,  241,  241,  241,  481,  481,  481,  481,},
{    3,    4,    5,    5,    6,   63,   63,  125,  249,  497,  993,  993,  993,  993,  993, 1985,},
{    3,    5,    6,    6,    6,    7,  127,  127,  253,  505, 1009, 2017, 4033, 4033, 4033, 4033,},
{    3,    5,    6,    7,    7,    7,    8,  255,  255,  509, 1017, 2033, 4065, 8129,16257,16257,},
{    3,    5,    6,    8,    8,    8,    8,    9,  511,  511, 1021, 2041, 4081, 8161,16321,32641,},
{    3,    5,    7,    8,    9,    9,    9,    9,   10, 1023, 1023, 2045, 4089, 8177,16353,32705,},
{    3,    5,    7,    8,   10,   10,   10,   10,   10,   11, 2047, 2047, 4093, 8185,16369,32737,},
{    3,    5,    7,    8,   10,   11,   11,   11,   11,   11,   12, 4095, 4095, 8189,16377,32753,},
{    3,    5,    7,    9,   10,   12,   12,   12,   12,   12,   12,   13, 8191, 8191,16381,32761,},
{    3,    5,    7,    9,   10,   12,   13,   13,   13,   13,   13,   13,   14,16383,16383,32765,},
{    3,    5,    7,    9,   10,   12,   14,   14,   14,   14,   14,   14,   14,   15,32767,32767,},
{    3,    5,    7,    9,   11,   12,   14,   15,   15,   15,   15,   15,   15,   15,   16,65535,},
};


static void fillPlane(uint8_t *plane, int stride, int width, int height, int y,
                      uint8_t val)
{
    int i;
    uint8_t *ptr = plane + stride * y;
    for (i = 0; i < height; i++) {
        memset(ptr, val, width);
        ptr += stride;
    }
}

static void fillPlane16(uint8_t *plane, int stride, int width, int height, int y,
                      int alpha, int bits)
{
    int i, j;
    uint8_t *ptr = plane + stride * y;
    int v = alpha ? -1 : (1<<bits);
    for (i = 0; i < height; i++) {
        for (j = 0; j < width; j++) {
            AV_WN16(ptr+2*j, v);
        }
        ptr += stride;
    }
}

static void copyPlane(const uint8_t *src, int srcStride,
                      int srcSliceY, int srcSliceH, int width,
                      uint8_t *dst, int dstStride)
{
    dst += dstStride * srcSliceY;
    if (dstStride == srcStride && srcStride > 0) {
        memcpy(dst, src, srcSliceH * dstStride);
    } else {
        int i;
        for (i = 0; i < srcSliceH; i++) {
            memcpy(dst, src, width);
            src += srcStride;
            dst += dstStride;
        }
    }
}

static int planarToNv12Wrapper(SwsContext *c, const uint8_t *src[],
                               int srcStride[], int srcSliceY,
                               int srcSliceH, uint8_t *dstParam[],
                               int dstStride[])
{
    uint8_t *dst = dstParam[1] + dstStride[1] * srcSliceY / 2;

    copyPlane(src[0], srcStride[0], srcSliceY, srcSliceH, c->srcW,
              dstParam[0], dstStride[0]);

    if (c->dstFormat == AV_PIX_FMT_NV12)
        interleaveBytes(src[1], src[2], dst, c->srcW / 2, srcSliceH / 2,
                        srcStride[1], srcStride[2], dstStride[0]);
    else
        interleaveBytes(src[2], src[1], dst, c->srcW / 2, srcSliceH / 2,
                        srcStride[2], srcStride[1], dstStride[0]);

    return srcSliceH;
}

static int planarToYuy2Wrapper(SwsContext *c, const uint8_t *src[],
                               int srcStride[], int srcSliceY, int srcSliceH,
                               uint8_t *dstParam[], int dstStride[])
{
    uint8_t *dst = dstParam[0] + dstStride[0] * srcSliceY;

    yv12toyuy2(src[0], src[1], src[2], dst, c->srcW, srcSliceH, srcStride[0],
               srcStride[1], dstStride[0]);

    return srcSliceH;
}

static int planarToUyvyWrapper(SwsContext *c, const uint8_t *src[],
                               int srcStride[], int srcSliceY, int srcSliceH,
                               uint8_t *dstParam[], int dstStride[])
{
    uint8_t *dst = dstParam[0] + dstStride[0] * srcSliceY;

    yv12touyvy(src[0], src[1], src[2], dst, c->srcW, srcSliceH, srcStride[0],
               srcStride[1], dstStride[0]);

    return srcSliceH;
}

static int yuv422pToYuy2Wrapper(SwsContext *c, const uint8_t *src[],
                                int srcStride[], int srcSliceY, int srcSliceH,
                                uint8_t *dstParam[], int dstStride[])
{
    uint8_t *dst = dstParam[0] + dstStride[0] * srcSliceY;

    yuv422ptoyuy2(src[0], src[1], src[2], dst, c->srcW, srcSliceH, srcStride[0],
                  srcStride[1], dstStride[0]);

    return srcSliceH;
}

static int yuv422pToUyvyWrapper(SwsContext *c, const uint8_t *src[],
                                int srcStride[], int srcSliceY, int srcSliceH,
                                uint8_t *dstParam[], int dstStride[])
{
    uint8_t *dst = dstParam[0] + dstStride[0] * srcSliceY;

    yuv422ptouyvy(src[0], src[1], src[2], dst, c->srcW, srcSliceH, srcStride[0],
                  srcStride[1], dstStride[0]);

    return srcSliceH;
}

static int yuyvToYuv420Wrapper(SwsContext *c, const uint8_t *src[],
                               int srcStride[], int srcSliceY, int srcSliceH,
                               uint8_t *dstParam[], int dstStride[])
{
    uint8_t *ydst = dstParam[0] + dstStride[0] * srcSliceY;
    uint8_t *udst = dstParam[1] + dstStride[1] * srcSliceY / 2;
    uint8_t *vdst = dstParam[2] + dstStride[2] * srcSliceY / 2;

    yuyvtoyuv420(ydst, udst, vdst, src[0], c->srcW, srcSliceH, dstStride[0],
                 dstStride[1], srcStride[0]);

    if (dstParam[3])
        fillPlane(dstParam[3], dstStride[3], c->srcW, srcSliceH, srcSliceY, 255);

    return srcSliceH;
}

static int yuyvToYuv422Wrapper(SwsContext *c, const uint8_t *src[],
                               int srcStride[], int srcSliceY, int srcSliceH,
                               uint8_t *dstParam[], int dstStride[])
{
    uint8_t *ydst = dstParam[0] + dstStride[0] * srcSliceY;
    uint8_t *udst = dstParam[1] + dstStride[1] * srcSliceY;
    uint8_t *vdst = dstParam[2] + dstStride[2] * srcSliceY;

    yuyvtoyuv422(ydst, udst, vdst, src[0], c->srcW, srcSliceH, dstStride[0],
                 dstStride[1], srcStride[0]);

    return srcSliceH;
}

static int uyvyToYuv420Wrapper(SwsContext *c, const uint8_t *src[],
                               int srcStride[], int srcSliceY, int srcSliceH,
                               uint8_t *dstParam[], int dstStride[])
{
    uint8_t *ydst = dstParam[0] + dstStride[0] * srcSliceY;
    uint8_t *udst = dstParam[1] + dstStride[1] * srcSliceY / 2;
    uint8_t *vdst = dstParam[2] + dstStride[2] * srcSliceY / 2;

    uyvytoyuv420(ydst, udst, vdst, src[0], c->srcW, srcSliceH, dstStride[0],
                 dstStride[1], srcStride[0]);

    if (dstParam[3])
        fillPlane(dstParam[3], dstStride[3], c->srcW, srcSliceH, srcSliceY, 255);

    return srcSliceH;
}

static int uyvyToYuv422Wrapper(SwsContext *c, const uint8_t *src[],
                               int srcStride[], int srcSliceY, int srcSliceH,
                               uint8_t *dstParam[], int dstStride[])
{
    uint8_t *ydst = dstParam[0] + dstStride[0] * srcSliceY;
    uint8_t *udst = dstParam[1] + dstStride[1] * srcSliceY;
    uint8_t *vdst = dstParam[2] + dstStride[2] * srcSliceY;

    uyvytoyuv422(ydst, udst, vdst, src[0], c->srcW, srcSliceH, dstStride[0],
                 dstStride[1], srcStride[0]);

    return srcSliceH;
}

static void gray8aToPacked32(const uint8_t *src, uint8_t *dst, int num_pixels,
                             const uint8_t *palette)
{
    int i;
    for (i = 0; i < num_pixels; i++)
        ((uint32_t *) dst)[i] = ((const uint32_t *) palette)[src[i << 1]] | (src[(i << 1) + 1] << 24);
}

static void gray8aToPacked32_1(const uint8_t *src, uint8_t *dst, int num_pixels,
                               const uint8_t *palette)
{
    int i;

    for (i = 0; i < num_pixels; i++)
        ((uint32_t *) dst)[i] = ((const uint32_t *) palette)[src[i << 1]] | src[(i << 1) + 1];
}

static void gray8aToPacked24(const uint8_t *src, uint8_t *dst, int num_pixels,
                             const uint8_t *palette)
{
    int i;

    for (i = 0; i < num_pixels; i++) {
        //FIXME slow?
        dst[0] = palette[src[i << 1] * 4 + 0];
        dst[1] = palette[src[i << 1] * 4 + 1];
        dst[2] = palette[src[i << 1] * 4 + 2];
        dst += 3;
    }
}

static int packed_16bpc_bswap(SwsContext *c, const uint8_t *src[],
                              int srcStride[], int srcSliceY, int srcSliceH,
                              uint8_t *dst[], int dstStride[])
{
    int i, j;
    int srcstr = srcStride[0] >> 1;
    int dststr = dstStride[0] >> 1;
    uint16_t       *dstPtr =       (uint16_t *) dst[0];
    const uint16_t *srcPtr = (const uint16_t *) src[0];
    int min_stride         = FFMIN(srcstr, dststr);

    for (i = 0; i < srcSliceH; i++) {
        for (j = 0; j < min_stride; j++) {
            dstPtr[j] = av_bswap16(srcPtr[j]);
        }
        srcPtr += srcstr;
        dstPtr += dststr;
    }

    return srcSliceH;
}

static int palToRgbWrapper(SwsContext *c, const uint8_t *src[], int srcStride[],
                           int srcSliceY, int srcSliceH, uint8_t *dst[],
                           int dstStride[])
{
    const enum AVPixelFormat srcFormat = c->srcFormat;
    const enum AVPixelFormat dstFormat = c->dstFormat;
    void (*conv)(const uint8_t *src, uint8_t *dst, int num_pixels,
                 const uint8_t *palette) = NULL;
    int i;
    uint8_t *dstPtr = dst[0] + dstStride[0] * srcSliceY;
    const uint8_t *srcPtr = src[0];

    if (srcFormat == AV_PIX_FMT_GRAY8A) {
        switch (dstFormat) {
        case AV_PIX_FMT_RGB32  : conv = gray8aToPacked32; break;
        case AV_PIX_FMT_BGR32  : conv = gray8aToPacked32; break;
        case AV_PIX_FMT_BGR32_1: conv = gray8aToPacked32_1; break;
        case AV_PIX_FMT_RGB32_1: conv = gray8aToPacked32_1; break;
        case AV_PIX_FMT_RGB24  : conv = gray8aToPacked24; break;
        case AV_PIX_FMT_BGR24  : conv = gray8aToPacked24; break;
        }
    } else if (usePal(srcFormat)) {
        switch (dstFormat) {
        case AV_PIX_FMT_RGB32  : conv = sws_convertPalette8ToPacked32; break;
        case AV_PIX_FMT_BGR32  : conv = sws_convertPalette8ToPacked32; break;
        case AV_PIX_FMT_BGR32_1: conv = sws_convertPalette8ToPacked32; break;
        case AV_PIX_FMT_RGB32_1: conv = sws_convertPalette8ToPacked32; break;
        case AV_PIX_FMT_RGB24  : conv = sws_convertPalette8ToPacked24; break;
        case AV_PIX_FMT_BGR24  : conv = sws_convertPalette8ToPacked24; break;
        }
    }

    if (!conv)
        av_log(c, AV_LOG_ERROR, "internal error %s -> %s converter\n",
               av_get_pix_fmt_name(srcFormat), av_get_pix_fmt_name(dstFormat));
    else {
        for (i = 0; i < srcSliceH; i++) {
            conv(srcPtr, dstPtr, c->srcW, (uint8_t *) c->pal_rgb);
            srcPtr += srcStride[0];
            dstPtr += dstStride[0];
        }
    }

    return srcSliceH;
}

static void gbr24ptopacked24(const uint8_t *src[], int srcStride[],
                             uint8_t *dst, int dstStride, int srcSliceH,
                             int width)
{
    int x, h, i;
    for (h = 0; h < srcSliceH; h++) {
        uint8_t *dest = dst + dstStride * h;
        for (x = 0; x < width; x++) {
            *dest++ = src[0][x];
            *dest++ = src[1][x];
            *dest++ = src[2][x];
        }

        for (i = 0; i < 3; i++)
            src[i] += srcStride[i];
    }
}

static void gbr24ptopacked32(const uint8_t *src[], int srcStride[],
                             uint8_t *dst, int dstStride, int srcSliceH,
                             int alpha_first, int width)
{
    int x, h, i;
    for (h = 0; h < srcSliceH; h++) {
        uint8_t *dest = dst + dstStride * h;

        if (alpha_first) {
            for (x = 0; x < width; x++) {
                *dest++ = 0xff;
                *dest++ = src[0][x];
                *dest++ = src[1][x];
                *dest++ = src[2][x];
            }
        } else {
            for (x = 0; x < width; x++) {
                *dest++ = src[0][x];
                *dest++ = src[1][x];
                *dest++ = src[2][x];
                *dest++ = 0xff;
            }
        }

        for (i = 0; i < 3; i++)
            src[i] += srcStride[i];
    }
}

static int planarRgbToRgbWrapper(SwsContext *c, const uint8_t *src[],
                                 int srcStride[], int srcSliceY, int srcSliceH,
                                 uint8_t *dst[], int dstStride[])
{
    int alpha_first = 0;
    if (c->srcFormat != AV_PIX_FMT_GBRP) {
        av_log(c, AV_LOG_ERROR, "unsupported planar RGB conversion %s -> %s\n",
               av_get_pix_fmt_name(c->srcFormat),
               av_get_pix_fmt_name(c->dstFormat));
        return srcSliceH;
    }

    switch (c->dstFormat) {
    case AV_PIX_FMT_BGR24:
        gbr24ptopacked24((const uint8_t *[]) { src[1], src[0], src[2] },
                         (int []) { srcStride[1], srcStride[0], srcStride[2] },
                         dst[0] + srcSliceY * dstStride[0], dstStride[0],
                         srcSliceH, c->srcW);
        break;

    case AV_PIX_FMT_RGB24:
        gbr24ptopacked24((const uint8_t *[]) { src[2], src[0], src[1] },
                         (int []) { srcStride[2], srcStride[0], srcStride[1] },
                         dst[0] + srcSliceY * dstStride[0], dstStride[0],
                         srcSliceH, c->srcW);
        break;

    case AV_PIX_FMT_ARGB:
        alpha_first = 1;
    case AV_PIX_FMT_RGBA:
        gbr24ptopacked32((const uint8_t *[]) { src[2], src[0], src[1] },
                         (int []) { srcStride[2], srcStride[0], srcStride[1] },
                         dst[0] + srcSliceY * dstStride[0], dstStride[0],
                         srcSliceH, alpha_first, c->srcW);
        break;

    case AV_PIX_FMT_ABGR:
        alpha_first = 1;
    case AV_PIX_FMT_BGRA:
        gbr24ptopacked32((const uint8_t *[]) { src[1], src[0], src[2] },
                         (int []) { srcStride[1], srcStride[0], srcStride[2] },
                         dst[0] + srcSliceY * dstStride[0], dstStride[0],
                         srcSliceH, alpha_first, c->srcW);
        break;

    default:
        av_log(c, AV_LOG_ERROR,
               "unsupported planar RGB conversion %s -> %s\n",
               av_get_pix_fmt_name(c->srcFormat),
               av_get_pix_fmt_name(c->dstFormat));
    }

    return srcSliceH;
}

#define isRGBA32(x) (            \
           (x) == AV_PIX_FMT_ARGB   \
        || (x) == AV_PIX_FMT_RGBA   \
        || (x) == AV_PIX_FMT_BGRA   \
        || (x) == AV_PIX_FMT_ABGR   \
        )

#define isRGBA64(x) (                \
           (x) == AV_PIX_FMT_RGBA64LE   \
        || (x) == AV_PIX_FMT_RGBA64BE   \
        || (x) == AV_PIX_FMT_BGRA64LE   \
        || (x) == AV_PIX_FMT_BGRA64BE   \
        )

#define isRGB48(x) (                \
           (x) == AV_PIX_FMT_RGB48LE   \
        || (x) == AV_PIX_FMT_RGB48BE   \
        || (x) == AV_PIX_FMT_BGR48LE   \
        || (x) == AV_PIX_FMT_BGR48BE   \
        )

/* {RGB,BGR}{15,16,24,32,32_1} -> {RGB,BGR}{15,16,24,32} */
typedef void (* rgbConvFn) (const uint8_t *, uint8_t *, int);
static rgbConvFn findRgbConvFn(SwsContext *c)
{
    const enum AVPixelFormat srcFormat = c->srcFormat;
    const enum AVPixelFormat dstFormat = c->dstFormat;
    const int srcId = c->srcFormatBpp;
    const int dstId = c->dstFormatBpp;
    rgbConvFn conv = NULL;
    const AVPixFmtDescriptor *desc_src = av_pix_fmt_desc_get(srcFormat);
    const AVPixFmtDescriptor *desc_dst = av_pix_fmt_desc_get(dstFormat);

#define IS_NOT_NE(bpp, desc) \
    (((bpp + 7) >> 3) == 2 && \
     (!(desc->flags & PIX_FMT_BE) != !HAVE_BIGENDIAN))

<<<<<<< HEAD
=======
    /* if this is non-native rgb444/555/565, don't handle it here. */
    if (IS_NOT_NE(srcId, desc_src) || IS_NOT_NE(dstId, desc_dst))
        return NULL;

>>>>>>> 9953ff3c
#define CONV_IS(src, dst) (srcFormat == AV_PIX_FMT_##src && dstFormat == AV_PIX_FMT_##dst)

    if (isRGBA32(srcFormat) && isRGBA32(dstFormat)) {
        if (     CONV_IS(ABGR, RGBA)
              || CONV_IS(ARGB, BGRA)
              || CONV_IS(BGRA, ARGB)
              || CONV_IS(RGBA, ABGR)) conv = shuffle_bytes_3210;
        else if (CONV_IS(ABGR, ARGB)
              || CONV_IS(ARGB, ABGR)) conv = shuffle_bytes_0321;
        else if (CONV_IS(ABGR, BGRA)
              || CONV_IS(ARGB, RGBA)) conv = shuffle_bytes_1230;
        else if (CONV_IS(BGRA, RGBA)
              || CONV_IS(RGBA, BGRA)) conv = shuffle_bytes_2103;
        else if (CONV_IS(BGRA, ABGR)
              || CONV_IS(RGBA, ARGB)) conv = shuffle_bytes_3012;
    } else if (isRGB48(srcFormat) && isRGB48(dstFormat)) {
        if      (CONV_IS(RGB48LE, BGR48LE)
              || CONV_IS(BGR48LE, RGB48LE)
              || CONV_IS(RGB48BE, BGR48BE)
              || CONV_IS(BGR48BE, RGB48BE)) conv = rgb48tobgr48_nobswap;
        else if (CONV_IS(RGB48LE, BGR48BE)
              || CONV_IS(BGR48LE, RGB48BE)
              || CONV_IS(RGB48BE, BGR48LE)
              || CONV_IS(BGR48BE, RGB48LE)) conv = rgb48tobgr48_bswap;
    } else if (isRGBA64(srcFormat) && isRGB48(dstFormat)) {
        if      (CONV_IS(RGBA64LE, BGR48LE)
              || CONV_IS(BGRA64LE, RGB48LE)
              || CONV_IS(RGBA64BE, BGR48BE)
              || CONV_IS(BGRA64BE, RGB48BE)) conv = rgb64tobgr48_nobswap;
        else if (CONV_IS(RGBA64LE, BGR48BE)
              || CONV_IS(BGRA64LE, RGB48BE)
              || CONV_IS(RGBA64BE, BGR48LE)
              || CONV_IS(BGRA64BE, RGB48LE)) conv = rgb64tobgr48_bswap;
        else if (CONV_IS(RGBA64LE, RGB48LE)
              || CONV_IS(BGRA64LE, BGR48LE)
              || CONV_IS(RGBA64BE, RGB48BE)
              || CONV_IS(BGRA64BE, BGR48BE)) conv = rgb64to48_nobswap;
        else if (CONV_IS(RGBA64LE, RGB48BE)
              || CONV_IS(BGRA64LE, BGR48BE)
              || CONV_IS(RGBA64BE, RGB48LE)
              || CONV_IS(BGRA64BE, BGR48LE)) conv = rgb64to48_bswap;
    } else
    /* BGR -> BGR */
    if ((isBGRinInt(srcFormat) && isBGRinInt(dstFormat)) ||
        (isRGBinInt(srcFormat) && isRGBinInt(dstFormat))) {
        switch (srcId | (dstId << 16)) {
        case 0x000F000C: conv = rgb12to15; break;
        case 0x000F0010: conv = rgb16to15; break;
        case 0x000F0018: conv = rgb24to15; break;
        case 0x000F0020: conv = rgb32to15; break;
        case 0x0010000F: conv = rgb15to16; break;
        case 0x00100018: conv = rgb24to16; break;
        case 0x00100020: conv = rgb32to16; break;
        case 0x0018000F: conv = rgb15to24; break;
        case 0x00180010: conv = rgb16to24; break;
        case 0x00180020: conv = rgb32to24; break;
        case 0x0020000F: conv = rgb15to32; break;
        case 0x00200010: conv = rgb16to32; break;
        case 0x00200018: conv = rgb24to32; break;
        }
    } else if ((isBGRinInt(srcFormat) && isRGBinInt(dstFormat)) ||
               (isRGBinInt(srcFormat) && isBGRinInt(dstFormat))) {
        switch (srcId | (dstId << 16)) {
        case 0x000C000C: conv = rgb12tobgr12; break;
        case 0x000F000F: conv = rgb15tobgr15; break;
        case 0x000F0010: conv = rgb16tobgr15; break;
        case 0x000F0018: conv = rgb24tobgr15; break;
        case 0x000F0020: conv = rgb32tobgr15; break;
        case 0x0010000F: conv = rgb15tobgr16; break;
        case 0x00100010: conv = rgb16tobgr16; break;
        case 0x00100018: conv = rgb24tobgr16; break;
        case 0x00100020: conv = rgb32tobgr16; break;
        case 0x0018000F: conv = rgb15tobgr24; break;
        case 0x00180010: conv = rgb16tobgr24; break;
        case 0x00180018: conv = rgb24tobgr24; break;
        case 0x00180020: conv = rgb32tobgr24; break;
        case 0x0020000F: conv = rgb15tobgr32; break;
        case 0x00200010: conv = rgb16tobgr32; break;
        case 0x00200018: conv = rgb24tobgr32; break;
        }
    }

    return conv;
}

/* {RGB,BGR}{15,16,24,32,32_1} -> {RGB,BGR}{15,16,24,32} */
static int rgbToRgbWrapper(SwsContext *c, const uint8_t *src[], int srcStride[],
                           int srcSliceY, int srcSliceH, uint8_t *dst[],
                           int dstStride[])

{
    const enum AVPixelFormat srcFormat = c->srcFormat;
    const enum AVPixelFormat dstFormat = c->dstFormat;
    const int srcBpp = (c->srcFormatBpp + 7) >> 3;
    const int dstBpp = (c->dstFormatBpp + 7) >> 3;
    rgbConvFn conv = findRgbConvFn(c);

    if (!conv) {
        av_log(c, AV_LOG_ERROR, "internal error %s -> %s converter\n",
               av_get_pix_fmt_name(srcFormat), av_get_pix_fmt_name(dstFormat));
    } else {
        const uint8_t *srcPtr = src[0];
              uint8_t *dstPtr = dst[0];
        int src_bswap = IS_NOT_NE(c->srcFormatBpp, srcFormat);
        int dst_bswap = IS_NOT_NE(c->dstFormatBpp, dstFormat);

        if ((srcFormat == AV_PIX_FMT_RGB32_1 || srcFormat == AV_PIX_FMT_BGR32_1) &&
            !isRGBA32(dstFormat))
            srcPtr += ALT32_CORR;

        if ((dstFormat == AV_PIX_FMT_RGB32_1 || dstFormat == AV_PIX_FMT_BGR32_1) &&
            !isRGBA32(srcFormat))
            dstPtr += ALT32_CORR;

        if (dstStride[0] * srcBpp == srcStride[0] * dstBpp && srcStride[0] > 0 &&
            !(srcStride[0] % srcBpp) && !dst_bswap && !src_bswap)
            conv(srcPtr, dstPtr + dstStride[0] * srcSliceY,
                 srcSliceH * srcStride[0]);
        else {
            int i, j;
            dstPtr += dstStride[0] * srcSliceY;

            for (i = 0; i < srcSliceH; i++) {
                if(src_bswap) {
                    for(j=0; j<c->srcW; j++)
                        ((uint16_t*)c->formatConvBuffer)[j] = av_bswap16(((uint16_t*)srcPtr)[j]);
                    conv(c->formatConvBuffer, dstPtr, c->srcW * srcBpp);
                }else
                    conv(srcPtr, dstPtr, c->srcW * srcBpp);
                if(dst_bswap)
                    for(j=0; j<c->srcW; j++)
                        ((uint16_t*)dstPtr)[j] = av_bswap16(((uint16_t*)dstPtr)[j]);
                srcPtr += srcStride[0];
                dstPtr += dstStride[0];
            }
        }
    }
    return srcSliceH;
}

static int bgr24ToYv12Wrapper(SwsContext *c, const uint8_t *src[],
                              int srcStride[], int srcSliceY, int srcSliceH,
                              uint8_t *dst[], int dstStride[])
{
    rgb24toyv12(
        src[0],
        dst[0] +  srcSliceY       * dstStride[0],
        dst[1] + (srcSliceY >> 1) * dstStride[1],
        dst[2] + (srcSliceY >> 1) * dstStride[2],
        c->srcW, srcSliceH,
        dstStride[0], dstStride[1], srcStride[0]);
    if (dst[3])
        fillPlane(dst[3], dstStride[3], c->srcW, srcSliceH, srcSliceY, 255);
    return srcSliceH;
}

static int yvu9ToYv12Wrapper(SwsContext *c, const uint8_t *src[],
                             int srcStride[], int srcSliceY, int srcSliceH,
                             uint8_t *dst[], int dstStride[])
{
    copyPlane(src[0], srcStride[0], srcSliceY, srcSliceH, c->srcW,
              dst[0], dstStride[0]);

    planar2x(src[1], dst[1] + dstStride[1] * (srcSliceY >> 1), c->chrSrcW,
             srcSliceH >> 2, srcStride[1], dstStride[1]);
    planar2x(src[2], dst[2] + dstStride[2] * (srcSliceY >> 1), c->chrSrcW,
             srcSliceH >> 2, srcStride[2], dstStride[2]);
    if (dst[3])
        fillPlane(dst[3], dstStride[3], c->srcW, srcSliceH, srcSliceY, 255);
    return srcSliceH;
}

/* unscaled copy like stuff (assumes nearly identical formats) */
static int packedCopyWrapper(SwsContext *c, const uint8_t *src[],
                             int srcStride[], int srcSliceY, int srcSliceH,
                             uint8_t *dst[], int dstStride[])
{
    if (dstStride[0] == srcStride[0] && srcStride[0] > 0)
        memcpy(dst[0] + dstStride[0] * srcSliceY, src[0], srcSliceH * dstStride[0]);
    else {
        int i;
        const uint8_t *srcPtr = src[0];
        uint8_t *dstPtr = dst[0] + dstStride[0] * srcSliceY;
        int length = 0;

        /* universal length finder */
        while (length + c->srcW <= FFABS(dstStride[0]) &&
               length + c->srcW <= FFABS(srcStride[0]))
            length += c->srcW;
        av_assert1(length != 0);

        for (i = 0; i < srcSliceH; i++) {
            memcpy(dstPtr, srcPtr, length);
            srcPtr += srcStride[0];
            dstPtr += dstStride[0];
        }
    }
    return srcSliceH;
}

#define DITHER_COPY(dst, dstStride, src, srcStride, bswap, dbswap)\
    uint16_t scale= dither_scale[dst_depth-1][src_depth-1];\
    int shift= src_depth-dst_depth + dither_scale[src_depth-2][dst_depth-1];\
    for (i = 0; i < height; i++) {\
        const uint8_t *dither= dithers[src_depth-9][i&7];\
        for (j = 0; j < length-7; j+=8){\
            dst[j+0] = dbswap((bswap(src[j+0]) + dither[0])*scale>>shift);\
            dst[j+1] = dbswap((bswap(src[j+1]) + dither[1])*scale>>shift);\
            dst[j+2] = dbswap((bswap(src[j+2]) + dither[2])*scale>>shift);\
            dst[j+3] = dbswap((bswap(src[j+3]) + dither[3])*scale>>shift);\
            dst[j+4] = dbswap((bswap(src[j+4]) + dither[4])*scale>>shift);\
            dst[j+5] = dbswap((bswap(src[j+5]) + dither[5])*scale>>shift);\
            dst[j+6] = dbswap((bswap(src[j+6]) + dither[6])*scale>>shift);\
            dst[j+7] = dbswap((bswap(src[j+7]) + dither[7])*scale>>shift);\
        }\
        for (; j < length; j++)\
            dst[j] = dbswap((bswap(src[j]) + dither[j&7])*scale>>shift);\
        dst += dstStride;\
        src += srcStride;\
    }

static int planarCopyWrapper(SwsContext *c, const uint8_t *src[],
                             int srcStride[], int srcSliceY, int srcSliceH,
                             uint8_t *dst[], int dstStride[])
{
    const AVPixFmtDescriptor *desc_src = av_pix_fmt_desc_get(c->srcFormat);
    const AVPixFmtDescriptor *desc_dst = av_pix_fmt_desc_get(c->dstFormat);
    int plane, i, j;
    for (plane = 0; plane < 4; plane++) {
        int length = (plane == 0 || plane == 3) ? c->srcW  : -((-c->srcW  ) >> c->chrDstHSubSample);
        int y =      (plane == 0 || plane == 3) ? srcSliceY: -((-srcSliceY) >> c->chrDstVSubSample);
        int height = (plane == 0 || plane == 3) ? srcSliceH: -((-srcSliceH) >> c->chrDstVSubSample);
        const uint8_t *srcPtr = src[plane];
        uint8_t *dstPtr = dst[plane] + dstStride[plane] * y;
        int shiftonly= plane==1 || plane==2 || (!c->srcRange && plane==0);

        if (!dst[plane])
            continue;
        // ignore palette for GRAY8
        if (plane == 1 && !dst[2]) continue;
        if (!src[plane] || (plane == 1 && !src[2])) {
            if (is16BPS(c->dstFormat) || isNBPS(c->dstFormat)) {
                fillPlane16(dst[plane], dstStride[plane], length, height, y,
                        plane == 3, av_pix_fmt_descriptors[c->dstFormat].comp[plane].depth_minus1);
            } else {
                fillPlane(dst[plane], dstStride[plane], length, height, y,
                        (plane == 3) ? 255 : 128);
            }
        } else {
<<<<<<< HEAD
            if(isNBPS(c->srcFormat) || isNBPS(c->dstFormat)
               || (is16BPS(c->srcFormat) != is16BPS(c->dstFormat))
            ) {
                const int src_depth = av_pix_fmt_descriptors[c->srcFormat].comp[plane].depth_minus1 + 1;
                const int dst_depth = av_pix_fmt_descriptors[c->dstFormat].comp[plane].depth_minus1 + 1;
=======
            if (is9_OR_10BPS(c->srcFormat)) {
                const int src_depth = desc_src->comp[plane].depth_minus1 + 1;
                const int dst_depth = desc_dst->comp[plane].depth_minus1 + 1;
>>>>>>> 9953ff3c
                const uint16_t *srcPtr2 = (const uint16_t *) srcPtr;
                uint16_t *dstPtr2 = (uint16_t*)dstPtr;

                if (dst_depth == 8) {
                    if(isBE(c->srcFormat) == HAVE_BIGENDIAN){
                        DITHER_COPY(dstPtr, dstStride[plane], srcPtr2, srcStride[plane]/2, , )
                    } else {
                        DITHER_COPY(dstPtr, dstStride[plane], srcPtr2, srcStride[plane]/2, av_bswap16, )
                    }
                } else if (src_depth == 8) {
                    for (i = 0; i < height; i++) {
                        #define COPY816(w)\
                        if(shiftonly){\
                            for (j = 0; j < length; j++)\
                                w(&dstPtr2[j], srcPtr[j]<<(dst_depth-8));\
                        }else{\
                            for (j = 0; j < length; j++)\
                                w(&dstPtr2[j], (srcPtr[j]<<(dst_depth-8)) |\
                                               (srcPtr[j]>>(2*8-dst_depth)));\
                        }
                        if(isBE(c->dstFormat)){
                            COPY816(AV_WB16)
                        } else {
                            COPY816(AV_WL16)
                        }
                        dstPtr2 += dstStride[plane]/2;
                        srcPtr  += srcStride[plane];
                    }
                } else if (src_depth <= dst_depth) {
                    int orig_length = length;
                    for (i = 0; i < height; i++) {
                        if(isBE(c->srcFormat) == HAVE_BIGENDIAN &&
                           isBE(c->dstFormat) == HAVE_BIGENDIAN &&
                           shiftonly) {
                             unsigned shift = dst_depth - src_depth;
                             length = orig_length;
#if HAVE_FAST_64BIT
#define FAST_COPY_UP(shift) \
    for (j = 0; j < length - 3; j += 4) { \
        uint64_t v = AV_RN64A(srcPtr2 + j); \
        AV_WN64A(dstPtr2 + j, v << shift); \
    } \
    length &= 3;
#else
#define FAST_COPY_UP(shift) \
    for (j = 0; j < length - 1; j += 2) { \
        uint32_t v = AV_RN32A(srcPtr2 + j); \
        AV_WN32A(dstPtr2 + j, v << shift); \
    } \
    length &= 1;
#endif
                             switch (shift)
                             {
                             case 6: FAST_COPY_UP(6); break;
                             case 7: FAST_COPY_UP(7); break;
                             }
                        }
#define COPY_UP(r,w) \
    if(shiftonly){\
        for (j = 0; j < length; j++){ \
            unsigned int v= r(&srcPtr2[j]);\
            w(&dstPtr2[j], v<<(dst_depth-src_depth));\
        }\
    }else{\
        for (j = 0; j < length; j++){ \
            unsigned int v= r(&srcPtr2[j]);\
            w(&dstPtr2[j], (v<<(dst_depth-src_depth)) | \
                        (v>>(2*src_depth-dst_depth)));\
        }\
    }
                        if(isBE(c->srcFormat)){
                            if(isBE(c->dstFormat)){
                                COPY_UP(AV_RB16, AV_WB16)
                            } else {
                                COPY_UP(AV_RB16, AV_WL16)
                            }
                        } else {
                            if(isBE(c->dstFormat)){
                                COPY_UP(AV_RL16, AV_WB16)
                            } else {
                                COPY_UP(AV_RL16, AV_WL16)
                            }
                        }
                        dstPtr2 += dstStride[plane]/2;
                        srcPtr2 += srcStride[plane]/2;
                    }
                } else {
<<<<<<< HEAD
                    if(isBE(c->srcFormat) == HAVE_BIGENDIAN){
                        if(isBE(c->dstFormat) == HAVE_BIGENDIAN){
                            DITHER_COPY(dstPtr2, dstStride[plane]/2, srcPtr2, srcStride[plane]/2, , )
=======
#define W8(a, b) { *(a) = (b); }
#define COPY9_OR_10TO8(rfunc) \
                    if (src_depth == 9) { \
                        DITHER_COPY(dstPtr,  dstStride[plane],   W8, \
                                    srcPtr2, srcStride[plane] / 2, rfunc, \
                                    dither_8x8_1, 1, av_clip_uint8); \
                    } else { \
                        DITHER_COPY(dstPtr,  dstStride[plane],   W8, \
                                    srcPtr2, srcStride[plane] / 2, rfunc, \
                                    dither_8x8_3, 2, av_clip_uint8); \
                    }
                    if (isBE(c->srcFormat)) {
                        COPY9_OR_10TO8(AV_RB16);
                    } else {
                        COPY9_OR_10TO8(AV_RL16);
                    }
                }
            } else if (is9_OR_10BPS(c->dstFormat)) {
                const int dst_depth = desc_dst->comp[plane].depth_minus1 + 1;
                uint16_t *dstPtr2 = (uint16_t *) dstPtr;

                if (is16BPS(c->srcFormat)) {
                    const uint16_t *srcPtr2 = (const uint16_t *) srcPtr;
#define COPY16TO9_OR_10(rfunc, wfunc) \
                    if (dst_depth == 9) { \
                        DITHER_COPY(dstPtr2, dstStride[plane] / 2, wfunc, \
                                    srcPtr2, srcStride[plane] / 2, rfunc, \
                                    dither_8x8_128, 7, clip9); \
                    } else { \
                        DITHER_COPY(dstPtr2, dstStride[plane] / 2, wfunc, \
                                    srcPtr2, srcStride[plane] / 2, rfunc, \
                                    dither_8x8_64, 6, clip10); \
                    }
                    if (isBE(c->dstFormat)) {
                        if (isBE(c->srcFormat)) {
                            COPY16TO9_OR_10(AV_RB16, AV_WB16);
>>>>>>> 9953ff3c
                        } else {
                            DITHER_COPY(dstPtr2, dstStride[plane]/2, srcPtr2, srcStride[plane]/2, , av_bswap16)
                        }
                    }else{
                        if(isBE(c->dstFormat) == HAVE_BIGENDIAN){
                            DITHER_COPY(dstPtr2, dstStride[plane]/2, srcPtr2, srcStride[plane]/2, av_bswap16, )
                        } else {
                            DITHER_COPY(dstPtr2, dstStride[plane]/2, srcPtr2, srcStride[plane]/2, av_bswap16, av_bswap16)
                        }
                    }
                }
            } else if (is16BPS(c->srcFormat) && is16BPS(c->dstFormat) &&
                      isBE(c->srcFormat) != isBE(c->dstFormat)) {

                for (i = 0; i < height; i++) {
                    for (j = 0; j < length; j++)
                        ((uint16_t *) dstPtr)[j] = av_bswap16(((const uint16_t *) srcPtr)[j]);
                    srcPtr += srcStride[plane];
                    dstPtr += dstStride[plane];
                }
            } else if (dstStride[plane] == srcStride[plane] &&
                       srcStride[plane] > 0 && srcStride[plane] == length) {
                memcpy(dst[plane] + dstStride[plane] * y, src[plane],
                       height * dstStride[plane]);
            } else {
                if (is16BPS(c->srcFormat) && is16BPS(c->dstFormat))
                    length *= 2;
                else if (!desc_src->comp[0].depth_minus1)
                    length >>= 3; // monowhite/black
                for (i = 0; i < height; i++) {
                    memcpy(dstPtr, srcPtr, length);
                    srcPtr += srcStride[plane];
                    dstPtr += dstStride[plane];
                }
            }
        }
    }
    return srcSliceH;
}


#define IS_DIFFERENT_ENDIANESS(src_fmt, dst_fmt, pix_fmt)          \
    ((src_fmt == pix_fmt ## BE && dst_fmt == pix_fmt ## LE) ||     \
     (src_fmt == pix_fmt ## LE && dst_fmt == pix_fmt ## BE))


void ff_get_unscaled_swscale(SwsContext *c)
{
    const enum AVPixelFormat srcFormat = c->srcFormat;
    const enum AVPixelFormat dstFormat = c->dstFormat;
    const int flags = c->flags;
    const int dstH = c->dstH;
    int needsDither;

    needsDither = isAnyRGB(dstFormat) &&
            c->dstFormatBpp < 24 &&
           (c->dstFormatBpp < c->srcFormatBpp || (!isAnyRGB(srcFormat)));

    /* yv12_to_nv12 */
    if ((srcFormat == AV_PIX_FMT_YUV420P || srcFormat == AV_PIX_FMT_YUVA420P) &&
        (dstFormat == AV_PIX_FMT_NV12 || dstFormat == AV_PIX_FMT_NV21)) {
        c->swScale = planarToNv12Wrapper;
    }
    /* yuv2bgr */
    if ((srcFormat == AV_PIX_FMT_YUV420P || srcFormat == AV_PIX_FMT_YUV422P ||
         srcFormat == AV_PIX_FMT_YUVA420P) && isAnyRGB(dstFormat) &&
        !(flags & SWS_ACCURATE_RND) && !(dstH & 1)) {
        c->swScale = ff_yuv2rgb_get_func_ptr(c);
    }

    if (srcFormat == AV_PIX_FMT_YUV410P &&
        (dstFormat == AV_PIX_FMT_YUV420P || dstFormat == AV_PIX_FMT_YUVA420P) &&
        !(flags & SWS_BITEXACT)) {
        c->swScale = yvu9ToYv12Wrapper;
    }

    /* bgr24toYV12 */
    if (srcFormat == AV_PIX_FMT_BGR24 &&
        (dstFormat == AV_PIX_FMT_YUV420P || dstFormat == AV_PIX_FMT_YUVA420P) &&
        !(flags & SWS_ACCURATE_RND))
        c->swScale = bgr24ToYv12Wrapper;

    /* RGB/BGR -> RGB/BGR (no dither needed forms) */
    if (isAnyRGB(srcFormat) && isAnyRGB(dstFormat) && findRgbConvFn(c)
        && (!needsDither || (c->flags&(SWS_FAST_BILINEAR|SWS_POINT))))
        c->swScale= rgbToRgbWrapper;

#define isByteRGB(f) (\
        f == AV_PIX_FMT_RGB32   ||\
        f == AV_PIX_FMT_RGB32_1 ||\
        f == AV_PIX_FMT_RGB24   ||\
        f == AV_PIX_FMT_BGR32   ||\
        f == AV_PIX_FMT_BGR32_1 ||\
        f == AV_PIX_FMT_BGR24)

    if (isAnyRGB(srcFormat) && isPlanar(srcFormat) && isByteRGB(dstFormat))
        c->swScale = planarRgbToRgbWrapper;

    /* bswap 16 bits per pixel/component packed formats */
    if (IS_DIFFERENT_ENDIANESS(srcFormat, dstFormat, AV_PIX_FMT_BGR444) ||
        IS_DIFFERENT_ENDIANESS(srcFormat, dstFormat, AV_PIX_FMT_BGR48)  ||
        IS_DIFFERENT_ENDIANESS(srcFormat, dstFormat, AV_PIX_FMT_BGRA64) ||
        IS_DIFFERENT_ENDIANESS(srcFormat, dstFormat, AV_PIX_FMT_BGR555) ||
        IS_DIFFERENT_ENDIANESS(srcFormat, dstFormat, AV_PIX_FMT_BGR565) ||
        IS_DIFFERENT_ENDIANESS(srcFormat, dstFormat, AV_PIX_FMT_GRAY16) ||
        IS_DIFFERENT_ENDIANESS(srcFormat, dstFormat, AV_PIX_FMT_RGB444) ||
        IS_DIFFERENT_ENDIANESS(srcFormat, dstFormat, AV_PIX_FMT_RGB48)  ||
        IS_DIFFERENT_ENDIANESS(srcFormat, dstFormat, AV_PIX_FMT_RGBA64) ||
        IS_DIFFERENT_ENDIANESS(srcFormat, dstFormat, AV_PIX_FMT_RGB555) ||
        IS_DIFFERENT_ENDIANESS(srcFormat, dstFormat, AV_PIX_FMT_RGB565))
        c->swScale = packed_16bpc_bswap;

    if (usePal(srcFormat) && isByteRGB(dstFormat))
        c->swScale = palToRgbWrapper;

    if (srcFormat == AV_PIX_FMT_YUV422P) {
        if (dstFormat == AV_PIX_FMT_YUYV422)
            c->swScale = yuv422pToYuy2Wrapper;
        else if (dstFormat == AV_PIX_FMT_UYVY422)
            c->swScale = yuv422pToUyvyWrapper;
    }

    /* LQ converters if -sws 0 or -sws 4*/
    if (c->flags&(SWS_FAST_BILINEAR|SWS_POINT)) {
        /* yv12_to_yuy2 */
        if (srcFormat == AV_PIX_FMT_YUV420P || srcFormat == AV_PIX_FMT_YUVA420P) {
            if (dstFormat == AV_PIX_FMT_YUYV422)
                c->swScale = planarToYuy2Wrapper;
            else if (dstFormat == AV_PIX_FMT_UYVY422)
                c->swScale = planarToUyvyWrapper;
        }
    }
    if (srcFormat == AV_PIX_FMT_YUYV422 &&
       (dstFormat == AV_PIX_FMT_YUV420P || dstFormat == AV_PIX_FMT_YUVA420P))
        c->swScale = yuyvToYuv420Wrapper;
    if (srcFormat == AV_PIX_FMT_UYVY422 &&
       (dstFormat == AV_PIX_FMT_YUV420P || dstFormat == AV_PIX_FMT_YUVA420P))
        c->swScale = uyvyToYuv420Wrapper;
    if (srcFormat == AV_PIX_FMT_YUYV422 && dstFormat == AV_PIX_FMT_YUV422P)
        c->swScale = yuyvToYuv422Wrapper;
    if (srcFormat == AV_PIX_FMT_UYVY422 && dstFormat == AV_PIX_FMT_YUV422P)
        c->swScale = uyvyToYuv422Wrapper;

#define isPlanarGray(x) (isGray(x) && (x) != AV_PIX_FMT_GRAY8A)
    /* simple copy */
    if ( srcFormat == dstFormat ||
        (srcFormat == AV_PIX_FMT_YUVA420P && dstFormat == AV_PIX_FMT_YUV420P) ||
        (srcFormat == AV_PIX_FMT_YUV420P && dstFormat == AV_PIX_FMT_YUVA420P) ||
        (isPlanarYUV(srcFormat) && isPlanarGray(dstFormat)) ||
        (isPlanarYUV(dstFormat) && isPlanarGray(srcFormat)) ||
        (isPlanarGray(dstFormat) && isPlanarGray(srcFormat)) ||
        (isPlanarYUV(srcFormat) && isPlanarYUV(dstFormat) &&
         c->chrDstHSubSample == c->chrSrcHSubSample &&
         c->chrDstVSubSample == c->chrSrcVSubSample &&
         dstFormat != AV_PIX_FMT_NV12 && dstFormat != AV_PIX_FMT_NV21 &&
         srcFormat != AV_PIX_FMT_NV12 && srcFormat != AV_PIX_FMT_NV21))
    {
        if (isPacked(c->srcFormat))
            c->swScale = packedCopyWrapper;
        else /* Planar YUV or gray */
            c->swScale = planarCopyWrapper;
    }

    if (ARCH_BFIN)
        ff_bfin_get_unscaled_swscale(c);
    if (HAVE_ALTIVEC)
        ff_swscale_get_unscaled_altivec(c);
}

<<<<<<< HEAD
=======
static void reset_ptr(const uint8_t *src[], int format)
{
    if (!isALPHA(format))
        src[3] = NULL;
    if (!isPlanar(format)) {
        src[3] = src[2] = NULL;

        if (!usePal(format))
            src[1] = NULL;
    }
}

static int check_image_pointers(uint8_t *data[4], enum AVPixelFormat pix_fmt,
                                const int linesizes[4])
{
    const AVPixFmtDescriptor *desc = av_pix_fmt_desc_get(pix_fmt);
    int i;

    for (i = 0; i < 4; i++) {
        int plane = desc->comp[i].plane;
        if (!data[plane] || !linesizes[plane])
            return 0;
    }

    return 1;
}

/**
 * swscale wrapper, so we don't need to export the SwsContext.
 * Assumes planar YUV to be in YUV order instead of YVU.
 */
int attribute_align_arg sws_scale(struct SwsContext *c,
                                  const uint8_t * const srcSlice[],
                                  const int srcStride[], int srcSliceY,
                                  int srcSliceH, uint8_t *const dst[],
                                  const int dstStride[])
{
    int i;
    const uint8_t *src2[4] = { srcSlice[0], srcSlice[1], srcSlice[2], srcSlice[3] };
    uint8_t *dst2[4] = { dst[0], dst[1], dst[2], dst[3] };

    // do not mess up sliceDir if we have a "trailing" 0-size slice
    if (srcSliceH == 0)
        return 0;

    if (!check_image_pointers(srcSlice, c->srcFormat, srcStride)) {
        av_log(c, AV_LOG_ERROR, "bad src image pointers\n");
        return 0;
    }
    if (!check_image_pointers(dst, c->dstFormat, dstStride)) {
        av_log(c, AV_LOG_ERROR, "bad dst image pointers\n");
        return 0;
    }

    if (c->sliceDir == 0 && srcSliceY != 0 && srcSliceY + srcSliceH != c->srcH) {
        av_log(c, AV_LOG_ERROR, "Slices start in the middle!\n");
        return 0;
    }
    if (c->sliceDir == 0) {
        if (srcSliceY == 0) c->sliceDir = 1; else c->sliceDir = -1;
    }

    if (usePal(c->srcFormat)) {
        for (i = 0; i < 256; i++) {
            int p, r, g, b, y, u, v;
            if (c->srcFormat == AV_PIX_FMT_PAL8) {
                p = ((const uint32_t *)(srcSlice[1]))[i];
                r = (p >> 16) & 0xFF;
                g = (p >>  8) & 0xFF;
                b =  p        & 0xFF;
            } else if (c->srcFormat == AV_PIX_FMT_RGB8) {
                r = ( i >> 5     ) * 36;
                g = ((i >> 2) & 7) * 36;
                b = ( i       & 3) * 85;
            } else if (c->srcFormat == AV_PIX_FMT_BGR8) {
                b = ( i >> 6     ) * 85;
                g = ((i >> 3) & 7) * 36;
                r = ( i       & 7) * 36;
            } else if (c->srcFormat == AV_PIX_FMT_RGB4_BYTE) {
                r = ( i >> 3     ) * 255;
                g = ((i >> 1) & 3) * 85;
                b = ( i       & 1) * 255;
            } else if (c->srcFormat == AV_PIX_FMT_GRAY8 ||
                      c->srcFormat == AV_PIX_FMT_Y400A) {
                r = g = b = i;
            } else {
                assert(c->srcFormat == AV_PIX_FMT_BGR4_BYTE);
                b = ( i >> 3     ) * 255;
                g = ((i >> 1) & 3) * 85;
                r = ( i       & 1) * 255;
            }
            y = av_clip_uint8((RY * r + GY * g + BY * b + ( 33 << (RGB2YUV_SHIFT - 1))) >> RGB2YUV_SHIFT);
            u = av_clip_uint8((RU * r + GU * g + BU * b + (257 << (RGB2YUV_SHIFT - 1))) >> RGB2YUV_SHIFT);
            v = av_clip_uint8((RV * r + GV * g + BV * b + (257 << (RGB2YUV_SHIFT - 1))) >> RGB2YUV_SHIFT);
            c->pal_yuv[i] = y + (u << 8) + (v << 16);

            switch (c->dstFormat) {
            case AV_PIX_FMT_BGR32:
#if !HAVE_BIGENDIAN
            case AV_PIX_FMT_RGB24:
#endif
                c->pal_rgb[i] =  r + (g << 8) + (b << 16);
                break;
            case AV_PIX_FMT_BGR32_1:
#if HAVE_BIGENDIAN
            case AV_PIX_FMT_BGR24:
#endif
                c->pal_rgb[i] = (r + (g << 8) + (b << 16)) << 8;
                break;
            case AV_PIX_FMT_RGB32_1:
#if HAVE_BIGENDIAN
            case AV_PIX_FMT_RGB24:
#endif
                c->pal_rgb[i] = (b + (g << 8) + (r << 16)) << 8;
                break;
            case AV_PIX_FMT_RGB32:
#if !HAVE_BIGENDIAN
            case AV_PIX_FMT_BGR24:
#endif
            default:
                c->pal_rgb[i] =  b + (g << 8) + (r << 16);
            }
        }
    }

    // copy strides, so they can safely be modified
    if (c->sliceDir == 1) {
        // slices go from top to bottom
        int srcStride2[4] = { srcStride[0], srcStride[1], srcStride[2],
                              srcStride[3] };
        int dstStride2[4] = { dstStride[0], dstStride[1], dstStride[2],
                              dstStride[3] };

        reset_ptr(src2, c->srcFormat);
        reset_ptr((const uint8_t **) dst2, c->dstFormat);

        /* reset slice direction at end of frame */
        if (srcSliceY + srcSliceH == c->srcH)
            c->sliceDir = 0;

        return c->swScale(c, src2, srcStride2, srcSliceY, srcSliceH, dst2,
                          dstStride2);
    } else {
        // slices go from bottom to top => we flip the image internally
        int srcStride2[4] = { -srcStride[0], -srcStride[1], -srcStride[2],
                              -srcStride[3] };
        int dstStride2[4] = { -dstStride[0], -dstStride[1], -dstStride[2],
                              -dstStride[3] };

        src2[0] += (srcSliceH - 1) * srcStride[0];
        if (!usePal(c->srcFormat))
            src2[1] += ((srcSliceH >> c->chrSrcVSubSample) - 1) * srcStride[1];
        src2[2] += ((srcSliceH >> c->chrSrcVSubSample) - 1) * srcStride[2];
        src2[3] += (srcSliceH - 1) * srcStride[3];
        dst2[0] += ( c->dstH                         - 1) * dstStride[0];
        dst2[1] += ((c->dstH >> c->chrDstVSubSample) - 1) * dstStride[1];
        dst2[2] += ((c->dstH >> c->chrDstVSubSample) - 1) * dstStride[2];
        dst2[3] += ( c->dstH                         - 1) * dstStride[3];

        reset_ptr(src2, c->srcFormat);
        reset_ptr((const uint8_t **) dst2, c->dstFormat);

        /* reset slice direction at end of frame */
        if (!srcSliceY)
            c->sliceDir = 0;

        return c->swScale(c, src2, srcStride2, c->srcH-srcSliceY-srcSliceH,
                          srcSliceH, dst2, dstStride2);
    }
}

>>>>>>> 9953ff3c
/* Convert the palette to the same packed 32-bit format as the palette */
void sws_convertPalette8ToPacked32(const uint8_t *src, uint8_t *dst,
                                   int num_pixels, const uint8_t *palette)
{
    int i;

    for (i = 0; i < num_pixels; i++)
        ((uint32_t *) dst)[i] = ((const uint32_t *) palette)[src[i]];
}

/* Palette format: ABCD -> dst format: ABC */
void sws_convertPalette8ToPacked24(const uint8_t *src, uint8_t *dst,
                                   int num_pixels, const uint8_t *palette)
{
    int i;

    for (i = 0; i < num_pixels; i++) {
        //FIXME slow?
        dst[0] = palette[src[i] * 4 + 0];
        dst[1] = palette[src[i] * 4 + 1];
        dst[2] = palette[src[i] * 4 + 2];
        dst += 3;
    }
}<|MERGE_RESOLUTION|>--- conflicted
+++ resolved
@@ -538,13 +538,6 @@
     (((bpp + 7) >> 3) == 2 && \
      (!(desc->flags & PIX_FMT_BE) != !HAVE_BIGENDIAN))
 
-<<<<<<< HEAD
-=======
-    /* if this is non-native rgb444/555/565, don't handle it here. */
-    if (IS_NOT_NE(srcId, desc_src) || IS_NOT_NE(dstId, desc_dst))
-        return NULL;
-
->>>>>>> 9953ff3c
 #define CONV_IS(src, dst) (srcFormat == AV_PIX_FMT_##src && dstFormat == AV_PIX_FMT_##dst)
 
     if (isRGBA32(srcFormat) && isRGBA32(dstFormat)) {
@@ -638,6 +631,8 @@
 {
     const enum AVPixelFormat srcFormat = c->srcFormat;
     const enum AVPixelFormat dstFormat = c->dstFormat;
+    const AVPixFmtDescriptor *desc_src = av_pix_fmt_desc_get(c->srcFormat);
+    const AVPixFmtDescriptor *desc_dst = av_pix_fmt_desc_get(c->dstFormat);
     const int srcBpp = (c->srcFormatBpp + 7) >> 3;
     const int dstBpp = (c->dstFormatBpp + 7) >> 3;
     rgbConvFn conv = findRgbConvFn(c);
@@ -648,8 +643,8 @@
     } else {
         const uint8_t *srcPtr = src[0];
               uint8_t *dstPtr = dst[0];
-        int src_bswap = IS_NOT_NE(c->srcFormatBpp, srcFormat);
-        int dst_bswap = IS_NOT_NE(c->dstFormatBpp, dstFormat);
+        int src_bswap = IS_NOT_NE(c->srcFormatBpp, desc_src);
+        int dst_bswap = IS_NOT_NE(c->dstFormatBpp, desc_dst);
 
         if ((srcFormat == AV_PIX_FMT_RGB32_1 || srcFormat == AV_PIX_FMT_BGR32_1) &&
             !isRGBA32(dstFormat))
@@ -788,23 +783,17 @@
         if (!src[plane] || (plane == 1 && !src[2])) {
             if (is16BPS(c->dstFormat) || isNBPS(c->dstFormat)) {
                 fillPlane16(dst[plane], dstStride[plane], length, height, y,
-                        plane == 3, av_pix_fmt_descriptors[c->dstFormat].comp[plane].depth_minus1);
+                        plane == 3, desc_dst->comp[plane].depth_minus1);
             } else {
                 fillPlane(dst[plane], dstStride[plane], length, height, y,
                         (plane == 3) ? 255 : 128);
             }
         } else {
-<<<<<<< HEAD
             if(isNBPS(c->srcFormat) || isNBPS(c->dstFormat)
                || (is16BPS(c->srcFormat) != is16BPS(c->dstFormat))
             ) {
-                const int src_depth = av_pix_fmt_descriptors[c->srcFormat].comp[plane].depth_minus1 + 1;
-                const int dst_depth = av_pix_fmt_descriptors[c->dstFormat].comp[plane].depth_minus1 + 1;
-=======
-            if (is9_OR_10BPS(c->srcFormat)) {
                 const int src_depth = desc_src->comp[plane].depth_minus1 + 1;
                 const int dst_depth = desc_dst->comp[plane].depth_minus1 + 1;
->>>>>>> 9953ff3c
                 const uint16_t *srcPtr2 = (const uint16_t *) srcPtr;
                 uint16_t *dstPtr2 = (uint16_t*)dstPtr;
 
@@ -892,48 +881,9 @@
                         srcPtr2 += srcStride[plane]/2;
                     }
                 } else {
-<<<<<<< HEAD
                     if(isBE(c->srcFormat) == HAVE_BIGENDIAN){
                         if(isBE(c->dstFormat) == HAVE_BIGENDIAN){
                             DITHER_COPY(dstPtr2, dstStride[plane]/2, srcPtr2, srcStride[plane]/2, , )
-=======
-#define W8(a, b) { *(a) = (b); }
-#define COPY9_OR_10TO8(rfunc) \
-                    if (src_depth == 9) { \
-                        DITHER_COPY(dstPtr,  dstStride[plane],   W8, \
-                                    srcPtr2, srcStride[plane] / 2, rfunc, \
-                                    dither_8x8_1, 1, av_clip_uint8); \
-                    } else { \
-                        DITHER_COPY(dstPtr,  dstStride[plane],   W8, \
-                                    srcPtr2, srcStride[plane] / 2, rfunc, \
-                                    dither_8x8_3, 2, av_clip_uint8); \
-                    }
-                    if (isBE(c->srcFormat)) {
-                        COPY9_OR_10TO8(AV_RB16);
-                    } else {
-                        COPY9_OR_10TO8(AV_RL16);
-                    }
-                }
-            } else if (is9_OR_10BPS(c->dstFormat)) {
-                const int dst_depth = desc_dst->comp[plane].depth_minus1 + 1;
-                uint16_t *dstPtr2 = (uint16_t *) dstPtr;
-
-                if (is16BPS(c->srcFormat)) {
-                    const uint16_t *srcPtr2 = (const uint16_t *) srcPtr;
-#define COPY16TO9_OR_10(rfunc, wfunc) \
-                    if (dst_depth == 9) { \
-                        DITHER_COPY(dstPtr2, dstStride[plane] / 2, wfunc, \
-                                    srcPtr2, srcStride[plane] / 2, rfunc, \
-                                    dither_8x8_128, 7, clip9); \
-                    } else { \
-                        DITHER_COPY(dstPtr2, dstStride[plane] / 2, wfunc, \
-                                    srcPtr2, srcStride[plane] / 2, rfunc, \
-                                    dither_8x8_64, 6, clip10); \
-                    }
-                    if (isBE(c->dstFormat)) {
-                        if (isBE(c->srcFormat)) {
-                            COPY16TO9_OR_10(AV_RB16, AV_WB16);
->>>>>>> 9953ff3c
                         } else {
                             DITHER_COPY(dstPtr2, dstStride[plane]/2, srcPtr2, srcStride[plane]/2, , av_bswap16)
                         }
@@ -1103,180 +1053,6 @@
         ff_swscale_get_unscaled_altivec(c);
 }
 
-<<<<<<< HEAD
-=======
-static void reset_ptr(const uint8_t *src[], int format)
-{
-    if (!isALPHA(format))
-        src[3] = NULL;
-    if (!isPlanar(format)) {
-        src[3] = src[2] = NULL;
-
-        if (!usePal(format))
-            src[1] = NULL;
-    }
-}
-
-static int check_image_pointers(uint8_t *data[4], enum AVPixelFormat pix_fmt,
-                                const int linesizes[4])
-{
-    const AVPixFmtDescriptor *desc = av_pix_fmt_desc_get(pix_fmt);
-    int i;
-
-    for (i = 0; i < 4; i++) {
-        int plane = desc->comp[i].plane;
-        if (!data[plane] || !linesizes[plane])
-            return 0;
-    }
-
-    return 1;
-}
-
-/**
- * swscale wrapper, so we don't need to export the SwsContext.
- * Assumes planar YUV to be in YUV order instead of YVU.
- */
-int attribute_align_arg sws_scale(struct SwsContext *c,
-                                  const uint8_t * const srcSlice[],
-                                  const int srcStride[], int srcSliceY,
-                                  int srcSliceH, uint8_t *const dst[],
-                                  const int dstStride[])
-{
-    int i;
-    const uint8_t *src2[4] = { srcSlice[0], srcSlice[1], srcSlice[2], srcSlice[3] };
-    uint8_t *dst2[4] = { dst[0], dst[1], dst[2], dst[3] };
-
-    // do not mess up sliceDir if we have a "trailing" 0-size slice
-    if (srcSliceH == 0)
-        return 0;
-
-    if (!check_image_pointers(srcSlice, c->srcFormat, srcStride)) {
-        av_log(c, AV_LOG_ERROR, "bad src image pointers\n");
-        return 0;
-    }
-    if (!check_image_pointers(dst, c->dstFormat, dstStride)) {
-        av_log(c, AV_LOG_ERROR, "bad dst image pointers\n");
-        return 0;
-    }
-
-    if (c->sliceDir == 0 && srcSliceY != 0 && srcSliceY + srcSliceH != c->srcH) {
-        av_log(c, AV_LOG_ERROR, "Slices start in the middle!\n");
-        return 0;
-    }
-    if (c->sliceDir == 0) {
-        if (srcSliceY == 0) c->sliceDir = 1; else c->sliceDir = -1;
-    }
-
-    if (usePal(c->srcFormat)) {
-        for (i = 0; i < 256; i++) {
-            int p, r, g, b, y, u, v;
-            if (c->srcFormat == AV_PIX_FMT_PAL8) {
-                p = ((const uint32_t *)(srcSlice[1]))[i];
-                r = (p >> 16) & 0xFF;
-                g = (p >>  8) & 0xFF;
-                b =  p        & 0xFF;
-            } else if (c->srcFormat == AV_PIX_FMT_RGB8) {
-                r = ( i >> 5     ) * 36;
-                g = ((i >> 2) & 7) * 36;
-                b = ( i       & 3) * 85;
-            } else if (c->srcFormat == AV_PIX_FMT_BGR8) {
-                b = ( i >> 6     ) * 85;
-                g = ((i >> 3) & 7) * 36;
-                r = ( i       & 7) * 36;
-            } else if (c->srcFormat == AV_PIX_FMT_RGB4_BYTE) {
-                r = ( i >> 3     ) * 255;
-                g = ((i >> 1) & 3) * 85;
-                b = ( i       & 1) * 255;
-            } else if (c->srcFormat == AV_PIX_FMT_GRAY8 ||
-                      c->srcFormat == AV_PIX_FMT_Y400A) {
-                r = g = b = i;
-            } else {
-                assert(c->srcFormat == AV_PIX_FMT_BGR4_BYTE);
-                b = ( i >> 3     ) * 255;
-                g = ((i >> 1) & 3) * 85;
-                r = ( i       & 1) * 255;
-            }
-            y = av_clip_uint8((RY * r + GY * g + BY * b + ( 33 << (RGB2YUV_SHIFT - 1))) >> RGB2YUV_SHIFT);
-            u = av_clip_uint8((RU * r + GU * g + BU * b + (257 << (RGB2YUV_SHIFT - 1))) >> RGB2YUV_SHIFT);
-            v = av_clip_uint8((RV * r + GV * g + BV * b + (257 << (RGB2YUV_SHIFT - 1))) >> RGB2YUV_SHIFT);
-            c->pal_yuv[i] = y + (u << 8) + (v << 16);
-
-            switch (c->dstFormat) {
-            case AV_PIX_FMT_BGR32:
-#if !HAVE_BIGENDIAN
-            case AV_PIX_FMT_RGB24:
-#endif
-                c->pal_rgb[i] =  r + (g << 8) + (b << 16);
-                break;
-            case AV_PIX_FMT_BGR32_1:
-#if HAVE_BIGENDIAN
-            case AV_PIX_FMT_BGR24:
-#endif
-                c->pal_rgb[i] = (r + (g << 8) + (b << 16)) << 8;
-                break;
-            case AV_PIX_FMT_RGB32_1:
-#if HAVE_BIGENDIAN
-            case AV_PIX_FMT_RGB24:
-#endif
-                c->pal_rgb[i] = (b + (g << 8) + (r << 16)) << 8;
-                break;
-            case AV_PIX_FMT_RGB32:
-#if !HAVE_BIGENDIAN
-            case AV_PIX_FMT_BGR24:
-#endif
-            default:
-                c->pal_rgb[i] =  b + (g << 8) + (r << 16);
-            }
-        }
-    }
-
-    // copy strides, so they can safely be modified
-    if (c->sliceDir == 1) {
-        // slices go from top to bottom
-        int srcStride2[4] = { srcStride[0], srcStride[1], srcStride[2],
-                              srcStride[3] };
-        int dstStride2[4] = { dstStride[0], dstStride[1], dstStride[2],
-                              dstStride[3] };
-
-        reset_ptr(src2, c->srcFormat);
-        reset_ptr((const uint8_t **) dst2, c->dstFormat);
-
-        /* reset slice direction at end of frame */
-        if (srcSliceY + srcSliceH == c->srcH)
-            c->sliceDir = 0;
-
-        return c->swScale(c, src2, srcStride2, srcSliceY, srcSliceH, dst2,
-                          dstStride2);
-    } else {
-        // slices go from bottom to top => we flip the image internally
-        int srcStride2[4] = { -srcStride[0], -srcStride[1], -srcStride[2],
-                              -srcStride[3] };
-        int dstStride2[4] = { -dstStride[0], -dstStride[1], -dstStride[2],
-                              -dstStride[3] };
-
-        src2[0] += (srcSliceH - 1) * srcStride[0];
-        if (!usePal(c->srcFormat))
-            src2[1] += ((srcSliceH >> c->chrSrcVSubSample) - 1) * srcStride[1];
-        src2[2] += ((srcSliceH >> c->chrSrcVSubSample) - 1) * srcStride[2];
-        src2[3] += (srcSliceH - 1) * srcStride[3];
-        dst2[0] += ( c->dstH                         - 1) * dstStride[0];
-        dst2[1] += ((c->dstH >> c->chrDstVSubSample) - 1) * dstStride[1];
-        dst2[2] += ((c->dstH >> c->chrDstVSubSample) - 1) * dstStride[2];
-        dst2[3] += ( c->dstH                         - 1) * dstStride[3];
-
-        reset_ptr(src2, c->srcFormat);
-        reset_ptr((const uint8_t **) dst2, c->dstFormat);
-
-        /* reset slice direction at end of frame */
-        if (!srcSliceY)
-            c->sliceDir = 0;
-
-        return c->swScale(c, src2, srcStride2, c->srcH-srcSliceY-srcSliceH,
-                          srcSliceH, dst2, dstStride2);
-    }
-}
-
->>>>>>> 9953ff3c
 /* Convert the palette to the same packed 32-bit format as the palette */
 void sws_convertPalette8ToPacked32(const uint8_t *src, uint8_t *dst,
                                    int num_pixels, const uint8_t *palette)
